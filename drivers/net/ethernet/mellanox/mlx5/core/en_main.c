/*
 * Copyright (c) 2015-2016, Mellanox Technologies. All rights reserved.
 *
 * This software is available to you under a choice of one of two
 * licenses.  You may choose to be licensed under the terms of the GNU
 * General Public License (GPL) Version 2, available from the file
 * COPYING in the main directory of this source tree, or the
 * OpenIB.org BSD license below:
 *
 *     Redistribution and use in source and binary forms, with or
 *     without modification, are permitted provided that the following
 *     conditions are met:
 *
 *      - Redistributions of source code must retain the above
 *        copyright notice, this list of conditions and the following
 *        disclaimer.
 *
 *      - Redistributions in binary form must reproduce the above
 *        copyright notice, this list of conditions and the following
 *        disclaimer in the documentation and/or other materials
 *        provided with the distribution.
 *
 * THE SOFTWARE IS PROVIDED "AS IS", WITHOUT WARRANTY OF ANY KIND,
 * EXPRESS OR IMPLIED, INCLUDING BUT NOT LIMITED TO THE WARRANTIES OF
 * MERCHANTABILITY, FITNESS FOR A PARTICULAR PURPOSE AND
 * NONINFRINGEMENT. IN NO EVENT SHALL THE AUTHORS OR COPYRIGHT HOLDERS
 * BE LIABLE FOR ANY CLAIM, DAMAGES OR OTHER LIABILITY, WHETHER IN AN
 * ACTION OF CONTRACT, TORT OR OTHERWISE, ARISING FROM, OUT OF OR IN
 * CONNECTION WITH THE SOFTWARE OR THE USE OR OTHER DEALINGS IN THE
 * SOFTWARE.
 */

#include <net/tc_act/tc_gact.h>
#include <net/pkt_cls.h>
#include <linux/mlx5/fs.h>
#include <net/vxlan.h>
#include "en.h"
#include "en_tc.h"
#include "eswitch.h"
#include "vxlan.h"

struct mlx5e_rq_param {
	u32                        rqc[MLX5_ST_SZ_DW(rqc)];
	struct mlx5_wq_param       wq;
};

struct mlx5e_sq_param {
	u32                        sqc[MLX5_ST_SZ_DW(sqc)];
	struct mlx5_wq_param       wq;
	u16                        max_inline;
	bool                       icosq;
};

struct mlx5e_cq_param {
	u32                        cqc[MLX5_ST_SZ_DW(cqc)];
	struct mlx5_wq_param       wq;
	u16                        eq_ix;
};

struct mlx5e_channel_param {
	struct mlx5e_rq_param      rq;
	struct mlx5e_sq_param      sq;
	struct mlx5e_sq_param      icosq;
	struct mlx5e_cq_param      rx_cq;
	struct mlx5e_cq_param      tx_cq;
	struct mlx5e_cq_param      icosq_cq;
};

static void mlx5e_update_carrier(struct mlx5e_priv *priv)
{
	struct mlx5_core_dev *mdev = priv->mdev;
	u8 port_state;

	port_state = mlx5_query_vport_state(mdev,
		MLX5_QUERY_VPORT_STATE_IN_OP_MOD_VNIC_VPORT, 0);

	if (port_state == VPORT_STATE_UP)
		netif_carrier_on(priv->netdev);
	else
		netif_carrier_off(priv->netdev);
}

static void mlx5e_update_carrier_work(struct work_struct *work)
{
	struct mlx5e_priv *priv = container_of(work, struct mlx5e_priv,
					       update_carrier_work);

	mutex_lock(&priv->state_lock);
	if (test_bit(MLX5E_STATE_OPENED, &priv->state))
		mlx5e_update_carrier(priv);
	mutex_unlock(&priv->state_lock);
}

static void mlx5e_update_sw_counters(struct mlx5e_priv *priv)
{
	struct mlx5e_sw_stats *s = &priv->stats.sw;
	struct mlx5e_rq_stats *rq_stats;
	struct mlx5e_sq_stats *sq_stats;
	u64 tx_offload_none = 0;
	int i, j;

	memset(s, 0, sizeof(*s));
	for (i = 0; i < priv->params.num_channels; i++) {
		rq_stats = &priv->channel[i]->rq.stats;

		s->rx_packets	+= rq_stats->packets;
		s->rx_bytes	+= rq_stats->bytes;
		s->lro_packets	+= rq_stats->lro_packets;
		s->lro_bytes	+= rq_stats->lro_bytes;
		s->rx_csum_none	+= rq_stats->csum_none;
		s->rx_csum_sw	+= rq_stats->csum_sw;
		s->rx_csum_inner += rq_stats->csum_inner;
		s->rx_wqe_err   += rq_stats->wqe_err;
		s->rx_mpwqe_filler += rq_stats->mpwqe_filler;
		s->rx_mpwqe_frag   += rq_stats->mpwqe_frag;
		s->rx_buff_alloc_err += rq_stats->buff_alloc_err;

		for (j = 0; j < priv->params.num_tc; j++) {
			sq_stats = &priv->channel[i]->sq[j].stats;

			s->tx_packets		+= sq_stats->packets;
			s->tx_bytes		+= sq_stats->bytes;
			s->tso_packets		+= sq_stats->tso_packets;
			s->tso_bytes		+= sq_stats->tso_bytes;
			s->tso_inner_packets	+= sq_stats->tso_inner_packets;
			s->tso_inner_bytes	+= sq_stats->tso_inner_bytes;
			s->tx_queue_stopped	+= sq_stats->stopped;
			s->tx_queue_wake	+= sq_stats->wake;
			s->tx_queue_dropped	+= sq_stats->dropped;
			s->tx_csum_inner	+= sq_stats->csum_offload_inner;
			tx_offload_none		+= sq_stats->csum_offload_none;
		}
	}

	/* Update calculated offload counters */
	s->tx_csum_offload = s->tx_packets - tx_offload_none - s->tx_csum_inner;
	s->rx_csum_good    = s->rx_packets - s->rx_csum_none -
			     s->rx_csum_sw;

	s->link_down_events = MLX5_GET(ppcnt_reg,
				priv->stats.pport.phy_counters,
				counter_set.phys_layer_cntrs.link_down_events);
}

static void mlx5e_update_vport_counters(struct mlx5e_priv *priv)
{
	int outlen = MLX5_ST_SZ_BYTES(query_vport_counter_out);
	u32 *out = (u32 *)priv->stats.vport.query_vport_out;
	u32 in[MLX5_ST_SZ_DW(query_vport_counter_in)];
	struct mlx5_core_dev *mdev = priv->mdev;

	memset(in, 0, sizeof(in));

	MLX5_SET(query_vport_counter_in, in, opcode,
		 MLX5_CMD_OP_QUERY_VPORT_COUNTER);
	MLX5_SET(query_vport_counter_in, in, op_mod, 0);
	MLX5_SET(query_vport_counter_in, in, other_vport, 0);

	memset(out, 0, outlen);

	mlx5_cmd_exec(mdev, in, sizeof(in), out, outlen);
}

static void mlx5e_update_pport_counters(struct mlx5e_priv *priv)
{
	struct mlx5e_pport_stats *pstats = &priv->stats.pport;
	struct mlx5_core_dev *mdev = priv->mdev;
	int sz = MLX5_ST_SZ_BYTES(ppcnt_reg);
	int prio;
	void *out;
	u32 *in;

	in = mlx5_vzalloc(sz);
	if (!in)
		goto free_out;

	MLX5_SET(ppcnt_reg, in, local_port, 1);

	out = pstats->IEEE_802_3_counters;
	MLX5_SET(ppcnt_reg, in, grp, MLX5_IEEE_802_3_COUNTERS_GROUP);
	mlx5_core_access_reg(mdev, in, sz, out, sz, MLX5_REG_PPCNT, 0, 0);

	out = pstats->RFC_2863_counters;
	MLX5_SET(ppcnt_reg, in, grp, MLX5_RFC_2863_COUNTERS_GROUP);
	mlx5_core_access_reg(mdev, in, sz, out, sz, MLX5_REG_PPCNT, 0, 0);

	out = pstats->RFC_2819_counters;
	MLX5_SET(ppcnt_reg, in, grp, MLX5_RFC_2819_COUNTERS_GROUP);
	mlx5_core_access_reg(mdev, in, sz, out, sz, MLX5_REG_PPCNT, 0, 0);

	out = pstats->phy_counters;
	MLX5_SET(ppcnt_reg, in, grp, MLX5_PHYSICAL_LAYER_COUNTERS_GROUP);
	mlx5_core_access_reg(mdev, in, sz, out, sz, MLX5_REG_PPCNT, 0, 0);

	MLX5_SET(ppcnt_reg, in, grp, MLX5_PER_PRIORITY_COUNTERS_GROUP);
	for (prio = 0; prio < NUM_PPORT_PRIO; prio++) {
		out = pstats->per_prio_counters[prio];
		MLX5_SET(ppcnt_reg, in, prio_tc, prio);
		mlx5_core_access_reg(mdev, in, sz, out, sz,
				     MLX5_REG_PPCNT, 0, 0);
	}

free_out:
	kvfree(in);
}

static void mlx5e_update_q_counter(struct mlx5e_priv *priv)
{
	struct mlx5e_qcounter_stats *qcnt = &priv->stats.qcnt;

	if (!priv->q_counter)
		return;

	mlx5_core_query_out_of_buffer(priv->mdev, priv->q_counter,
				      &qcnt->rx_out_of_buffer);
}

void mlx5e_update_stats(struct mlx5e_priv *priv)
{
	mlx5e_update_q_counter(priv);
	mlx5e_update_vport_counters(priv);
	mlx5e_update_pport_counters(priv);
	mlx5e_update_sw_counters(priv);
}

static void mlx5e_update_stats_work(struct work_struct *work)
{
	struct delayed_work *dwork = to_delayed_work(work);
	struct mlx5e_priv *priv = container_of(dwork, struct mlx5e_priv,
					       update_stats_work);
	mutex_lock(&priv->state_lock);
	if (test_bit(MLX5E_STATE_OPENED, &priv->state)) {
		mlx5e_update_stats(priv);
		schedule_delayed_work(dwork,
				      msecs_to_jiffies(
					      MLX5E_UPDATE_STATS_INTERVAL));
	}
	mutex_unlock(&priv->state_lock);
}

static void mlx5e_async_event(struct mlx5_core_dev *mdev, void *vpriv,
			      enum mlx5_dev_event event, unsigned long param)
{
	struct mlx5e_priv *priv = vpriv;

	if (!test_bit(MLX5E_STATE_ASYNC_EVENTS_ENABLE, &priv->state))
		return;

	switch (event) {
	case MLX5_DEV_EVENT_PORT_UP:
	case MLX5_DEV_EVENT_PORT_DOWN:
		schedule_work(&priv->update_carrier_work);
		break;

	default:
		break;
	}
}

static void mlx5e_enable_async_events(struct mlx5e_priv *priv)
{
	set_bit(MLX5E_STATE_ASYNC_EVENTS_ENABLE, &priv->state);
}

static void mlx5e_disable_async_events(struct mlx5e_priv *priv)
{
	clear_bit(MLX5E_STATE_ASYNC_EVENTS_ENABLE, &priv->state);
	synchronize_irq(mlx5_get_msix_vec(priv->mdev, MLX5_EQ_VEC_ASYNC));
}

#define MLX5E_HW2SW_MTU(hwmtu) (hwmtu - (ETH_HLEN + VLAN_HLEN + ETH_FCS_LEN))
#define MLX5E_SW2HW_MTU(swmtu) (swmtu + (ETH_HLEN + VLAN_HLEN + ETH_FCS_LEN))

static int mlx5e_create_rq(struct mlx5e_channel *c,
			   struct mlx5e_rq_param *param,
			   struct mlx5e_rq *rq)
{
	struct mlx5e_priv *priv = c->priv;
	struct mlx5_core_dev *mdev = priv->mdev;
	void *rqc = param->rqc;
	void *rqc_wq = MLX5_ADDR_OF(rqc, rqc, wq);
	u32 byte_count;
	int wq_sz;
	int err;
	int i;

	param->wq.db_numa_node = cpu_to_node(c->cpu);

	err = mlx5_wq_ll_create(mdev, &param->wq, rqc_wq, &rq->wq,
				&rq->wq_ctrl);
	if (err)
		return err;

	rq->wq.db = &rq->wq.db[MLX5_RCV_DBR];

	wq_sz = mlx5_wq_ll_get_size(&rq->wq);

	switch (priv->params.rq_wq_type) {
	case MLX5_WQ_TYPE_LINKED_LIST_STRIDING_RQ:
		rq->wqe_info = kzalloc_node(wq_sz * sizeof(*rq->wqe_info),
					    GFP_KERNEL, cpu_to_node(c->cpu));
		if (!rq->wqe_info) {
			err = -ENOMEM;
			goto err_rq_wq_destroy;
		}
		rq->handle_rx_cqe = mlx5e_handle_rx_cqe_mpwrq;
		rq->alloc_wqe = mlx5e_alloc_rx_mpwqe;

		rq->wqe_sz = MLX5_MPWRQ_NUM_STRIDES * MLX5_MPWRQ_STRIDE_SIZE;
		byte_count = rq->wqe_sz;
		break;
	default: /* MLX5_WQ_TYPE_LINKED_LIST */
		rq->skb = kzalloc_node(wq_sz * sizeof(*rq->skb), GFP_KERNEL,
				       cpu_to_node(c->cpu));
		if (!rq->skb) {
			err = -ENOMEM;
			goto err_rq_wq_destroy;
		}
		rq->handle_rx_cqe = mlx5e_handle_rx_cqe;
		rq->alloc_wqe = mlx5e_alloc_rx_wqe;

		rq->wqe_sz = (priv->params.lro_en) ?
				priv->params.lro_wqe_sz :
				MLX5E_SW2HW_MTU(priv->netdev->mtu);
		rq->wqe_sz = SKB_DATA_ALIGN(rq->wqe_sz);
		byte_count = rq->wqe_sz;
		byte_count |= MLX5_HW_START_PADDING;
	}

	for (i = 0; i < wq_sz; i++) {
		struct mlx5e_rx_wqe *wqe = mlx5_wq_ll_get_wqe(&rq->wq, i);

		wqe->data.byte_count = cpu_to_be32(byte_count);
	}

	rq->wq_type = priv->params.rq_wq_type;
	rq->pdev    = c->pdev;
	rq->netdev  = c->netdev;
	rq->tstamp  = &priv->tstamp;
	rq->channel = c;
	rq->ix      = c->ix;
	rq->priv    = c->priv;
	rq->mkey_be = c->mkey_be;
	rq->umr_mkey_be = cpu_to_be32(c->priv->umr_mkey.key);

	return 0;

err_rq_wq_destroy:
	mlx5_wq_destroy(&rq->wq_ctrl);

	return err;
}

static void mlx5e_destroy_rq(struct mlx5e_rq *rq)
{
	switch (rq->wq_type) {
	case MLX5_WQ_TYPE_LINKED_LIST_STRIDING_RQ:
		kfree(rq->wqe_info);
		break;
	default: /* MLX5_WQ_TYPE_LINKED_LIST */
		kfree(rq->skb);
	}

	mlx5_wq_destroy(&rq->wq_ctrl);
}

static int mlx5e_enable_rq(struct mlx5e_rq *rq, struct mlx5e_rq_param *param)
{
	struct mlx5e_priv *priv = rq->priv;
	struct mlx5_core_dev *mdev = priv->mdev;

	void *in;
	void *rqc;
	void *wq;
	int inlen;
	int err;

	inlen = MLX5_ST_SZ_BYTES(create_rq_in) +
		sizeof(u64) * rq->wq_ctrl.buf.npages;
	in = mlx5_vzalloc(inlen);
	if (!in)
		return -ENOMEM;

	rqc = MLX5_ADDR_OF(create_rq_in, in, ctx);
	wq  = MLX5_ADDR_OF(rqc, rqc, wq);

	memcpy(rqc, param->rqc, sizeof(param->rqc));

	MLX5_SET(rqc,  rqc, cqn,		rq->cq.mcq.cqn);
	MLX5_SET(rqc,  rqc, state,		MLX5_RQC_STATE_RST);
	MLX5_SET(rqc,  rqc, flush_in_error_en,	1);
	MLX5_SET(rqc,  rqc, vsd, priv->params.vlan_strip_disable);
	MLX5_SET(wq,   wq,  log_wq_pg_sz,	rq->wq_ctrl.buf.page_shift -
						MLX5_ADAPTER_PAGE_SHIFT);
	MLX5_SET64(wq, wq,  dbr_addr,		rq->wq_ctrl.db.dma);

	mlx5_fill_page_array(&rq->wq_ctrl.buf,
			     (__be64 *)MLX5_ADDR_OF(wq, wq, pas));

	err = mlx5_core_create_rq(mdev, in, inlen, &rq->rqn);

	kvfree(in);

	return err;
}

static int mlx5e_modify_rq_state(struct mlx5e_rq *rq, int curr_state,
				 int next_state)
{
	struct mlx5e_channel *c = rq->channel;
	struct mlx5e_priv *priv = c->priv;
	struct mlx5_core_dev *mdev = priv->mdev;

	void *in;
	void *rqc;
	int inlen;
	int err;

	inlen = MLX5_ST_SZ_BYTES(modify_rq_in);
	in = mlx5_vzalloc(inlen);
	if (!in)
		return -ENOMEM;

	rqc = MLX5_ADDR_OF(modify_rq_in, in, ctx);

	MLX5_SET(modify_rq_in, in, rq_state, curr_state);
	MLX5_SET(rqc, rqc, state, next_state);

	err = mlx5_core_modify_rq(mdev, rq->rqn, in, inlen);

	kvfree(in);

	return err;
}

static int mlx5e_modify_rq_vsd(struct mlx5e_rq *rq, bool vsd)
{
	struct mlx5e_channel *c = rq->channel;
	struct mlx5e_priv *priv = c->priv;
	struct mlx5_core_dev *mdev = priv->mdev;

	void *in;
	void *rqc;
	int inlen;
	int err;

	inlen = MLX5_ST_SZ_BYTES(modify_rq_in);
	in = mlx5_vzalloc(inlen);
	if (!in)
		return -ENOMEM;

	rqc = MLX5_ADDR_OF(modify_rq_in, in, ctx);

	MLX5_SET(modify_rq_in, in, rq_state, MLX5_RQC_STATE_RDY);
	MLX5_SET64(modify_rq_in, in, modify_bitmask, MLX5_RQ_BITMASK_VSD);
	MLX5_SET(rqc, rqc, vsd, vsd);
	MLX5_SET(rqc, rqc, state, MLX5_RQC_STATE_RDY);

	err = mlx5_core_modify_rq(mdev, rq->rqn, in, inlen);

	kvfree(in);

	return err;
}

static void mlx5e_disable_rq(struct mlx5e_rq *rq)
{
	mlx5_core_destroy_rq(rq->priv->mdev, rq->rqn);
}

static int mlx5e_wait_for_min_rx_wqes(struct mlx5e_rq *rq)
{
	unsigned long exp_time = jiffies + msecs_to_jiffies(20000);
	struct mlx5e_channel *c = rq->channel;
	struct mlx5e_priv *priv = c->priv;
	struct mlx5_wq_ll *wq = &rq->wq;

	while (time_before(jiffies, exp_time)) {
		if (wq->cur_sz >= priv->params.min_rx_wqes)
			return 0;

		msleep(20);
	}

	return -ETIMEDOUT;
}

static int mlx5e_open_rq(struct mlx5e_channel *c,
			 struct mlx5e_rq_param *param,
			 struct mlx5e_rq *rq)
{
	struct mlx5e_sq *sq = &c->icosq;
	u16 pi = sq->pc & sq->wq.sz_m1;
	int err;

	err = mlx5e_create_rq(c, param, rq);
	if (err)
		return err;

	err = mlx5e_enable_rq(rq, param);
	if (err)
		goto err_destroy_rq;

	err = mlx5e_modify_rq_state(rq, MLX5_RQC_STATE_RST, MLX5_RQC_STATE_RDY);
	if (err)
		goto err_disable_rq;

	set_bit(MLX5E_RQ_STATE_POST_WQES_ENABLE, &rq->state);

	sq->ico_wqe_info[pi].opcode     = MLX5_OPCODE_NOP;
	sq->ico_wqe_info[pi].num_wqebbs = 1;
	mlx5e_send_nop(sq, true); /* trigger mlx5e_post_rx_wqes() */

	return 0;

err_disable_rq:
	mlx5e_disable_rq(rq);
err_destroy_rq:
	mlx5e_destroy_rq(rq);

	return err;
}

static void mlx5e_close_rq(struct mlx5e_rq *rq)
{
	clear_bit(MLX5E_RQ_STATE_POST_WQES_ENABLE, &rq->state);
	napi_synchronize(&rq->channel->napi); /* prevent mlx5e_post_rx_wqes */

	mlx5e_modify_rq_state(rq, MLX5_RQC_STATE_RDY, MLX5_RQC_STATE_ERR);
	while (!mlx5_wq_ll_is_empty(&rq->wq))
		msleep(20);

	/* avoid destroying rq before mlx5e_poll_rx_cq() is done with it */
	napi_synchronize(&rq->channel->napi);

	mlx5e_disable_rq(rq);
	mlx5e_destroy_rq(rq);
}

static void mlx5e_free_sq_db(struct mlx5e_sq *sq)
{
	kfree(sq->wqe_info);
	kfree(sq->dma_fifo);
	kfree(sq->skb);
}

static int mlx5e_alloc_sq_db(struct mlx5e_sq *sq, int numa)
{
	int wq_sz = mlx5_wq_cyc_get_size(&sq->wq);
	int df_sz = wq_sz * MLX5_SEND_WQEBB_NUM_DS;

	sq->skb = kzalloc_node(wq_sz * sizeof(*sq->skb), GFP_KERNEL, numa);
	sq->dma_fifo = kzalloc_node(df_sz * sizeof(*sq->dma_fifo), GFP_KERNEL,
				    numa);
	sq->wqe_info = kzalloc_node(wq_sz * sizeof(*sq->wqe_info), GFP_KERNEL,
				    numa);

	if (!sq->skb || !sq->dma_fifo || !sq->wqe_info) {
		mlx5e_free_sq_db(sq);
		return -ENOMEM;
	}

	sq->dma_fifo_mask = df_sz - 1;

	return 0;
}

static int mlx5e_create_sq(struct mlx5e_channel *c,
			   int tc,
			   struct mlx5e_sq_param *param,
			   struct mlx5e_sq *sq)
{
	struct mlx5e_priv *priv = c->priv;
	struct mlx5_core_dev *mdev = priv->mdev;

	void *sqc = param->sqc;
	void *sqc_wq = MLX5_ADDR_OF(sqc, sqc, wq);
	int err;

	err = mlx5_alloc_map_uar(mdev, &sq->uar, true);
	if (err)
		return err;

	param->wq.db_numa_node = cpu_to_node(c->cpu);

	err = mlx5_wq_cyc_create(mdev, &param->wq, sqc_wq, &sq->wq,
				 &sq->wq_ctrl);
	if (err)
		goto err_unmap_free_uar;

	sq->wq.db       = &sq->wq.db[MLX5_SND_DBR];
	if (sq->uar.bf_map) {
		set_bit(MLX5E_SQ_STATE_BF_ENABLE, &sq->state);
		sq->uar_map = sq->uar.bf_map;
	} else {
		sq->uar_map = sq->uar.map;
	}
	sq->bf_buf_size = (1 << MLX5_CAP_GEN(mdev, log_bf_reg_size)) / 2;
	sq->max_inline  = param->max_inline;

	err = mlx5e_alloc_sq_db(sq, cpu_to_node(c->cpu));
	if (err)
		goto err_sq_wq_destroy;

	if (param->icosq) {
		u8 wq_sz = mlx5_wq_cyc_get_size(&sq->wq);

		sq->ico_wqe_info = kzalloc_node(sizeof(*sq->ico_wqe_info) *
						wq_sz,
						GFP_KERNEL,
						cpu_to_node(c->cpu));
		if (!sq->ico_wqe_info) {
			err = -ENOMEM;
			goto err_free_sq_db;
		}
	} else {
		int txq_ix;

		txq_ix = c->ix + tc * priv->params.num_channels;
		sq->txq = netdev_get_tx_queue(priv->netdev, txq_ix);
		priv->txq_to_sq_map[txq_ix] = sq;
	}

	sq->pdev      = c->pdev;
	sq->tstamp    = &priv->tstamp;
	sq->mkey_be   = c->mkey_be;
	sq->channel   = c;
	sq->tc        = tc;
	sq->edge      = (sq->wq.sz_m1 + 1) - MLX5_SEND_WQE_MAX_WQEBBS;
	sq->bf_budget = MLX5E_SQ_BF_BUDGET;

	return 0;

err_free_sq_db:
	mlx5e_free_sq_db(sq);

err_sq_wq_destroy:
	mlx5_wq_destroy(&sq->wq_ctrl);

err_unmap_free_uar:
	mlx5_unmap_free_uar(mdev, &sq->uar);

	return err;
}

static void mlx5e_destroy_sq(struct mlx5e_sq *sq)
{
	struct mlx5e_channel *c = sq->channel;
	struct mlx5e_priv *priv = c->priv;

	kfree(sq->ico_wqe_info);
	mlx5e_free_sq_db(sq);
	mlx5_wq_destroy(&sq->wq_ctrl);
	mlx5_unmap_free_uar(priv->mdev, &sq->uar);
}

static int mlx5e_enable_sq(struct mlx5e_sq *sq, struct mlx5e_sq_param *param)
{
	struct mlx5e_channel *c = sq->channel;
	struct mlx5e_priv *priv = c->priv;
	struct mlx5_core_dev *mdev = priv->mdev;

	void *in;
	void *sqc;
	void *wq;
	int inlen;
	int err;

	inlen = MLX5_ST_SZ_BYTES(create_sq_in) +
		sizeof(u64) * sq->wq_ctrl.buf.npages;
	in = mlx5_vzalloc(inlen);
	if (!in)
		return -ENOMEM;

	sqc = MLX5_ADDR_OF(create_sq_in, in, ctx);
	wq = MLX5_ADDR_OF(sqc, sqc, wq);

	memcpy(sqc, param->sqc, sizeof(param->sqc));

	MLX5_SET(sqc,  sqc, tis_num_0, param->icosq ? 0 : priv->tisn[sq->tc]);
	MLX5_SET(sqc,  sqc, cqn,		sq->cq.mcq.cqn);
	MLX5_SET(sqc,  sqc, state,		MLX5_SQC_STATE_RST);
	MLX5_SET(sqc,  sqc, tis_lst_sz,		param->icosq ? 0 : 1);
	MLX5_SET(sqc,  sqc, flush_in_error_en,	1);

	MLX5_SET(wq,   wq, wq_type,       MLX5_WQ_TYPE_CYCLIC);
	MLX5_SET(wq,   wq, uar_page,      sq->uar.index);
	MLX5_SET(wq,   wq, log_wq_pg_sz,  sq->wq_ctrl.buf.page_shift -
					  MLX5_ADAPTER_PAGE_SHIFT);
	MLX5_SET64(wq, wq, dbr_addr,      sq->wq_ctrl.db.dma);

	mlx5_fill_page_array(&sq->wq_ctrl.buf,
			     (__be64 *)MLX5_ADDR_OF(wq, wq, pas));

	err = mlx5_core_create_sq(mdev, in, inlen, &sq->sqn);

	kvfree(in);

	return err;
}

static int mlx5e_modify_sq(struct mlx5e_sq *sq, int curr_state, int next_state)
{
	struct mlx5e_channel *c = sq->channel;
	struct mlx5e_priv *priv = c->priv;
	struct mlx5_core_dev *mdev = priv->mdev;

	void *in;
	void *sqc;
	int inlen;
	int err;

	inlen = MLX5_ST_SZ_BYTES(modify_sq_in);
	in = mlx5_vzalloc(inlen);
	if (!in)
		return -ENOMEM;

	sqc = MLX5_ADDR_OF(modify_sq_in, in, ctx);

	MLX5_SET(modify_sq_in, in, sq_state, curr_state);
	MLX5_SET(sqc, sqc, state, next_state);

	err = mlx5_core_modify_sq(mdev, sq->sqn, in, inlen);

	kvfree(in);

	return err;
}

static void mlx5e_disable_sq(struct mlx5e_sq *sq)
{
	struct mlx5e_channel *c = sq->channel;
	struct mlx5e_priv *priv = c->priv;
	struct mlx5_core_dev *mdev = priv->mdev;

	mlx5_core_destroy_sq(mdev, sq->sqn);
}

static int mlx5e_open_sq(struct mlx5e_channel *c,
			 int tc,
			 struct mlx5e_sq_param *param,
			 struct mlx5e_sq *sq)
{
	int err;

	err = mlx5e_create_sq(c, tc, param, sq);
	if (err)
		return err;

	err = mlx5e_enable_sq(sq, param);
	if (err)
		goto err_destroy_sq;

	err = mlx5e_modify_sq(sq, MLX5_SQC_STATE_RST, MLX5_SQC_STATE_RDY);
	if (err)
		goto err_disable_sq;

	if (sq->txq) {
		set_bit(MLX5E_SQ_STATE_WAKE_TXQ_ENABLE, &sq->state);
		netdev_tx_reset_queue(sq->txq);
		netif_tx_start_queue(sq->txq);
	}

	return 0;

err_disable_sq:
	mlx5e_disable_sq(sq);
err_destroy_sq:
	mlx5e_destroy_sq(sq);

	return err;
}

static inline void netif_tx_disable_queue(struct netdev_queue *txq)
{
	__netif_tx_lock_bh(txq);
	netif_tx_stop_queue(txq);
	__netif_tx_unlock_bh(txq);
}

static void mlx5e_close_sq(struct mlx5e_sq *sq)
{
	if (sq->txq) {
		clear_bit(MLX5E_SQ_STATE_WAKE_TXQ_ENABLE, &sq->state);
		/* prevent netif_tx_wake_queue */
		napi_synchronize(&sq->channel->napi);
		netif_tx_disable_queue(sq->txq);

		/* ensure hw is notified of all pending wqes */
		if (mlx5e_sq_has_room_for(sq, 1))
			mlx5e_send_nop(sq, true);

		mlx5e_modify_sq(sq, MLX5_SQC_STATE_RDY, MLX5_SQC_STATE_ERR);
	}

	while (sq->cc != sq->pc) /* wait till sq is empty */
		msleep(20);

	/* avoid destroying sq before mlx5e_poll_tx_cq() is done with it */
	napi_synchronize(&sq->channel->napi);

	mlx5e_disable_sq(sq);
	mlx5e_destroy_sq(sq);
}

static int mlx5e_create_cq(struct mlx5e_channel *c,
			   struct mlx5e_cq_param *param,
			   struct mlx5e_cq *cq)
{
	struct mlx5e_priv *priv = c->priv;
	struct mlx5_core_dev *mdev = priv->mdev;
	struct mlx5_core_cq *mcq = &cq->mcq;
	int eqn_not_used;
	unsigned int irqn;
	int err;
	u32 i;

	param->wq.buf_numa_node = cpu_to_node(c->cpu);
	param->wq.db_numa_node  = cpu_to_node(c->cpu);
	param->eq_ix   = c->ix;

	err = mlx5_cqwq_create(mdev, &param->wq, param->cqc, &cq->wq,
			       &cq->wq_ctrl);
	if (err)
		return err;

	mlx5_vector2eqn(mdev, param->eq_ix, &eqn_not_used, &irqn);

	cq->napi        = &c->napi;

	mcq->cqe_sz     = 64;
	mcq->set_ci_db  = cq->wq_ctrl.db.db;
	mcq->arm_db     = cq->wq_ctrl.db.db + 1;
	*mcq->set_ci_db = 0;
	*mcq->arm_db    = 0;
	mcq->vector     = param->eq_ix;
	mcq->comp       = mlx5e_completion_event;
	mcq->event      = mlx5e_cq_error_event;
	mcq->irqn       = irqn;
	mcq->uar        = &priv->cq_uar;

	for (i = 0; i < mlx5_cqwq_get_size(&cq->wq); i++) {
		struct mlx5_cqe64 *cqe = mlx5_cqwq_get_wqe(&cq->wq, i);

		cqe->op_own = 0xf1;
	}

	cq->channel = c;
	cq->priv = priv;

	return 0;
}

static void mlx5e_destroy_cq(struct mlx5e_cq *cq)
{
	mlx5_wq_destroy(&cq->wq_ctrl);
}

static int mlx5e_enable_cq(struct mlx5e_cq *cq, struct mlx5e_cq_param *param)
{
	struct mlx5e_priv *priv = cq->priv;
	struct mlx5_core_dev *mdev = priv->mdev;
	struct mlx5_core_cq *mcq = &cq->mcq;

	void *in;
	void *cqc;
	int inlen;
	unsigned int irqn_not_used;
	int eqn;
	int err;

	inlen = MLX5_ST_SZ_BYTES(create_cq_in) +
		sizeof(u64) * cq->wq_ctrl.buf.npages;
	in = mlx5_vzalloc(inlen);
	if (!in)
		return -ENOMEM;

	cqc = MLX5_ADDR_OF(create_cq_in, in, cq_context);

	memcpy(cqc, param->cqc, sizeof(param->cqc));

	mlx5_fill_page_array(&cq->wq_ctrl.buf,
			     (__be64 *)MLX5_ADDR_OF(create_cq_in, in, pas));

	mlx5_vector2eqn(mdev, param->eq_ix, &eqn, &irqn_not_used);

	MLX5_SET(cqc,   cqc, c_eqn,         eqn);
	MLX5_SET(cqc,   cqc, uar_page,      mcq->uar->index);
	MLX5_SET(cqc,   cqc, log_page_size, cq->wq_ctrl.buf.page_shift -
					    MLX5_ADAPTER_PAGE_SHIFT);
	MLX5_SET64(cqc, cqc, dbr_addr,      cq->wq_ctrl.db.dma);

	err = mlx5_core_create_cq(mdev, mcq, in, inlen);

	kvfree(in);

	if (err)
		return err;

	mlx5e_cq_arm(cq);

	return 0;
}

static void mlx5e_disable_cq(struct mlx5e_cq *cq)
{
	struct mlx5e_priv *priv = cq->priv;
	struct mlx5_core_dev *mdev = priv->mdev;

	mlx5_core_destroy_cq(mdev, &cq->mcq);
}

static int mlx5e_open_cq(struct mlx5e_channel *c,
			 struct mlx5e_cq_param *param,
			 struct mlx5e_cq *cq,
			 u16 moderation_usecs,
			 u16 moderation_frames)
{
	int err;
	struct mlx5e_priv *priv = c->priv;
	struct mlx5_core_dev *mdev = priv->mdev;

	err = mlx5e_create_cq(c, param, cq);
	if (err)
		return err;

	err = mlx5e_enable_cq(cq, param);
	if (err)
		goto err_destroy_cq;

	if (MLX5_CAP_GEN(mdev, cq_moderation))
		mlx5_core_modify_cq_moderation(mdev, &cq->mcq,
					       moderation_usecs,
					       moderation_frames);
	return 0;

err_destroy_cq:
	mlx5e_destroy_cq(cq);

	return err;
}

static void mlx5e_close_cq(struct mlx5e_cq *cq)
{
	mlx5e_disable_cq(cq);
	mlx5e_destroy_cq(cq);
}

static int mlx5e_get_cpu(struct mlx5e_priv *priv, int ix)
{
	return cpumask_first(priv->mdev->priv.irq_info[ix].mask);
}

static int mlx5e_open_tx_cqs(struct mlx5e_channel *c,
			     struct mlx5e_channel_param *cparam)
{
	struct mlx5e_priv *priv = c->priv;
	int err;
	int tc;

	for (tc = 0; tc < c->num_tc; tc++) {
		err = mlx5e_open_cq(c, &cparam->tx_cq, &c->sq[tc].cq,
				    priv->params.tx_cq_moderation_usec,
				    priv->params.tx_cq_moderation_pkts);
		if (err)
			goto err_close_tx_cqs;
	}

	return 0;

err_close_tx_cqs:
	for (tc--; tc >= 0; tc--)
		mlx5e_close_cq(&c->sq[tc].cq);

	return err;
}

static void mlx5e_close_tx_cqs(struct mlx5e_channel *c)
{
	int tc;

	for (tc = 0; tc < c->num_tc; tc++)
		mlx5e_close_cq(&c->sq[tc].cq);
}

static int mlx5e_open_sqs(struct mlx5e_channel *c,
			  struct mlx5e_channel_param *cparam)
{
	int err;
	int tc;

	for (tc = 0; tc < c->num_tc; tc++) {
		err = mlx5e_open_sq(c, tc, &cparam->sq, &c->sq[tc]);
		if (err)
			goto err_close_sqs;
	}

	return 0;

err_close_sqs:
	for (tc--; tc >= 0; tc--)
		mlx5e_close_sq(&c->sq[tc]);

	return err;
}

static void mlx5e_close_sqs(struct mlx5e_channel *c)
{
	int tc;

	for (tc = 0; tc < c->num_tc; tc++)
		mlx5e_close_sq(&c->sq[tc]);
}

static void mlx5e_build_channeltc_to_txq_map(struct mlx5e_priv *priv, int ix)
{
	int i;

	for (i = 0; i < MLX5E_MAX_NUM_TC; i++)
		priv->channeltc_to_txq_map[ix][i] =
			ix + i * priv->params.num_channels;
}

static int mlx5e_open_channel(struct mlx5e_priv *priv, int ix,
			      struct mlx5e_channel_param *cparam,
			      struct mlx5e_channel **cp)
{
	struct net_device *netdev = priv->netdev;
	int cpu = mlx5e_get_cpu(priv, ix);
	struct mlx5e_channel *c;
	int err;

	c = kzalloc_node(sizeof(*c), GFP_KERNEL, cpu_to_node(cpu));
	if (!c)
		return -ENOMEM;

	c->priv     = priv;
	c->ix       = ix;
	c->cpu      = cpu;
	c->pdev     = &priv->mdev->pdev->dev;
	c->netdev   = priv->netdev;
	c->mkey_be  = cpu_to_be32(priv->mkey.key);
	c->num_tc   = priv->params.num_tc;

	mlx5e_build_channeltc_to_txq_map(priv, ix);

	netif_napi_add(netdev, &c->napi, mlx5e_napi_poll, 64);

	err = mlx5e_open_cq(c, &cparam->icosq_cq, &c->icosq.cq, 0, 0);
	if (err)
		goto err_napi_del;

	err = mlx5e_open_tx_cqs(c, cparam);
	if (err)
		goto err_close_icosq_cq;

	err = mlx5e_open_cq(c, &cparam->rx_cq, &c->rq.cq,
			    priv->params.rx_cq_moderation_usec,
			    priv->params.rx_cq_moderation_pkts);
	if (err)
		goto err_close_tx_cqs;

	napi_enable(&c->napi);

	err = mlx5e_open_sq(c, 0, &cparam->icosq, &c->icosq);
	if (err)
		goto err_disable_napi;

	err = mlx5e_open_sqs(c, cparam);
	if (err)
		goto err_close_icosq;

	err = mlx5e_open_rq(c, &cparam->rq, &c->rq);
	if (err)
		goto err_close_sqs;

	netif_set_xps_queue(netdev, get_cpu_mask(c->cpu), ix);
	*cp = c;

	return 0;

err_close_sqs:
	mlx5e_close_sqs(c);

err_close_icosq:
	mlx5e_close_sq(&c->icosq);

err_disable_napi:
	napi_disable(&c->napi);
	mlx5e_close_cq(&c->rq.cq);

err_close_tx_cqs:
	mlx5e_close_tx_cqs(c);

err_close_icosq_cq:
	mlx5e_close_cq(&c->icosq.cq);

err_napi_del:
	netif_napi_del(&c->napi);
	napi_hash_del(&c->napi);
	kfree(c);

	return err;
}

static void mlx5e_close_channel(struct mlx5e_channel *c)
{
	mlx5e_close_rq(&c->rq);
	mlx5e_close_sqs(c);
	mlx5e_close_sq(&c->icosq);
	napi_disable(&c->napi);
	mlx5e_close_cq(&c->rq.cq);
	mlx5e_close_tx_cqs(c);
	mlx5e_close_cq(&c->icosq.cq);
	netif_napi_del(&c->napi);

	napi_hash_del(&c->napi);
	synchronize_rcu();

	kfree(c);
}

static void mlx5e_build_rq_param(struct mlx5e_priv *priv,
				 struct mlx5e_rq_param *param)
{
	void *rqc = param->rqc;
	void *wq = MLX5_ADDR_OF(rqc, rqc, wq);

	switch (priv->params.rq_wq_type) {
	case MLX5_WQ_TYPE_LINKED_LIST_STRIDING_RQ:
		MLX5_SET(wq, wq, log_wqe_num_of_strides,
			 MLX5_MPWRQ_LOG_NUM_STRIDES - 9);
		MLX5_SET(wq, wq, log_wqe_stride_size,
			 MLX5_MPWRQ_LOG_STRIDE_SIZE - 6);
		MLX5_SET(wq, wq, wq_type, MLX5_WQ_TYPE_LINKED_LIST_STRIDING_RQ);
		break;
	default: /* MLX5_WQ_TYPE_LINKED_LIST */
		MLX5_SET(wq, wq, wq_type, MLX5_WQ_TYPE_LINKED_LIST);
	}

	MLX5_SET(wq, wq, end_padding_mode, MLX5_WQ_END_PAD_MODE_ALIGN);
	MLX5_SET(wq, wq, log_wq_stride,    ilog2(sizeof(struct mlx5e_rx_wqe)));
	MLX5_SET(wq, wq, log_wq_sz,        priv->params.log_rq_size);
	MLX5_SET(wq, wq, pd,               priv->pdn);
	MLX5_SET(rqc, rqc, counter_set_id, priv->q_counter);

	param->wq.buf_numa_node = dev_to_node(&priv->mdev->pdev->dev);
	param->wq.linear = 1;
}

static void mlx5e_build_drop_rq_param(struct mlx5e_rq_param *param)
{
	void *rqc = param->rqc;
	void *wq = MLX5_ADDR_OF(rqc, rqc, wq);

	MLX5_SET(wq, wq, wq_type, MLX5_WQ_TYPE_LINKED_LIST);
	MLX5_SET(wq, wq, log_wq_stride,    ilog2(sizeof(struct mlx5e_rx_wqe)));
}

static void mlx5e_build_sq_param_common(struct mlx5e_priv *priv,
					struct mlx5e_sq_param *param)
{
	void *sqc = param->sqc;
	void *wq = MLX5_ADDR_OF(sqc, sqc, wq);

	MLX5_SET(wq, wq, log_wq_stride, ilog2(MLX5_SEND_WQE_BB));
	MLX5_SET(wq, wq, pd,            priv->pdn);

	param->wq.buf_numa_node = dev_to_node(&priv->mdev->pdev->dev);
}

static void mlx5e_build_sq_param(struct mlx5e_priv *priv,
				 struct mlx5e_sq_param *param)
{
	void *sqc = param->sqc;
	void *wq = MLX5_ADDR_OF(sqc, sqc, wq);

	mlx5e_build_sq_param_common(priv, param);
	MLX5_SET(wq, wq, log_wq_sz,     priv->params.log_sq_size);

	param->max_inline = priv->params.tx_max_inline;
}

static void mlx5e_build_common_cq_param(struct mlx5e_priv *priv,
					struct mlx5e_cq_param *param)
{
	void *cqc = param->cqc;

	MLX5_SET(cqc, cqc, uar_page, priv->cq_uar.index);
}

static void mlx5e_build_rx_cq_param(struct mlx5e_priv *priv,
				    struct mlx5e_cq_param *param)
{
	void *cqc = param->cqc;
	u8 log_cq_size;

	switch (priv->params.rq_wq_type) {
	case MLX5_WQ_TYPE_LINKED_LIST_STRIDING_RQ:
		log_cq_size = priv->params.log_rq_size +
			MLX5_MPWRQ_LOG_NUM_STRIDES;
		break;
	default: /* MLX5_WQ_TYPE_LINKED_LIST */
		log_cq_size = priv->params.log_rq_size;
	}

	MLX5_SET(cqc, cqc, log_cq_size, log_cq_size);

	mlx5e_build_common_cq_param(priv, param);
}

static void mlx5e_build_tx_cq_param(struct mlx5e_priv *priv,
				    struct mlx5e_cq_param *param)
{
	void *cqc = param->cqc;

	MLX5_SET(cqc, cqc, log_cq_size, priv->params.log_sq_size);

	mlx5e_build_common_cq_param(priv, param);
}

static void mlx5e_build_ico_cq_param(struct mlx5e_priv *priv,
				     struct mlx5e_cq_param *param,
				     u8 log_wq_size)
{
	void *cqc = param->cqc;

	MLX5_SET(cqc, cqc, log_cq_size, log_wq_size);

	mlx5e_build_common_cq_param(priv, param);
}

static void mlx5e_build_icosq_param(struct mlx5e_priv *priv,
				    struct mlx5e_sq_param *param,
				    u8 log_wq_size)
{
	void *sqc = param->sqc;
	void *wq = MLX5_ADDR_OF(sqc, sqc, wq);

	mlx5e_build_sq_param_common(priv, param);

	MLX5_SET(wq, wq, log_wq_sz, log_wq_size);
	MLX5_SET(sqc, sqc, reg_umr, MLX5_CAP_ETH(priv->mdev, reg_umr_sq));

	param->icosq = true;
}

static void mlx5e_build_channel_param(struct mlx5e_priv *priv,
				      struct mlx5e_channel_param *cparam)
{
	u8 icosq_log_wq_sz = MLX5E_PARAMS_MINIMUM_LOG_SQ_SIZE;

	memset(cparam, 0, sizeof(*cparam));

	mlx5e_build_rq_param(priv, &cparam->rq);
	mlx5e_build_sq_param(priv, &cparam->sq);
	mlx5e_build_icosq_param(priv, &cparam->icosq, icosq_log_wq_sz);
	mlx5e_build_rx_cq_param(priv, &cparam->rx_cq);
	mlx5e_build_tx_cq_param(priv, &cparam->tx_cq);
	mlx5e_build_ico_cq_param(priv, &cparam->icosq_cq, icosq_log_wq_sz);
}

static int mlx5e_open_channels(struct mlx5e_priv *priv)
{
	struct mlx5e_channel_param cparam;
	int nch = priv->params.num_channels;
	int err = -ENOMEM;
	int i;
	int j;

	priv->channel = kcalloc(nch, sizeof(struct mlx5e_channel *),
				GFP_KERNEL);

	priv->txq_to_sq_map = kcalloc(nch * priv->params.num_tc,
				      sizeof(struct mlx5e_sq *), GFP_KERNEL);

	if (!priv->channel || !priv->txq_to_sq_map)
		goto err_free_txq_to_sq_map;

	mlx5e_build_channel_param(priv, &cparam);
	for (i = 0; i < nch; i++) {
		err = mlx5e_open_channel(priv, i, &cparam, &priv->channel[i]);
		if (err)
			goto err_close_channels;
	}

	for (j = 0; j < nch; j++) {
		err = mlx5e_wait_for_min_rx_wqes(&priv->channel[j]->rq);
		if (err)
			goto err_close_channels;
	}

	return 0;

err_close_channels:
	for (i--; i >= 0; i--)
		mlx5e_close_channel(priv->channel[i]);

err_free_txq_to_sq_map:
	kfree(priv->txq_to_sq_map);
	kfree(priv->channel);

	return err;
}

static void mlx5e_close_channels(struct mlx5e_priv *priv)
{
	int i;

	for (i = 0; i < priv->params.num_channels; i++)
		mlx5e_close_channel(priv->channel[i]);

	kfree(priv->txq_to_sq_map);
	kfree(priv->channel);
}

static int mlx5e_rx_hash_fn(int hfunc)
{
	return (hfunc == ETH_RSS_HASH_TOP) ?
	       MLX5_RX_HASH_FN_TOEPLITZ :
	       MLX5_RX_HASH_FN_INVERTED_XOR8;
}

static int mlx5e_bits_invert(unsigned long a, int size)
{
	int inv = 0;
	int i;

	for (i = 0; i < size; i++)
		inv |= (test_bit(size - i - 1, &a) ? 1 : 0) << i;

	return inv;
}

static void mlx5e_fill_indir_rqt_rqns(struct mlx5e_priv *priv, void *rqtc)
{
	int i;

	for (i = 0; i < MLX5E_INDIR_RQT_SIZE; i++) {
		int ix = i;

		if (priv->params.rss_hfunc == ETH_RSS_HASH_XOR)
			ix = mlx5e_bits_invert(i, MLX5E_LOG_INDIR_RQT_SIZE);

		ix = priv->params.indirection_rqt[ix];
		MLX5_SET(rqtc, rqtc, rq_num[i],
			 test_bit(MLX5E_STATE_OPENED, &priv->state) ?
			 priv->channel[ix]->rq.rqn :
			 priv->drop_rq.rqn);
	}
}

static void mlx5e_fill_rqt_rqns(struct mlx5e_priv *priv, void *rqtc,
				enum mlx5e_rqt_ix rqt_ix)
{

	switch (rqt_ix) {
	case MLX5E_INDIRECTION_RQT:
		mlx5e_fill_indir_rqt_rqns(priv, rqtc);

		break;

	default: /* MLX5E_SINGLE_RQ_RQT */
		MLX5_SET(rqtc, rqtc, rq_num[0],
			 test_bit(MLX5E_STATE_OPENED, &priv->state) ?
			 priv->channel[0]->rq.rqn :
			 priv->drop_rq.rqn);

		break;
	}
}

static int mlx5e_create_rqt(struct mlx5e_priv *priv, enum mlx5e_rqt_ix rqt_ix)
{
	struct mlx5_core_dev *mdev = priv->mdev;
	u32 *in;
	void *rqtc;
	int inlen;
	int sz;
	int err;

	sz = (rqt_ix == MLX5E_SINGLE_RQ_RQT) ? 1 : MLX5E_INDIR_RQT_SIZE;

	inlen = MLX5_ST_SZ_BYTES(create_rqt_in) + sizeof(u32) * sz;
	in = mlx5_vzalloc(inlen);
	if (!in)
		return -ENOMEM;

	rqtc = MLX5_ADDR_OF(create_rqt_in, in, rqt_context);

	MLX5_SET(rqtc, rqtc, rqt_actual_size, sz);
	MLX5_SET(rqtc, rqtc, rqt_max_size, sz);

	mlx5e_fill_rqt_rqns(priv, rqtc, rqt_ix);

	err = mlx5_core_create_rqt(mdev, in, inlen, &priv->rqtn[rqt_ix]);

	kvfree(in);

	return err;
}

int mlx5e_redirect_rqt(struct mlx5e_priv *priv, enum mlx5e_rqt_ix rqt_ix)
{
	struct mlx5_core_dev *mdev = priv->mdev;
	u32 *in;
	void *rqtc;
	int inlen;
	int sz;
	int err;

	sz = (rqt_ix == MLX5E_SINGLE_RQ_RQT) ? 1 : MLX5E_INDIR_RQT_SIZE;

	inlen = MLX5_ST_SZ_BYTES(modify_rqt_in) + sizeof(u32) * sz;
	in = mlx5_vzalloc(inlen);
	if (!in)
		return -ENOMEM;

	rqtc = MLX5_ADDR_OF(modify_rqt_in, in, ctx);

	MLX5_SET(rqtc, rqtc, rqt_actual_size, sz);

	mlx5e_fill_rqt_rqns(priv, rqtc, rqt_ix);

	MLX5_SET(modify_rqt_in, in, bitmask.rqn_list, 1);

	err = mlx5_core_modify_rqt(mdev, priv->rqtn[rqt_ix], in, inlen);

	kvfree(in);

	return err;
}

static void mlx5e_destroy_rqt(struct mlx5e_priv *priv, enum mlx5e_rqt_ix rqt_ix)
{
	mlx5_core_destroy_rqt(priv->mdev, priv->rqtn[rqt_ix]);
}

static void mlx5e_redirect_rqts(struct mlx5e_priv *priv)
{
	mlx5e_redirect_rqt(priv, MLX5E_INDIRECTION_RQT);
	mlx5e_redirect_rqt(priv, MLX5E_SINGLE_RQ_RQT);
}

static void mlx5e_build_tir_ctx_lro(void *tirc, struct mlx5e_priv *priv)
{
	if (!priv->params.lro_en)
		return;

#define ROUGH_MAX_L2_L3_HDR_SZ 256

	MLX5_SET(tirc, tirc, lro_enable_mask,
		 MLX5_TIRC_LRO_ENABLE_MASK_IPV4_LRO |
		 MLX5_TIRC_LRO_ENABLE_MASK_IPV6_LRO);
	MLX5_SET(tirc, tirc, lro_max_ip_payload_size,
		 (priv->params.lro_wqe_sz -
		  ROUGH_MAX_L2_L3_HDR_SZ) >> 8);
	MLX5_SET(tirc, tirc, lro_timeout_period_usecs,
		 MLX5_CAP_ETH(priv->mdev,
			      lro_timer_supported_periods[2]));
}

void mlx5e_build_tir_ctx_hash(void *tirc, struct mlx5e_priv *priv)
{
	MLX5_SET(tirc, tirc, rx_hash_fn,
		 mlx5e_rx_hash_fn(priv->params.rss_hfunc));
	if (priv->params.rss_hfunc == ETH_RSS_HASH_TOP) {
		void *rss_key = MLX5_ADDR_OF(tirc, tirc,
					     rx_hash_toeplitz_key);
		size_t len = MLX5_FLD_SZ_BYTES(tirc,
					       rx_hash_toeplitz_key);

		MLX5_SET(tirc, tirc, rx_hash_symmetric, 1);
		memcpy(rss_key, priv->params.toeplitz_hash_key, len);
	}
}

static int mlx5e_modify_tirs_lro(struct mlx5e_priv *priv)
{
	struct mlx5_core_dev *mdev = priv->mdev;

	void *in;
	void *tirc;
	int inlen;
	int err;
	int tt;

	inlen = MLX5_ST_SZ_BYTES(modify_tir_in);
	in = mlx5_vzalloc(inlen);
	if (!in)
		return -ENOMEM;

	MLX5_SET(modify_tir_in, in, bitmask.lro, 1);
	tirc = MLX5_ADDR_OF(modify_tir_in, in, ctx);

	mlx5e_build_tir_ctx_lro(tirc, priv);

	for (tt = 0; tt < MLX5E_NUM_TT; tt++) {
		err = mlx5_core_modify_tir(mdev, priv->tirn[tt], in, inlen);
		if (err)
			break;
	}

	kvfree(in);

	return err;
}

static int mlx5e_refresh_tir_self_loopback_enable(struct mlx5_core_dev *mdev,
						  u32 tirn)
{
	void *in;
	int inlen;
	int err;

	inlen = MLX5_ST_SZ_BYTES(modify_tir_in);
	in = mlx5_vzalloc(inlen);
	if (!in)
		return -ENOMEM;

	MLX5_SET(modify_tir_in, in, bitmask.self_lb_en, 1);

	err = mlx5_core_modify_tir(mdev, tirn, in, inlen);

	kvfree(in);

	return err;
}

static int mlx5e_refresh_tirs_self_loopback_enable(struct mlx5e_priv *priv)
{
	int err;
	int i;

	for (i = 0; i < MLX5E_NUM_TT; i++) {
		err = mlx5e_refresh_tir_self_loopback_enable(priv->mdev,
							     priv->tirn[i]);
		if (err)
			return err;
	}

	return 0;
}

static int mlx5e_set_mtu(struct mlx5e_priv *priv, u16 mtu)
{
	struct mlx5_core_dev *mdev = priv->mdev;
	u16 hw_mtu = MLX5E_SW2HW_MTU(mtu);
	int err;

	err = mlx5_set_port_mtu(mdev, hw_mtu, 1);
	if (err)
		return err;

	/* Update vport context MTU */
	mlx5_modify_nic_vport_mtu(mdev, hw_mtu);
	return 0;
}

static void mlx5e_query_mtu(struct mlx5e_priv *priv, u16 *mtu)
{
	struct mlx5_core_dev *mdev = priv->mdev;
	u16 hw_mtu = 0;
	int err;

	err = mlx5_query_nic_vport_mtu(mdev, &hw_mtu);
	if (err || !hw_mtu) /* fallback to port oper mtu */
		mlx5_query_port_oper_mtu(mdev, &hw_mtu, 1);

	*mtu = MLX5E_HW2SW_MTU(hw_mtu);
}

static int mlx5e_set_dev_port_mtu(struct net_device *netdev)
{
	struct mlx5e_priv *priv = netdev_priv(netdev);
	u16 mtu;
	int err;

	err = mlx5e_set_mtu(priv, netdev->mtu);
	if (err)
		return err;

	mlx5e_query_mtu(priv, &mtu);
	if (mtu != netdev->mtu)
		netdev_warn(netdev, "%s: VPort MTU %d is different than netdev mtu %d\n",
			    __func__, mtu, netdev->mtu);

	netdev->mtu = mtu;
	return 0;
}

static void mlx5e_netdev_set_tcs(struct net_device *netdev)
{
	struct mlx5e_priv *priv = netdev_priv(netdev);
	int nch = priv->params.num_channels;
	int ntc = priv->params.num_tc;
	int tc;

	netdev_reset_tc(netdev);

	if (ntc == 1)
		return;

	netdev_set_num_tc(netdev, ntc);

	for (tc = 0; tc < ntc; tc++)
		netdev_set_tc_queue(netdev, tc, nch, tc * nch);
}

int mlx5e_open_locked(struct net_device *netdev)
{
	struct mlx5e_priv *priv = netdev_priv(netdev);
	int num_txqs;
	int err;

	set_bit(MLX5E_STATE_OPENED, &priv->state);

	mlx5e_netdev_set_tcs(netdev);

	num_txqs = priv->params.num_channels * priv->params.num_tc;
	netif_set_real_num_tx_queues(netdev, num_txqs);
	netif_set_real_num_rx_queues(netdev, priv->params.num_channels);

	err = mlx5e_set_dev_port_mtu(netdev);
	if (err)
		goto err_clear_state_opened_flag;

	err = mlx5e_open_channels(priv);
	if (err) {
		netdev_err(netdev, "%s: mlx5e_open_channels failed, %d\n",
			   __func__, err);
		goto err_clear_state_opened_flag;
	}

	err = mlx5e_refresh_tirs_self_loopback_enable(priv);
	if (err) {
		netdev_err(netdev, "%s: mlx5e_refresh_tirs_self_loopback_enable failed, %d\n",
			   __func__, err);
		goto err_close_channels;
	}

	mlx5e_redirect_rqts(priv);
	mlx5e_update_carrier(priv);
	mlx5e_timestamp_init(priv);

	schedule_delayed_work(&priv->update_stats_work, 0);

	return 0;

err_close_channels:
	mlx5e_close_channels(priv);
err_clear_state_opened_flag:
	clear_bit(MLX5E_STATE_OPENED, &priv->state);
	return err;
}

static int mlx5e_open(struct net_device *netdev)
{
	struct mlx5e_priv *priv = netdev_priv(netdev);
	int err;

	mutex_lock(&priv->state_lock);
	err = mlx5e_open_locked(netdev);
	mutex_unlock(&priv->state_lock);

	return err;
}

int mlx5e_close_locked(struct net_device *netdev)
{
	struct mlx5e_priv *priv = netdev_priv(netdev);

	/* May already be CLOSED in case a previous configuration operation
	 * (e.g RX/TX queue size change) that involves close&open failed.
	 */
	if (!test_bit(MLX5E_STATE_OPENED, &priv->state))
		return 0;

	clear_bit(MLX5E_STATE_OPENED, &priv->state);

	mlx5e_timestamp_cleanup(priv);
	netif_carrier_off(priv->netdev);
	mlx5e_redirect_rqts(priv);
	mlx5e_close_channels(priv);

	return 0;
}

static int mlx5e_close(struct net_device *netdev)
{
	struct mlx5e_priv *priv = netdev_priv(netdev);
	int err;

	mutex_lock(&priv->state_lock);
	err = mlx5e_close_locked(netdev);
	mutex_unlock(&priv->state_lock);

	return err;
}

static int mlx5e_create_drop_rq(struct mlx5e_priv *priv,
				struct mlx5e_rq *rq,
				struct mlx5e_rq_param *param)
{
	struct mlx5_core_dev *mdev = priv->mdev;
	void *rqc = param->rqc;
	void *rqc_wq = MLX5_ADDR_OF(rqc, rqc, wq);
	int err;

	param->wq.db_numa_node = param->wq.buf_numa_node;

	err = mlx5_wq_ll_create(mdev, &param->wq, rqc_wq, &rq->wq,
				&rq->wq_ctrl);
	if (err)
		return err;

	rq->priv = priv;

	return 0;
}

static int mlx5e_create_drop_cq(struct mlx5e_priv *priv,
				struct mlx5e_cq *cq,
				struct mlx5e_cq_param *param)
{
	struct mlx5_core_dev *mdev = priv->mdev;
	struct mlx5_core_cq *mcq = &cq->mcq;
	int eqn_not_used;
	unsigned int irqn;
	int err;

	err = mlx5_cqwq_create(mdev, &param->wq, param->cqc, &cq->wq,
			       &cq->wq_ctrl);
	if (err)
		return err;

	mlx5_vector2eqn(mdev, param->eq_ix, &eqn_not_used, &irqn);

	mcq->cqe_sz     = 64;
	mcq->set_ci_db  = cq->wq_ctrl.db.db;
	mcq->arm_db     = cq->wq_ctrl.db.db + 1;
	*mcq->set_ci_db = 0;
	*mcq->arm_db    = 0;
	mcq->vector     = param->eq_ix;
	mcq->comp       = mlx5e_completion_event;
	mcq->event      = mlx5e_cq_error_event;
	mcq->irqn       = irqn;
	mcq->uar        = &priv->cq_uar;

	cq->priv = priv;

	return 0;
}

static int mlx5e_open_drop_rq(struct mlx5e_priv *priv)
{
	struct mlx5e_cq_param cq_param;
	struct mlx5e_rq_param rq_param;
	struct mlx5e_rq *rq = &priv->drop_rq;
	struct mlx5e_cq *cq = &priv->drop_rq.cq;
	int err;

	memset(&cq_param, 0, sizeof(cq_param));
	memset(&rq_param, 0, sizeof(rq_param));
	mlx5e_build_drop_rq_param(&rq_param);

	err = mlx5e_create_drop_cq(priv, cq, &cq_param);
	if (err)
		return err;

	err = mlx5e_enable_cq(cq, &cq_param);
	if (err)
		goto err_destroy_cq;

	err = mlx5e_create_drop_rq(priv, rq, &rq_param);
	if (err)
		goto err_disable_cq;

	err = mlx5e_enable_rq(rq, &rq_param);
	if (err)
		goto err_destroy_rq;

	return 0;

err_destroy_rq:
	mlx5e_destroy_rq(&priv->drop_rq);

err_disable_cq:
	mlx5e_disable_cq(&priv->drop_rq.cq);

err_destroy_cq:
	mlx5e_destroy_cq(&priv->drop_rq.cq);

	return err;
}

static void mlx5e_close_drop_rq(struct mlx5e_priv *priv)
{
	mlx5e_disable_rq(&priv->drop_rq);
	mlx5e_destroy_rq(&priv->drop_rq);
	mlx5e_disable_cq(&priv->drop_rq.cq);
	mlx5e_destroy_cq(&priv->drop_rq.cq);
}

static int mlx5e_create_tis(struct mlx5e_priv *priv, int tc)
{
	struct mlx5_core_dev *mdev = priv->mdev;
	u32 in[MLX5_ST_SZ_DW(create_tis_in)];
	void *tisc = MLX5_ADDR_OF(create_tis_in, in, ctx);

	memset(in, 0, sizeof(in));

	MLX5_SET(tisc, tisc, prio, tc << 1);
	MLX5_SET(tisc, tisc, transport_domain, priv->tdn);

	return mlx5_core_create_tis(mdev, in, sizeof(in), &priv->tisn[tc]);
}

static void mlx5e_destroy_tis(struct mlx5e_priv *priv, int tc)
{
	mlx5_core_destroy_tis(priv->mdev, priv->tisn[tc]);
}

static int mlx5e_create_tises(struct mlx5e_priv *priv)
{
	int err;
	int tc;

	for (tc = 0; tc < MLX5E_MAX_NUM_TC; tc++) {
		err = mlx5e_create_tis(priv, tc);
		if (err)
			goto err_close_tises;
	}

	return 0;

err_close_tises:
	for (tc--; tc >= 0; tc--)
		mlx5e_destroy_tis(priv, tc);

	return err;
}

static void mlx5e_destroy_tises(struct mlx5e_priv *priv)
{
	int tc;

	for (tc = 0; tc < MLX5E_MAX_NUM_TC; tc++)
		mlx5e_destroy_tis(priv, tc);
}

static void mlx5e_build_tir_ctx(struct mlx5e_priv *priv, u32 *tirc, int tt)
{
	void *hfso = MLX5_ADDR_OF(tirc, tirc, rx_hash_field_selector_outer);

	MLX5_SET(tirc, tirc, transport_domain, priv->tdn);

#define MLX5_HASH_IP            (MLX5_HASH_FIELD_SEL_SRC_IP   |\
				 MLX5_HASH_FIELD_SEL_DST_IP)

#define MLX5_HASH_IP_L4PORTS    (MLX5_HASH_FIELD_SEL_SRC_IP   |\
				 MLX5_HASH_FIELD_SEL_DST_IP   |\
				 MLX5_HASH_FIELD_SEL_L4_SPORT |\
				 MLX5_HASH_FIELD_SEL_L4_DPORT)

#define MLX5_HASH_IP_IPSEC_SPI  (MLX5_HASH_FIELD_SEL_SRC_IP   |\
				 MLX5_HASH_FIELD_SEL_DST_IP   |\
				 MLX5_HASH_FIELD_SEL_IPSEC_SPI)

	mlx5e_build_tir_ctx_lro(tirc, priv);

	MLX5_SET(tirc, tirc, disp_type, MLX5_TIRC_DISP_TYPE_INDIRECT);

	switch (tt) {
	case MLX5E_TT_ANY:
		MLX5_SET(tirc, tirc, indirect_table,
			 priv->rqtn[MLX5E_SINGLE_RQ_RQT]);
		MLX5_SET(tirc, tirc, rx_hash_fn, MLX5_RX_HASH_FN_INVERTED_XOR8);
		break;
	default:
		MLX5_SET(tirc, tirc, indirect_table,
			 priv->rqtn[MLX5E_INDIRECTION_RQT]);
		mlx5e_build_tir_ctx_hash(tirc, priv);
		break;
	}

	switch (tt) {
	case MLX5E_TT_IPV4_TCP:
		MLX5_SET(rx_hash_field_select, hfso, l3_prot_type,
			 MLX5_L3_PROT_TYPE_IPV4);
		MLX5_SET(rx_hash_field_select, hfso, l4_prot_type,
			 MLX5_L4_PROT_TYPE_TCP);
		MLX5_SET(rx_hash_field_select, hfso, selected_fields,
			 MLX5_HASH_IP_L4PORTS);
		break;

	case MLX5E_TT_IPV6_TCP:
		MLX5_SET(rx_hash_field_select, hfso, l3_prot_type,
			 MLX5_L3_PROT_TYPE_IPV6);
		MLX5_SET(rx_hash_field_select, hfso, l4_prot_type,
			 MLX5_L4_PROT_TYPE_TCP);
		MLX5_SET(rx_hash_field_select, hfso, selected_fields,
			 MLX5_HASH_IP_L4PORTS);
		break;

	case MLX5E_TT_IPV4_UDP:
		MLX5_SET(rx_hash_field_select, hfso, l3_prot_type,
			 MLX5_L3_PROT_TYPE_IPV4);
		MLX5_SET(rx_hash_field_select, hfso, l4_prot_type,
			 MLX5_L4_PROT_TYPE_UDP);
		MLX5_SET(rx_hash_field_select, hfso, selected_fields,
			 MLX5_HASH_IP_L4PORTS);
		break;

	case MLX5E_TT_IPV6_UDP:
		MLX5_SET(rx_hash_field_select, hfso, l3_prot_type,
			 MLX5_L3_PROT_TYPE_IPV6);
		MLX5_SET(rx_hash_field_select, hfso, l4_prot_type,
			 MLX5_L4_PROT_TYPE_UDP);
		MLX5_SET(rx_hash_field_select, hfso, selected_fields,
			 MLX5_HASH_IP_L4PORTS);
		break;

	case MLX5E_TT_IPV4_IPSEC_AH:
		MLX5_SET(rx_hash_field_select, hfso, l3_prot_type,
			 MLX5_L3_PROT_TYPE_IPV4);
		MLX5_SET(rx_hash_field_select, hfso, selected_fields,
			 MLX5_HASH_IP_IPSEC_SPI);
		break;

	case MLX5E_TT_IPV6_IPSEC_AH:
		MLX5_SET(rx_hash_field_select, hfso, l3_prot_type,
			 MLX5_L3_PROT_TYPE_IPV6);
		MLX5_SET(rx_hash_field_select, hfso, selected_fields,
			 MLX5_HASH_IP_IPSEC_SPI);
		break;

	case MLX5E_TT_IPV4_IPSEC_ESP:
		MLX5_SET(rx_hash_field_select, hfso, l3_prot_type,
			 MLX5_L3_PROT_TYPE_IPV4);
		MLX5_SET(rx_hash_field_select, hfso, selected_fields,
			 MLX5_HASH_IP_IPSEC_SPI);
		break;

	case MLX5E_TT_IPV6_IPSEC_ESP:
		MLX5_SET(rx_hash_field_select, hfso, l3_prot_type,
			 MLX5_L3_PROT_TYPE_IPV6);
		MLX5_SET(rx_hash_field_select, hfso, selected_fields,
			 MLX5_HASH_IP_IPSEC_SPI);
		break;

	case MLX5E_TT_IPV4:
		MLX5_SET(rx_hash_field_select, hfso, l3_prot_type,
			 MLX5_L3_PROT_TYPE_IPV4);
		MLX5_SET(rx_hash_field_select, hfso, selected_fields,
			 MLX5_HASH_IP);
		break;

	case MLX5E_TT_IPV6:
		MLX5_SET(rx_hash_field_select, hfso, l3_prot_type,
			 MLX5_L3_PROT_TYPE_IPV6);
		MLX5_SET(rx_hash_field_select, hfso, selected_fields,
			 MLX5_HASH_IP);
		break;
	}
}

static int mlx5e_create_tir(struct mlx5e_priv *priv, int tt)
{
	struct mlx5_core_dev *mdev = priv->mdev;
	u32 *in;
	void *tirc;
	int inlen;
	int err;

	inlen = MLX5_ST_SZ_BYTES(create_tir_in);
	in = mlx5_vzalloc(inlen);
	if (!in)
		return -ENOMEM;

	tirc = MLX5_ADDR_OF(create_tir_in, in, ctx);

	mlx5e_build_tir_ctx(priv, tirc, tt);

	err = mlx5_core_create_tir(mdev, in, inlen, &priv->tirn[tt]);

	kvfree(in);

	return err;
}

static void mlx5e_destroy_tir(struct mlx5e_priv *priv, int tt)
{
	mlx5_core_destroy_tir(priv->mdev, priv->tirn[tt]);
}

static int mlx5e_create_tirs(struct mlx5e_priv *priv)
{
	int err;
	int i;

	for (i = 0; i < MLX5E_NUM_TT; i++) {
		err = mlx5e_create_tir(priv, i);
		if (err)
			goto err_destroy_tirs;
	}

	return 0;

err_destroy_tirs:
	for (i--; i >= 0; i--)
		mlx5e_destroy_tir(priv, i);

	return err;
}

static void mlx5e_destroy_tirs(struct mlx5e_priv *priv)
{
	int i;

	for (i = 0; i < MLX5E_NUM_TT; i++)
		mlx5e_destroy_tir(priv, i);
}

int mlx5e_modify_rqs_vsd(struct mlx5e_priv *priv, bool vsd)
{
	int err = 0;
	int i;

	if (!test_bit(MLX5E_STATE_OPENED, &priv->state))
		return 0;

	for (i = 0; i < priv->params.num_channels; i++) {
		err = mlx5e_modify_rq_vsd(&priv->channel[i]->rq, vsd);
		if (err)
			return err;
	}

	return 0;
}

static int mlx5e_setup_tc(struct net_device *netdev, u8 tc)
{
	struct mlx5e_priv *priv = netdev_priv(netdev);
	bool was_opened;
	int err = 0;

	if (tc && tc != MLX5E_MAX_NUM_TC)
		return -EINVAL;

	mutex_lock(&priv->state_lock);

	was_opened = test_bit(MLX5E_STATE_OPENED, &priv->state);
	if (was_opened)
		mlx5e_close_locked(priv->netdev);

	priv->params.num_tc = tc ? tc : 1;

	if (was_opened)
		err = mlx5e_open_locked(priv->netdev);

	mutex_unlock(&priv->state_lock);

	return err;
}

static int mlx5e_ndo_setup_tc(struct net_device *dev, u32 handle,
			      __be16 proto, struct tc_to_netdev *tc)
{
	struct mlx5e_priv *priv = netdev_priv(dev);

	if (TC_H_MAJ(handle) != TC_H_MAJ(TC_H_INGRESS))
		goto mqprio;

	switch (tc->type) {
	case TC_SETUP_CLSFLOWER:
		switch (tc->cls_flower->command) {
		case TC_CLSFLOWER_REPLACE:
			return mlx5e_configure_flower(priv, proto, tc->cls_flower);
		case TC_CLSFLOWER_DESTROY:
			return mlx5e_delete_flower(priv, tc->cls_flower);
		}
	default:
		return -EOPNOTSUPP;
	}

mqprio:
	if (tc->type != TC_SETUP_MQPRIO)
		return -EINVAL;

	return mlx5e_setup_tc(dev, tc->tc);
}

static struct rtnl_link_stats64 *
mlx5e_get_stats(struct net_device *dev, struct rtnl_link_stats64 *stats)
{
	struct mlx5e_priv *priv = netdev_priv(dev);
	struct mlx5e_sw_stats *sstats = &priv->stats.sw;
	struct mlx5e_vport_stats *vstats = &priv->stats.vport;
	struct mlx5e_pport_stats *pstats = &priv->stats.pport;

	stats->rx_packets = sstats->rx_packets;
	stats->rx_bytes   = sstats->rx_bytes;
	stats->tx_packets = sstats->tx_packets;
	stats->tx_bytes   = sstats->tx_bytes;

	stats->rx_dropped = priv->stats.qcnt.rx_out_of_buffer;
	stats->tx_dropped = sstats->tx_queue_dropped;

	stats->rx_length_errors =
		PPORT_802_3_GET(pstats, a_in_range_length_errors) +
		PPORT_802_3_GET(pstats, a_out_of_range_length_field) +
		PPORT_802_3_GET(pstats, a_frame_too_long_errors);
	stats->rx_crc_errors =
		PPORT_802_3_GET(pstats, a_frame_check_sequence_errors);
	stats->rx_frame_errors = PPORT_802_3_GET(pstats, a_alignment_errors);
	stats->tx_aborted_errors = PPORT_2863_GET(pstats, if_out_discards);
	stats->tx_carrier_errors =
		PPORT_802_3_GET(pstats, a_symbol_error_during_carrier);
	stats->rx_errors = stats->rx_length_errors + stats->rx_crc_errors +
			   stats->rx_frame_errors;
	stats->tx_errors = stats->tx_aborted_errors + stats->tx_carrier_errors;

	/* vport multicast also counts packets that are dropped due to steering
	 * or rx out of buffer
	 */
	stats->multicast =
		VPORT_COUNTER_GET(vstats, received_eth_multicast.packets);

	return stats;
}

static void mlx5e_set_rx_mode(struct net_device *dev)
{
	struct mlx5e_priv *priv = netdev_priv(dev);

	schedule_work(&priv->set_rx_mode_work);
}

static int mlx5e_set_mac(struct net_device *netdev, void *addr)
{
	struct mlx5e_priv *priv = netdev_priv(netdev);
	struct sockaddr *saddr = addr;

	if (!is_valid_ether_addr(saddr->sa_data))
		return -EADDRNOTAVAIL;

	netif_addr_lock_bh(netdev);
	ether_addr_copy(netdev->dev_addr, saddr->sa_data);
	netif_addr_unlock_bh(netdev);

	schedule_work(&priv->set_rx_mode_work);

	return 0;
}

#define MLX5E_SET_FEATURE(netdev, feature, enable)	\
	do {						\
		if (enable)				\
			netdev->features |= feature;	\
		else					\
			netdev->features &= ~feature;	\
	} while (0)

typedef int (*mlx5e_feature_handler)(struct net_device *netdev, bool enable);

static int set_feature_lro(struct net_device *netdev, bool enable)
{
	struct mlx5e_priv *priv = netdev_priv(netdev);
	bool was_opened = test_bit(MLX5E_STATE_OPENED, &priv->state);
	int err;

	mutex_lock(&priv->state_lock);

	if (was_opened && (priv->params.rq_wq_type == MLX5_WQ_TYPE_LINKED_LIST))
		mlx5e_close_locked(priv->netdev);

	priv->params.lro_en = enable;
	err = mlx5e_modify_tirs_lro(priv);
	if (err) {
		netdev_err(netdev, "lro modify failed, %d\n", err);
		priv->params.lro_en = !enable;
	}

	if (was_opened && (priv->params.rq_wq_type == MLX5_WQ_TYPE_LINKED_LIST))
		mlx5e_open_locked(priv->netdev);

	mutex_unlock(&priv->state_lock);

	return err;
}

static int set_feature_vlan_filter(struct net_device *netdev, bool enable)
{
	struct mlx5e_priv *priv = netdev_priv(netdev);

	if (enable)
		mlx5e_enable_vlan_filter(priv);
	else
		mlx5e_disable_vlan_filter(priv);

	return 0;
}

static int set_feature_tc_num_filters(struct net_device *netdev, bool enable)
{
	struct mlx5e_priv *priv = netdev_priv(netdev);

	if (!enable && mlx5e_tc_num_filters(priv)) {
		netdev_err(netdev,
			   "Active offloaded tc filters, can't turn hw_tc_offload off\n");
		return -EINVAL;
	}

	return 0;
}

static int set_feature_rx_all(struct net_device *netdev, bool enable)
{
	struct mlx5e_priv *priv = netdev_priv(netdev);
	struct mlx5_core_dev *mdev = priv->mdev;

	return mlx5_set_port_fcs(mdev, !enable);
}

static int set_feature_rx_vlan(struct net_device *netdev, bool enable)
{
	struct mlx5e_priv *priv = netdev_priv(netdev);
	int err;

	mutex_lock(&priv->state_lock);

	priv->params.vlan_strip_disable = !enable;
	err = mlx5e_modify_rqs_vsd(priv, !enable);
	if (err)
		priv->params.vlan_strip_disable = enable;

	mutex_unlock(&priv->state_lock);

	return err;
}

<<<<<<< HEAD
static int mlx5e_handle_feature(struct net_device *netdev,
				netdev_features_t wanted_features,
				netdev_features_t feature,
				mlx5e_feature_handler feature_handler)
{
	netdev_features_t changes = wanted_features ^ netdev->features;
	bool enable = !!(wanted_features & feature);
	int err;

	if (!(changes & feature))
		return 0;

	err = feature_handler(netdev, enable);
	if (err) {
		netdev_err(netdev, "%s feature 0x%llx failed err %d\n",
			   enable ? "Enable" : "Disable", feature, err);
		return err;
	}

	MLX5E_SET_FEATURE(netdev, feature, enable);
	return 0;
}

static int mlx5e_set_features(struct net_device *netdev,
			      netdev_features_t features)
{
	int err;

	err  = mlx5e_handle_feature(netdev, features, NETIF_F_LRO,
				    set_feature_lro);
	err |= mlx5e_handle_feature(netdev, features,
				    NETIF_F_HW_VLAN_CTAG_FILTER,
				    set_feature_vlan_filter);
	err |= mlx5e_handle_feature(netdev, features, NETIF_F_HW_TC,
				    set_feature_tc_num_filters);
	err |= mlx5e_handle_feature(netdev, features, NETIF_F_RXALL,
				    set_feature_rx_all);
	err |= mlx5e_handle_feature(netdev, features, NETIF_F_HW_VLAN_CTAG_RX,
				    set_feature_rx_vlan);

	return err ? -EINVAL : 0;
}
=======
#define MXL5_HW_MIN_MTU 64
#define MXL5E_MIN_MTU (MXL5_HW_MIN_MTU + ETH_FCS_LEN)
>>>>>>> f28f20da

static int mlx5e_change_mtu(struct net_device *netdev, int new_mtu)
{
	struct mlx5e_priv *priv = netdev_priv(netdev);
	struct mlx5_core_dev *mdev = priv->mdev;
	bool was_opened;
	u16 max_mtu;
	u16 min_mtu;
	int err = 0;

	mlx5_query_port_max_mtu(mdev, &max_mtu, 1);

	max_mtu = MLX5E_HW2SW_MTU(max_mtu);
	min_mtu = MLX5E_HW2SW_MTU(MXL5E_MIN_MTU);

	if (new_mtu > max_mtu || new_mtu < min_mtu) {
		netdev_err(netdev,
			   "%s: Bad MTU (%d), valid range is: [%d..%d]\n",
			   __func__, new_mtu, min_mtu, max_mtu);
		return -EINVAL;
	}

	mutex_lock(&priv->state_lock);

	was_opened = test_bit(MLX5E_STATE_OPENED, &priv->state);
	if (was_opened)
		mlx5e_close_locked(netdev);

	netdev->mtu = new_mtu;

	if (was_opened)
		err = mlx5e_open_locked(netdev);

	mutex_unlock(&priv->state_lock);

	return err;
}

static int mlx5e_ioctl(struct net_device *dev, struct ifreq *ifr, int cmd)
{
	switch (cmd) {
	case SIOCSHWTSTAMP:
		return mlx5e_hwstamp_set(dev, ifr);
	case SIOCGHWTSTAMP:
		return mlx5e_hwstamp_get(dev, ifr);
	default:
		return -EOPNOTSUPP;
	}
}

static int mlx5e_set_vf_mac(struct net_device *dev, int vf, u8 *mac)
{
	struct mlx5e_priv *priv = netdev_priv(dev);
	struct mlx5_core_dev *mdev = priv->mdev;

	return mlx5_eswitch_set_vport_mac(mdev->priv.eswitch, vf + 1, mac);
}

static int mlx5e_set_vf_vlan(struct net_device *dev, int vf, u16 vlan, u8 qos)
{
	struct mlx5e_priv *priv = netdev_priv(dev);
	struct mlx5_core_dev *mdev = priv->mdev;

	return mlx5_eswitch_set_vport_vlan(mdev->priv.eswitch, vf + 1,
					   vlan, qos);
}

static int mlx5_vport_link2ifla(u8 esw_link)
{
	switch (esw_link) {
	case MLX5_ESW_VPORT_ADMIN_STATE_DOWN:
		return IFLA_VF_LINK_STATE_DISABLE;
	case MLX5_ESW_VPORT_ADMIN_STATE_UP:
		return IFLA_VF_LINK_STATE_ENABLE;
	}
	return IFLA_VF_LINK_STATE_AUTO;
}

static int mlx5_ifla_link2vport(u8 ifla_link)
{
	switch (ifla_link) {
	case IFLA_VF_LINK_STATE_DISABLE:
		return MLX5_ESW_VPORT_ADMIN_STATE_DOWN;
	case IFLA_VF_LINK_STATE_ENABLE:
		return MLX5_ESW_VPORT_ADMIN_STATE_UP;
	}
	return MLX5_ESW_VPORT_ADMIN_STATE_AUTO;
}

static int mlx5e_set_vf_link_state(struct net_device *dev, int vf,
				   int link_state)
{
	struct mlx5e_priv *priv = netdev_priv(dev);
	struct mlx5_core_dev *mdev = priv->mdev;

	return mlx5_eswitch_set_vport_state(mdev->priv.eswitch, vf + 1,
					    mlx5_ifla_link2vport(link_state));
}

static int mlx5e_get_vf_config(struct net_device *dev,
			       int vf, struct ifla_vf_info *ivi)
{
	struct mlx5e_priv *priv = netdev_priv(dev);
	struct mlx5_core_dev *mdev = priv->mdev;
	int err;

	err = mlx5_eswitch_get_vport_config(mdev->priv.eswitch, vf + 1, ivi);
	if (err)
		return err;
	ivi->linkstate = mlx5_vport_link2ifla(ivi->linkstate);
	return 0;
}

static int mlx5e_get_vf_stats(struct net_device *dev,
			      int vf, struct ifla_vf_stats *vf_stats)
{
	struct mlx5e_priv *priv = netdev_priv(dev);
	struct mlx5_core_dev *mdev = priv->mdev;

	return mlx5_eswitch_get_vport_stats(mdev->priv.eswitch, vf + 1,
					    vf_stats);
}

static void mlx5e_add_vxlan_port(struct net_device *netdev,
				 sa_family_t sa_family, __be16 port)
{
	struct mlx5e_priv *priv = netdev_priv(netdev);

	if (!mlx5e_vxlan_allowed(priv->mdev))
		return;

	mlx5e_vxlan_add_port(priv, be16_to_cpu(port));
}

static void mlx5e_del_vxlan_port(struct net_device *netdev,
				 sa_family_t sa_family, __be16 port)
{
	struct mlx5e_priv *priv = netdev_priv(netdev);

	if (!mlx5e_vxlan_allowed(priv->mdev))
		return;

	mlx5e_vxlan_del_port(priv, be16_to_cpu(port));
}

static netdev_features_t mlx5e_vxlan_features_check(struct mlx5e_priv *priv,
						    struct sk_buff *skb,
						    netdev_features_t features)
{
	struct udphdr *udph;
	u16 proto;
	u16 port = 0;

	switch (vlan_get_protocol(skb)) {
	case htons(ETH_P_IP):
		proto = ip_hdr(skb)->protocol;
		break;
	case htons(ETH_P_IPV6):
		proto = ipv6_hdr(skb)->nexthdr;
		break;
	default:
		goto out;
	}

	if (proto == IPPROTO_UDP) {
		udph = udp_hdr(skb);
		port = be16_to_cpu(udph->dest);
	}

	/* Verify if UDP port is being offloaded by HW */
	if (port && mlx5e_vxlan_lookup_port(priv, port))
		return features;

out:
	/* Disable CSUM and GSO if the udp dport is not offloaded by HW */
	return features & ~(NETIF_F_CSUM_MASK | NETIF_F_GSO_MASK);
}

static netdev_features_t mlx5e_features_check(struct sk_buff *skb,
					      struct net_device *netdev,
					      netdev_features_t features)
{
	struct mlx5e_priv *priv = netdev_priv(netdev);

	features = vlan_features_check(skb, features);
	features = vxlan_features_check(skb, features);

	/* Validate if the tunneled packet is being offloaded by HW */
	if (skb->encapsulation &&
	    (features & NETIF_F_CSUM_MASK || features & NETIF_F_GSO_MASK))
		return mlx5e_vxlan_features_check(priv, skb, features);

	return features;
}

static const struct net_device_ops mlx5e_netdev_ops_basic = {
	.ndo_open                = mlx5e_open,
	.ndo_stop                = mlx5e_close,
	.ndo_start_xmit          = mlx5e_xmit,
	.ndo_setup_tc            = mlx5e_ndo_setup_tc,
	.ndo_select_queue        = mlx5e_select_queue,
	.ndo_get_stats64         = mlx5e_get_stats,
	.ndo_set_rx_mode         = mlx5e_set_rx_mode,
	.ndo_set_mac_address     = mlx5e_set_mac,
	.ndo_vlan_rx_add_vid     = mlx5e_vlan_rx_add_vid,
	.ndo_vlan_rx_kill_vid    = mlx5e_vlan_rx_kill_vid,
	.ndo_set_features        = mlx5e_set_features,
	.ndo_change_mtu          = mlx5e_change_mtu,
	.ndo_do_ioctl            = mlx5e_ioctl,
};

static const struct net_device_ops mlx5e_netdev_ops_sriov = {
	.ndo_open                = mlx5e_open,
	.ndo_stop                = mlx5e_close,
	.ndo_start_xmit          = mlx5e_xmit,
	.ndo_setup_tc            = mlx5e_ndo_setup_tc,
	.ndo_select_queue        = mlx5e_select_queue,
	.ndo_get_stats64         = mlx5e_get_stats,
	.ndo_set_rx_mode         = mlx5e_set_rx_mode,
	.ndo_set_mac_address     = mlx5e_set_mac,
	.ndo_vlan_rx_add_vid     = mlx5e_vlan_rx_add_vid,
	.ndo_vlan_rx_kill_vid    = mlx5e_vlan_rx_kill_vid,
	.ndo_set_features        = mlx5e_set_features,
	.ndo_change_mtu          = mlx5e_change_mtu,
	.ndo_do_ioctl            = mlx5e_ioctl,
	.ndo_add_vxlan_port      = mlx5e_add_vxlan_port,
	.ndo_del_vxlan_port      = mlx5e_del_vxlan_port,
	.ndo_features_check      = mlx5e_features_check,
	.ndo_set_vf_mac          = mlx5e_set_vf_mac,
	.ndo_set_vf_vlan         = mlx5e_set_vf_vlan,
	.ndo_get_vf_config       = mlx5e_get_vf_config,
	.ndo_set_vf_link_state   = mlx5e_set_vf_link_state,
	.ndo_get_vf_stats        = mlx5e_get_vf_stats,
};

static int mlx5e_check_required_hca_cap(struct mlx5_core_dev *mdev)
{
	if (MLX5_CAP_GEN(mdev, port_type) != MLX5_CAP_PORT_TYPE_ETH)
		return -ENOTSUPP;
	if (!MLX5_CAP_GEN(mdev, eth_net_offloads) ||
	    !MLX5_CAP_GEN(mdev, nic_flow_table) ||
	    !MLX5_CAP_ETH(mdev, csum_cap) ||
	    !MLX5_CAP_ETH(mdev, max_lso_cap) ||
	    !MLX5_CAP_ETH(mdev, vlan_cap) ||
	    !MLX5_CAP_ETH(mdev, rss_ind_tbl_cap) ||
	    MLX5_CAP_FLOWTABLE(mdev,
			       flow_table_properties_nic_receive.max_ft_level)
			       < 3) {
		mlx5_core_warn(mdev,
			       "Not creating net device, some required device capabilities are missing\n");
		return -ENOTSUPP;
	}
	if (!MLX5_CAP_ETH(mdev, self_lb_en_modifiable))
		mlx5_core_warn(mdev, "Self loop back prevention is not supported\n");
	if (!MLX5_CAP_GEN(mdev, cq_moderation))
		mlx5_core_warn(mdev, "CQ modiration is not supported\n");

	return 0;
}

u16 mlx5e_get_max_inline_cap(struct mlx5_core_dev *mdev)
{
	int bf_buf_size = (1 << MLX5_CAP_GEN(mdev, log_bf_reg_size)) / 2;

	return bf_buf_size -
	       sizeof(struct mlx5e_tx_wqe) +
	       2 /*sizeof(mlx5e_tx_wqe.inline_hdr_start)*/;
}

#ifdef CONFIG_MLX5_CORE_EN_DCB
static void mlx5e_ets_init(struct mlx5e_priv *priv)
{
	int i;

	priv->params.ets.ets_cap = mlx5_max_tc(priv->mdev) + 1;
	for (i = 0; i < priv->params.ets.ets_cap; i++) {
		priv->params.ets.tc_tx_bw[i] = MLX5E_MAX_BW_ALLOC;
		priv->params.ets.tc_tsa[i] = IEEE_8021QAZ_TSA_VENDOR;
		priv->params.ets.prio_tc[i] = i;
	}

	/* tclass[prio=0]=1, tclass[prio=1]=0, tclass[prio=i]=i (for i>1) */
	priv->params.ets.prio_tc[0] = 1;
	priv->params.ets.prio_tc[1] = 0;
}
#endif

void mlx5e_build_default_indir_rqt(struct mlx5_core_dev *mdev,
				   u32 *indirection_rqt, int len,
				   int num_channels)
{
	int node = mdev->priv.numa_node;
	int node_num_of_cores;
	int i;

	if (node == -1)
		node = first_online_node;

	node_num_of_cores = cpumask_weight(cpumask_of_node(node));

	if (node_num_of_cores)
		num_channels = min_t(int, num_channels, node_num_of_cores);

	for (i = 0; i < len; i++)
		indirection_rqt[i] = i % num_channels;
}

static bool mlx5e_check_fragmented_striding_rq_cap(struct mlx5_core_dev *mdev)
{
	return MLX5_CAP_GEN(mdev, striding_rq) &&
		MLX5_CAP_GEN(mdev, umr_ptr_rlky) &&
		MLX5_CAP_ETH(mdev, reg_umr_sq);
}

static void mlx5e_build_netdev_priv(struct mlx5_core_dev *mdev,
				    struct net_device *netdev,
				    int num_channels)
{
	struct mlx5e_priv *priv = netdev_priv(netdev);

	priv->params.log_sq_size           =
		MLX5E_PARAMS_DEFAULT_LOG_SQ_SIZE;
	priv->params.rq_wq_type = mlx5e_check_fragmented_striding_rq_cap(mdev) ?
		MLX5_WQ_TYPE_LINKED_LIST_STRIDING_RQ :
		MLX5_WQ_TYPE_LINKED_LIST;

	switch (priv->params.rq_wq_type) {
	case MLX5_WQ_TYPE_LINKED_LIST_STRIDING_RQ:
		priv->params.log_rq_size = MLX5E_PARAMS_DEFAULT_LOG_RQ_SIZE_MPW;
		priv->params.lro_en = true;
		break;
	default: /* MLX5_WQ_TYPE_LINKED_LIST */
		priv->params.log_rq_size = MLX5E_PARAMS_DEFAULT_LOG_RQ_SIZE;
	}

	priv->params.min_rx_wqes = mlx5_min_rx_wqes(priv->params.rq_wq_type,
					    BIT(priv->params.log_rq_size));
	priv->params.rx_cq_moderation_usec =
		MLX5E_PARAMS_DEFAULT_RX_CQ_MODERATION_USEC;
	priv->params.rx_cq_moderation_pkts =
		MLX5E_PARAMS_DEFAULT_RX_CQ_MODERATION_PKTS;
	priv->params.tx_cq_moderation_usec =
		MLX5E_PARAMS_DEFAULT_TX_CQ_MODERATION_USEC;
	priv->params.tx_cq_moderation_pkts =
		MLX5E_PARAMS_DEFAULT_TX_CQ_MODERATION_PKTS;
	priv->params.tx_max_inline         = mlx5e_get_max_inline_cap(mdev);
	priv->params.num_tc                = 1;
	priv->params.rss_hfunc             = ETH_RSS_HASH_XOR;

	netdev_rss_key_fill(priv->params.toeplitz_hash_key,
			    sizeof(priv->params.toeplitz_hash_key));

	mlx5e_build_default_indir_rqt(mdev, priv->params.indirection_rqt,
				      MLX5E_INDIR_RQT_SIZE, num_channels);

	priv->params.lro_wqe_sz            =
		MLX5E_PARAMS_DEFAULT_LRO_WQE_SZ;

	priv->mdev                         = mdev;
	priv->netdev                       = netdev;
	priv->params.num_channels          = num_channels;

#ifdef CONFIG_MLX5_CORE_EN_DCB
	mlx5e_ets_init(priv);
#endif

	mutex_init(&priv->state_lock);

	INIT_WORK(&priv->update_carrier_work, mlx5e_update_carrier_work);
	INIT_WORK(&priv->set_rx_mode_work, mlx5e_set_rx_mode_work);
	INIT_DELAYED_WORK(&priv->update_stats_work, mlx5e_update_stats_work);
}

static void mlx5e_set_netdev_dev_addr(struct net_device *netdev)
{
	struct mlx5e_priv *priv = netdev_priv(netdev);

	mlx5_query_nic_vport_mac_address(priv->mdev, 0, netdev->dev_addr);
	if (is_zero_ether_addr(netdev->dev_addr) &&
	    !MLX5_CAP_GEN(priv->mdev, vport_group_manager)) {
		eth_hw_addr_random(netdev);
		mlx5_core_info(priv->mdev, "Assigned random MAC address %pM\n", netdev->dev_addr);
	}
}

static void mlx5e_build_netdev(struct net_device *netdev)
{
	struct mlx5e_priv *priv = netdev_priv(netdev);
	struct mlx5_core_dev *mdev = priv->mdev;
	bool fcs_supported;
	bool fcs_enabled;

	SET_NETDEV_DEV(netdev, &mdev->pdev->dev);

	if (MLX5_CAP_GEN(mdev, vport_group_manager)) {
		netdev->netdev_ops = &mlx5e_netdev_ops_sriov;
#ifdef CONFIG_MLX5_CORE_EN_DCB
		netdev->dcbnl_ops = &mlx5e_dcbnl_ops;
#endif
	} else {
		netdev->netdev_ops = &mlx5e_netdev_ops_basic;
	}

	netdev->watchdog_timeo    = 15 * HZ;

	netdev->ethtool_ops	  = &mlx5e_ethtool_ops;

	netdev->vlan_features    |= NETIF_F_SG;
	netdev->vlan_features    |= NETIF_F_IP_CSUM;
	netdev->vlan_features    |= NETIF_F_IPV6_CSUM;
	netdev->vlan_features    |= NETIF_F_GRO;
	netdev->vlan_features    |= NETIF_F_TSO;
	netdev->vlan_features    |= NETIF_F_TSO6;
	netdev->vlan_features    |= NETIF_F_RXCSUM;
	netdev->vlan_features    |= NETIF_F_RXHASH;

	if (!!MLX5_CAP_ETH(mdev, lro_cap))
		netdev->vlan_features    |= NETIF_F_LRO;

	netdev->hw_features       = netdev->vlan_features;
	netdev->hw_features      |= NETIF_F_HW_VLAN_CTAG_TX;
	netdev->hw_features      |= NETIF_F_HW_VLAN_CTAG_RX;
	netdev->hw_features      |= NETIF_F_HW_VLAN_CTAG_FILTER;

	if (mlx5e_vxlan_allowed(mdev)) {
		netdev->hw_features     |= NETIF_F_GSO_UDP_TUNNEL;
		netdev->hw_enc_features |= NETIF_F_IP_CSUM;
		netdev->hw_enc_features |= NETIF_F_RXCSUM;
		netdev->hw_enc_features |= NETIF_F_TSO;
		netdev->hw_enc_features |= NETIF_F_TSO6;
		netdev->hw_enc_features |= NETIF_F_RXHASH;
		netdev->hw_enc_features |= NETIF_F_GSO_UDP_TUNNEL;
	}

	mlx5_query_port_fcs(mdev, &fcs_supported, &fcs_enabled);

	if (fcs_supported)
		netdev->hw_features |= NETIF_F_RXALL;

	netdev->features          = netdev->hw_features;
	if (!priv->params.lro_en)
		netdev->features  &= ~NETIF_F_LRO;

	if (fcs_enabled)
		netdev->features  &= ~NETIF_F_RXALL;

#define FT_CAP(f) MLX5_CAP_FLOWTABLE(mdev, flow_table_properties_nic_receive.f)
	if (FT_CAP(flow_modify_en) &&
	    FT_CAP(modify_root) &&
	    FT_CAP(identified_miss_table_mode) &&
	    FT_CAP(flow_table_modify))
		priv->netdev->hw_features      |= NETIF_F_HW_TC;

	netdev->features         |= NETIF_F_HIGHDMA;

	netdev->priv_flags       |= IFF_UNICAST_FLT;

	mlx5e_set_netdev_dev_addr(netdev);
}

static int mlx5e_create_mkey(struct mlx5e_priv *priv, u32 pdn,
			     struct mlx5_core_mkey *mkey)
{
	struct mlx5_core_dev *mdev = priv->mdev;
	struct mlx5_create_mkey_mbox_in *in;
	int err;

	in = mlx5_vzalloc(sizeof(*in));
	if (!in)
		return -ENOMEM;

	in->seg.flags = MLX5_PERM_LOCAL_WRITE |
			MLX5_PERM_LOCAL_READ  |
			MLX5_ACCESS_MODE_PA;
	in->seg.flags_pd = cpu_to_be32(pdn | MLX5_MKEY_LEN64);
	in->seg.qpn_mkey7_0 = cpu_to_be32(0xffffff << 8);

	err = mlx5_core_create_mkey(mdev, mkey, in, sizeof(*in), NULL, NULL,
				    NULL);

	kvfree(in);

	return err;
}

static void mlx5e_create_q_counter(struct mlx5e_priv *priv)
{
	struct mlx5_core_dev *mdev = priv->mdev;
	int err;

	err = mlx5_core_alloc_q_counter(mdev, &priv->q_counter);
	if (err) {
		mlx5_core_warn(mdev, "alloc queue counter failed, %d\n", err);
		priv->q_counter = 0;
	}
}

static void mlx5e_destroy_q_counter(struct mlx5e_priv *priv)
{
	if (!priv->q_counter)
		return;

	mlx5_core_dealloc_q_counter(priv->mdev, priv->q_counter);
}

static int mlx5e_create_umr_mkey(struct mlx5e_priv *priv)
{
	struct mlx5_core_dev *mdev = priv->mdev;
	struct mlx5_create_mkey_mbox_in *in;
	struct mlx5_mkey_seg *mkc;
	int inlen = sizeof(*in);
	u64 npages =
		mlx5e_get_max_num_channels(mdev) * MLX5_CHANNEL_MAX_NUM_MTTS;
	int err;

	in = mlx5_vzalloc(inlen);
	if (!in)
		return -ENOMEM;

	mkc = &in->seg;
	mkc->status = MLX5_MKEY_STATUS_FREE;
	mkc->flags = MLX5_PERM_UMR_EN |
		     MLX5_PERM_LOCAL_READ |
		     MLX5_PERM_LOCAL_WRITE |
		     MLX5_ACCESS_MODE_MTT;

	mkc->qpn_mkey7_0 = cpu_to_be32(0xffffff << 8);
	mkc->flags_pd = cpu_to_be32(priv->pdn);
	mkc->len = cpu_to_be64(npages << PAGE_SHIFT);
	mkc->xlt_oct_size = cpu_to_be32(mlx5e_get_mtt_octw(npages));
	mkc->log2_page_size = PAGE_SHIFT;

	err = mlx5_core_create_mkey(mdev, &priv->umr_mkey, in, inlen, NULL,
				    NULL, NULL);

	kvfree(in);

	return err;
}

static void *mlx5e_create_netdev(struct mlx5_core_dev *mdev)
{
	struct net_device *netdev;
	struct mlx5e_priv *priv;
	int nch = mlx5e_get_max_num_channels(mdev);
	int err;

	if (mlx5e_check_required_hca_cap(mdev))
		return NULL;

	netdev = alloc_etherdev_mqs(sizeof(struct mlx5e_priv),
				    nch * MLX5E_MAX_NUM_TC,
				    nch);
	if (!netdev) {
		mlx5_core_err(mdev, "alloc_etherdev_mqs() failed\n");
		return NULL;
	}

	mlx5e_build_netdev_priv(mdev, netdev, nch);
	mlx5e_build_netdev(netdev);

	netif_carrier_off(netdev);

	priv = netdev_priv(netdev);

	err = mlx5_alloc_map_uar(mdev, &priv->cq_uar, false);
	if (err) {
		mlx5_core_err(mdev, "alloc_map uar failed, %d\n", err);
		goto err_free_netdev;
	}

	err = mlx5_core_alloc_pd(mdev, &priv->pdn);
	if (err) {
		mlx5_core_err(mdev, "alloc pd failed, %d\n", err);
		goto err_unmap_free_uar;
	}

	err = mlx5_core_alloc_transport_domain(mdev, &priv->tdn);
	if (err) {
		mlx5_core_err(mdev, "alloc td failed, %d\n", err);
		goto err_dealloc_pd;
	}

	err = mlx5e_create_mkey(priv, priv->pdn, &priv->mkey);
	if (err) {
		mlx5_core_err(mdev, "create mkey failed, %d\n", err);
		goto err_dealloc_transport_domain;
	}

	err = mlx5e_create_umr_mkey(priv);
	if (err) {
		mlx5_core_err(mdev, "create umr mkey failed, %d\n", err);
		goto err_destroy_mkey;
	}

	err = mlx5e_create_tises(priv);
	if (err) {
		mlx5_core_warn(mdev, "create tises failed, %d\n", err);
		goto err_destroy_umr_mkey;
	}

	err = mlx5e_open_drop_rq(priv);
	if (err) {
		mlx5_core_err(mdev, "open drop rq failed, %d\n", err);
		goto err_destroy_tises;
	}

	err = mlx5e_create_rqt(priv, MLX5E_INDIRECTION_RQT);
	if (err) {
		mlx5_core_warn(mdev, "create rqt(INDIR) failed, %d\n", err);
		goto err_close_drop_rq;
	}

	err = mlx5e_create_rqt(priv, MLX5E_SINGLE_RQ_RQT);
	if (err) {
		mlx5_core_warn(mdev, "create rqt(SINGLE) failed, %d\n", err);
		goto err_destroy_rqt_indir;
	}

	err = mlx5e_create_tirs(priv);
	if (err) {
		mlx5_core_warn(mdev, "create tirs failed, %d\n", err);
		goto err_destroy_rqt_single;
	}

	err = mlx5e_create_flow_tables(priv);
	if (err) {
		mlx5_core_warn(mdev, "create flow tables failed, %d\n", err);
		goto err_destroy_tirs;
	}

	mlx5e_create_q_counter(priv);

	mlx5e_init_eth_addr(priv);

	mlx5e_vxlan_init(priv);

	err = mlx5e_tc_init(priv);
	if (err)
		goto err_dealloc_q_counters;

#ifdef CONFIG_MLX5_CORE_EN_DCB
	mlx5e_dcbnl_ieee_setets_core(priv, &priv->params.ets);
#endif

	err = register_netdev(netdev);
	if (err) {
		mlx5_core_err(mdev, "register_netdev failed, %d\n", err);
		goto err_tc_cleanup;
	}

	if (mlx5e_vxlan_allowed(mdev))
		vxlan_get_rx_port(netdev);

	mlx5e_enable_async_events(priv);
	schedule_work(&priv->set_rx_mode_work);

	return priv;

err_tc_cleanup:
	mlx5e_tc_cleanup(priv);

err_dealloc_q_counters:
	mlx5e_destroy_q_counter(priv);
	mlx5e_destroy_flow_tables(priv);

err_destroy_tirs:
	mlx5e_destroy_tirs(priv);

err_destroy_rqt_single:
	mlx5e_destroy_rqt(priv, MLX5E_SINGLE_RQ_RQT);

err_destroy_rqt_indir:
	mlx5e_destroy_rqt(priv, MLX5E_INDIRECTION_RQT);

err_close_drop_rq:
	mlx5e_close_drop_rq(priv);

err_destroy_tises:
	mlx5e_destroy_tises(priv);

err_destroy_umr_mkey:
	mlx5_core_destroy_mkey(mdev, &priv->umr_mkey);

err_destroy_mkey:
	mlx5_core_destroy_mkey(mdev, &priv->mkey);

err_dealloc_transport_domain:
	mlx5_core_dealloc_transport_domain(mdev, priv->tdn);

err_dealloc_pd:
	mlx5_core_dealloc_pd(mdev, priv->pdn);

err_unmap_free_uar:
	mlx5_unmap_free_uar(mdev, &priv->cq_uar);

err_free_netdev:
	free_netdev(netdev);

	return NULL;
}

static void mlx5e_destroy_netdev(struct mlx5_core_dev *mdev, void *vpriv)
{
	struct mlx5e_priv *priv = vpriv;
	struct net_device *netdev = priv->netdev;

	set_bit(MLX5E_STATE_DESTROYING, &priv->state);

	schedule_work(&priv->set_rx_mode_work);
	mlx5e_disable_async_events(priv);
	flush_scheduled_work();
	if (test_bit(MLX5_INTERFACE_STATE_SHUTDOWN, &mdev->intf_state)) {
		netif_device_detach(netdev);
		mutex_lock(&priv->state_lock);
		if (test_bit(MLX5E_STATE_OPENED, &priv->state))
			mlx5e_close_locked(netdev);
		mutex_unlock(&priv->state_lock);
	} else {
		unregister_netdev(netdev);
	}

	mlx5e_tc_cleanup(priv);
	mlx5e_vxlan_cleanup(priv);
	mlx5e_destroy_q_counter(priv);
	mlx5e_destroy_flow_tables(priv);
	mlx5e_destroy_tirs(priv);
	mlx5e_destroy_rqt(priv, MLX5E_SINGLE_RQ_RQT);
	mlx5e_destroy_rqt(priv, MLX5E_INDIRECTION_RQT);
	mlx5e_close_drop_rq(priv);
	mlx5e_destroy_tises(priv);
	mlx5_core_destroy_mkey(priv->mdev, &priv->umr_mkey);
	mlx5_core_destroy_mkey(priv->mdev, &priv->mkey);
	mlx5_core_dealloc_transport_domain(priv->mdev, priv->tdn);
	mlx5_core_dealloc_pd(priv->mdev, priv->pdn);
	mlx5_unmap_free_uar(priv->mdev, &priv->cq_uar);

	if (!test_bit(MLX5_INTERFACE_STATE_SHUTDOWN, &mdev->intf_state))
		free_netdev(netdev);
}

static void *mlx5e_get_netdev(void *vpriv)
{
	struct mlx5e_priv *priv = vpriv;

	return priv->netdev;
}

static struct mlx5_interface mlx5e_interface = {
	.add       = mlx5e_create_netdev,
	.remove    = mlx5e_destroy_netdev,
	.event     = mlx5e_async_event,
	.protocol  = MLX5_INTERFACE_PROTOCOL_ETH,
	.get_dev   = mlx5e_get_netdev,
};

void mlx5e_init(void)
{
	mlx5_register_interface(&mlx5e_interface);
}

void mlx5e_cleanup(void)
{
	mlx5_unregister_interface(&mlx5e_interface);
}<|MERGE_RESOLUTION|>--- conflicted
+++ resolved
@@ -2240,7 +2240,6 @@
 	return err;
 }
 
-<<<<<<< HEAD
 static int mlx5e_handle_feature(struct net_device *netdev,
 				netdev_features_t wanted_features,
 				netdev_features_t feature,
@@ -2283,10 +2282,9 @@
 
 	return err ? -EINVAL : 0;
 }
-=======
+
 #define MXL5_HW_MIN_MTU 64
 #define MXL5E_MIN_MTU (MXL5_HW_MIN_MTU + ETH_FCS_LEN)
->>>>>>> f28f20da
 
 static int mlx5e_change_mtu(struct net_device *netdev, int new_mtu)
 {
