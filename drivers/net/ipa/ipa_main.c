// SPDX-License-Identifier: GPL-2.0

/* Copyright (c) 2012-2018, The Linux Foundation. All rights reserved.
 * Copyright (C) 2018-2024 Linaro Ltd.
 */

<<<<<<< HEAD
#include <linux/types.h>
#include <linux/atomic.h>
#include <linux/bitfield.h>
=======
>>>>>>> 0c383648
#include <linux/bug.h>
#include <linux/firmware.h>
#include <linux/io.h>
#include <linux/module.h>
#include <linux/of.h>
#include <linux/of_address.h>
#include <linux/platform_device.h>
#include <linux/pm_runtime.h>
#include <linux/types.h>

#include <linux/firmware/qcom/qcom_scm.h>
#include <linux/soc/qcom/mdt_loader.h>

#include "ipa.h"
#include "ipa_cmd.h"
#include "ipa_data.h"
#include "ipa_endpoint.h"
#include "ipa_interrupt.h"
#include "ipa_mem.h"
#include "ipa_modem.h"
#include "ipa_power.h"
#include "ipa_reg.h"
#include "ipa_resource.h"
#include "ipa_smp2p.h"
#include "ipa_sysfs.h"
#include "ipa_table.h"
#include "ipa_uc.h"
#include "ipa_version.h"

/**
 * DOC: The IP Accelerator
 *
 * This driver supports the Qualcomm IP Accelerator (IPA), which is a
 * networking component found in many Qualcomm SoCs.  The IPA is connected
 * to the application processor (AP), but is also connected (and partially
 * controlled by) other "execution environments" (EEs), such as a modem.
 *
 * The IPA is the conduit between the AP and the modem that carries network
 * traffic.  This driver presents a network interface representing the
 * connection of the modem to external (e.g. LTE) networks.
 *
 * The IPA provides protocol checksum calculation, offloading this work
 * from the AP.  The IPA offers additional functionality, including routing,
 * filtering, and NAT support, but that more advanced functionality is not
 * currently supported.  Despite that, some resources--including routing
 * tables and filter tables--are defined in this driver because they must
 * be initialized even when the advanced hardware features are not used.
 *
 * There are two distinct layers that implement the IPA hardware, and this
 * is reflected in the organization of the driver.  The generic software
 * interface (GSI) is an integral component of the IPA, providing a
 * well-defined communication layer between the AP subsystem and the IPA
 * core.  The GSI implements a set of "channels" used for communication
 * between the AP and the IPA.
 *
 * The IPA layer uses GSI channels to implement its "endpoints".  And while
 * a GSI channel carries data between the AP and the IPA, a pair of IPA
 * endpoints is used to carry traffic between two EEs.  Specifically, the main
 * modem network interface is implemented by two pairs of endpoints:  a TX
 * endpoint on the AP coupled with an RX endpoint on the modem; and another
 * RX endpoint on the AP receiving data from a TX endpoint on the modem.
 */

/* The name of the GSI firmware file relative to /lib/firmware */
#define IPA_FW_PATH_DEFAULT	"ipa_fws.mdt"
#define IPA_PAS_ID		15

/* Shift of 19.2 MHz timestamp to achieve lower resolution timestamps */
/* IPA v5.5+ does not specify Qtime timestamp config for DPL */
#define DPL_TIMESTAMP_SHIFT	14	/* ~1.172 kHz, ~853 usec per tick */
#define TAG_TIMESTAMP_SHIFT	14
#define NAT_TIMESTAMP_SHIFT	24	/* ~1.144 Hz, ~874 msec per tick */

/* Divider for 19.2 MHz crystal oscillator clock to get common timer clock */
#define IPA_XO_CLOCK_DIVIDER	192	/* 1 is subtracted where used */

/**
 * enum ipa_firmware_loader: How GSI firmware gets loaded
 *
 * @IPA_LOADER_DEFER:		System not ready; try again later
 * @IPA_LOADER_SELF:		AP loads GSI firmware
 * @IPA_LOADER_MODEM:		Modem loads GSI firmware, signals when done
 * @IPA_LOADER_SKIP:		Neither AP nor modem need to load GSI firmware
 * @IPA_LOADER_INVALID:	GSI firmware loader specification is invalid
 */
enum ipa_firmware_loader {
	IPA_LOADER_DEFER,
	IPA_LOADER_SELF,
	IPA_LOADER_MODEM,
	IPA_LOADER_SKIP,
	IPA_LOADER_INVALID,
};

/**
 * ipa_setup() - Set up IPA hardware
 * @ipa:	IPA pointer
 *
 * Perform initialization that requires issuing immediate commands on
 * the command TX endpoint.  If the modem is doing GSI firmware load
 * and initialization, this function will be called when an SMP2P
 * interrupt has been signaled by the modem.  Otherwise it will be
 * called from ipa_probe() after GSI firmware has been successfully
 * loaded, authenticated, and started by Trust Zone.
 */
int ipa_setup(struct ipa *ipa)
{
	struct ipa_endpoint *exception_endpoint;
	struct ipa_endpoint *command_endpoint;
	struct device *dev = ipa->dev;
	int ret;

	ret = gsi_setup(&ipa->gsi);
	if (ret)
		return ret;

	ipa_endpoint_setup(ipa);

	/* We need to use the AP command TX endpoint to perform other
	 * initialization, so we enable first.
	 */
	command_endpoint = ipa->name_map[IPA_ENDPOINT_AP_COMMAND_TX];
	ret = ipa_endpoint_enable_one(command_endpoint);
	if (ret)
		goto err_endpoint_teardown;

	ret = ipa_mem_setup(ipa);	/* No matching teardown required */
	if (ret)
		goto err_command_disable;

	ret = ipa_table_setup(ipa);	/* No matching teardown required */
	if (ret)
		goto err_command_disable;

	/* Enable the exception handling endpoint, and tell the hardware
	 * to use it by default.
	 */
	exception_endpoint = ipa->name_map[IPA_ENDPOINT_AP_LAN_RX];
	ret = ipa_endpoint_enable_one(exception_endpoint);
	if (ret)
		goto err_command_disable;

	ipa_endpoint_default_route_set(ipa, exception_endpoint->endpoint_id);

	/* We're all set.  Now prepare for communication with the modem */
	ret = ipa_qmi_setup(ipa);
	if (ret)
		goto err_default_route_clear;

	ipa->setup_complete = true;

	dev_info(dev, "IPA driver setup completed successfully\n");

	return 0;

err_default_route_clear:
	ipa_endpoint_default_route_clear(ipa);
	ipa_endpoint_disable_one(exception_endpoint);
err_command_disable:
	ipa_endpoint_disable_one(command_endpoint);
err_endpoint_teardown:
	ipa_endpoint_teardown(ipa);
	gsi_teardown(&ipa->gsi);

	return ret;
}

/**
 * ipa_teardown() - Inverse of ipa_setup()
 * @ipa:	IPA pointer
 */
static void ipa_teardown(struct ipa *ipa)
{
	struct ipa_endpoint *exception_endpoint;
	struct ipa_endpoint *command_endpoint;

	/* We're going to tear everything down, as if setup never completed */
	ipa->setup_complete = false;

	ipa_qmi_teardown(ipa);
	ipa_endpoint_default_route_clear(ipa);
	exception_endpoint = ipa->name_map[IPA_ENDPOINT_AP_LAN_RX];
	ipa_endpoint_disable_one(exception_endpoint);
	command_endpoint = ipa->name_map[IPA_ENDPOINT_AP_COMMAND_TX];
	ipa_endpoint_disable_one(command_endpoint);
	ipa_endpoint_teardown(ipa);
	gsi_teardown(&ipa->gsi);
}

static void
ipa_hardware_config_bcr(struct ipa *ipa, const struct ipa_data *data)
{
	const struct reg *reg;
	u32 val;

	/* IPA v4.5+ has no backward compatibility register */
	if (ipa->version >= IPA_VERSION_4_5)
		return;

	reg = ipa_reg(ipa, IPA_BCR);
	val = data->backward_compat;
	iowrite32(val, ipa->reg_virt + reg_offset(reg));
}

static void ipa_hardware_config_tx(struct ipa *ipa)
{
	enum ipa_version version = ipa->version;
	const struct reg *reg;
	u32 offset;
	u32 val;

	if (version <= IPA_VERSION_4_0 || version >= IPA_VERSION_4_5)
		return;

	/* Disable PA mask to allow HOLB drop */
	reg = ipa_reg(ipa, IPA_TX_CFG);
	offset = reg_offset(reg);

	val = ioread32(ipa->reg_virt + offset);

	val &= ~reg_bit(reg, PA_MASK_EN);

	iowrite32(val, ipa->reg_virt + offset);
}

static void ipa_hardware_config_clkon(struct ipa *ipa)
{
	enum ipa_version version = ipa->version;
	const struct reg *reg;
	u32 val;

	if (version >= IPA_VERSION_4_5)
		return;

	if (version < IPA_VERSION_4_0 && version != IPA_VERSION_3_1)
		return;

	/* Implement some hardware workarounds */
	reg = ipa_reg(ipa, CLKON_CFG);
	if (version == IPA_VERSION_3_1) {
		/* Disable MISC clock gating */
		val = reg_bit(reg, CLKON_MISC);
	} else {	/* IPA v4.0+ */
		/* Enable open global clocks in the CLKON configuration */
		val = reg_bit(reg, CLKON_GLOBAL);
		val |= reg_bit(reg, GLOBAL_2X_CLK);
	}

	iowrite32(val, ipa->reg_virt + reg_offset(reg));
}

/* Configure bus access behavior for IPA components */
static void ipa_hardware_config_comp(struct ipa *ipa)
{
	const struct reg *reg;
	u32 offset;
	u32 val;

	/* Nothing to configure prior to IPA v4.0 */
	if (ipa->version < IPA_VERSION_4_0)
		return;

	reg = ipa_reg(ipa, COMP_CFG);
	offset = reg_offset(reg);

	val = ioread32(ipa->reg_virt + offset);

	if (ipa->version == IPA_VERSION_4_0) {
		val &= ~reg_bit(reg, IPA_QMB_SELECT_CONS_EN);
		val &= ~reg_bit(reg, IPA_QMB_SELECT_PROD_EN);
		val &= ~reg_bit(reg, IPA_QMB_SELECT_GLOBAL_EN);
	} else if (ipa->version < IPA_VERSION_4_5) {
		val |= reg_bit(reg, GSI_MULTI_AXI_MASTERS_DIS);
	} else {
		/* For IPA v4.5+ FULL_FLUSH_WAIT_RS_CLOSURE_EN is 0 */
	}

	val |= reg_bit(reg, GSI_MULTI_INORDER_RD_DIS);
	val |= reg_bit(reg, GSI_MULTI_INORDER_WR_DIS);

	iowrite32(val, ipa->reg_virt + offset);
}

/* Configure DDR and (possibly) PCIe max read/write QSB values */
static void
ipa_hardware_config_qsb(struct ipa *ipa, const struct ipa_data *data)
{
	const struct ipa_qsb_data *data0;
	const struct ipa_qsb_data *data1;
	const struct reg *reg;
	u32 val;

	/* QMB 0 represents DDR; QMB 1 (if present) represents PCIe */
	data0 = &data->qsb_data[IPA_QSB_MASTER_DDR];
	if (data->qsb_count > 1)
		data1 = &data->qsb_data[IPA_QSB_MASTER_PCIE];

	/* Max outstanding write accesses for QSB masters */
	reg = ipa_reg(ipa, QSB_MAX_WRITES);

	val = reg_encode(reg, GEN_QMB_0_MAX_WRITES, data0->max_writes);
	if (data->qsb_count > 1)
		val |= reg_encode(reg, GEN_QMB_1_MAX_WRITES, data1->max_writes);

	iowrite32(val, ipa->reg_virt + reg_offset(reg));

	/* Max outstanding read accesses for QSB masters */
	reg = ipa_reg(ipa, QSB_MAX_READS);

	val = reg_encode(reg, GEN_QMB_0_MAX_READS, data0->max_reads);
	if (ipa->version >= IPA_VERSION_4_0)
		val |= reg_encode(reg, GEN_QMB_0_MAX_READS_BEATS,
				  data0->max_reads_beats);
	if (data->qsb_count > 1) {
		val = reg_encode(reg, GEN_QMB_1_MAX_READS, data1->max_reads);
		if (ipa->version >= IPA_VERSION_4_0)
			val |= reg_encode(reg, GEN_QMB_1_MAX_READS_BEATS,
					  data1->max_reads_beats);
	}

	iowrite32(val, ipa->reg_virt + reg_offset(reg));
}

/* The internal inactivity timer clock is used for the aggregation timer */
#define TIMER_FREQUENCY	32000		/* 32 KHz inactivity timer clock */

/* Compute the value to use in the COUNTER_CFG register AGGR_GRANULARITY
 * field to represent the given number of microseconds.  The value is one
 * less than the number of timer ticks in the requested period.  0 is not
 * a valid granularity value (so for example @usec must be at least 16 for
 * a TIMER_FREQUENCY of 32000).
 */
static __always_inline u32 ipa_aggr_granularity_val(u32 usec)
{
	return DIV_ROUND_CLOSEST(usec * TIMER_FREQUENCY, USEC_PER_SEC) - 1;
}

/* IPA uses unified Qtime starting at IPA v4.5, implementing various
 * timestamps and timers independent of the IPA core clock rate.  The
 * Qtimer is based on a 56-bit timestamp incremented at each tick of
 * a 19.2 MHz SoC crystal oscillator (XO clock).
 *
 * For IPA timestamps (tag, NAT, data path logging) a lower resolution
 * timestamp is achieved by shifting the Qtimer timestamp value right
 * some number of bits to produce the low-order bits of the coarser
 * granularity timestamp.
 *
 * For timers, a common timer clock is derived from the XO clock using
 * a divider (we use 192, to produce a 100kHz timer clock).  From
 * this common clock, three "pulse generators" are used to produce
 * timer ticks at a configurable frequency.  IPA timers (such as
 * those used for aggregation or head-of-line block handling) now
 * define their period based on one of these pulse generators.
 */
static void ipa_qtime_config(struct ipa *ipa)
{
	const struct reg *reg;
	u32 offset;
	u32 val;

	/* Timer clock divider must be disabled when we change the rate */
	reg = ipa_reg(ipa, TIMERS_XO_CLK_DIV_CFG);
	iowrite32(0, ipa->reg_virt + reg_offset(reg));

	reg = ipa_reg(ipa, QTIME_TIMESTAMP_CFG);
	if (ipa->version < IPA_VERSION_5_5) {
		/* Set DPL time stamp resolution to use Qtime (not 1 msec) */
		val = reg_encode(reg, DPL_TIMESTAMP_LSB, DPL_TIMESTAMP_SHIFT);
		val |= reg_bit(reg, DPL_TIMESTAMP_SEL);
	}
	/* Configure tag and NAT Qtime timestamp resolution as well */
	val = reg_encode(reg, TAG_TIMESTAMP_LSB, TAG_TIMESTAMP_SHIFT);
	val = reg_encode(reg, NAT_TIMESTAMP_LSB, NAT_TIMESTAMP_SHIFT);

	iowrite32(val, ipa->reg_virt + reg_offset(reg));

	/* Set granularity of pulse generators used for other timers */
	reg = ipa_reg(ipa, TIMERS_PULSE_GRAN_CFG);
	val = reg_encode(reg, PULSE_GRAN_0, IPA_GRAN_100_US);
	val |= reg_encode(reg, PULSE_GRAN_1, IPA_GRAN_1_MS);
	if (ipa->version >= IPA_VERSION_5_0) {
		val |= reg_encode(reg, PULSE_GRAN_2, IPA_GRAN_10_MS);
		val |= reg_encode(reg, PULSE_GRAN_3, IPA_GRAN_10_MS);
	} else {
		val |= reg_encode(reg, PULSE_GRAN_2, IPA_GRAN_1_MS);
	}

	iowrite32(val, ipa->reg_virt + reg_offset(reg));

	/* Actual divider is 1 more than value supplied here */
	reg = ipa_reg(ipa, TIMERS_XO_CLK_DIV_CFG);
	offset = reg_offset(reg);

	val = reg_encode(reg, DIV_VALUE, IPA_XO_CLOCK_DIVIDER - 1);

	iowrite32(val, ipa->reg_virt + offset);

	/* Divider value is set; re-enable the common timer clock divider */
	val |= reg_bit(reg, DIV_ENABLE);

	iowrite32(val, ipa->reg_virt + offset);
}

/* Before IPA v4.5 timing is controlled by a counter register */
static void ipa_hardware_config_counter(struct ipa *ipa)
{
	u32 granularity = ipa_aggr_granularity_val(IPA_AGGR_GRANULARITY);
	const struct reg *reg;
	u32 val;

	reg = ipa_reg(ipa, COUNTER_CFG);
	/* If defined, EOT_COAL_GRANULARITY is 0 */
	val = reg_encode(reg, AGGR_GRANULARITY, granularity);
	iowrite32(val, ipa->reg_virt + reg_offset(reg));
}

static void ipa_hardware_config_timing(struct ipa *ipa)
{
	if (ipa->version < IPA_VERSION_4_5)
		ipa_hardware_config_counter(ipa);
	else
		ipa_qtime_config(ipa);
}

static void ipa_hardware_config_hashing(struct ipa *ipa)
{
	const struct reg *reg;

	/* Other than IPA v4.2, all versions enable "hashing".  Starting
	 * with IPA v5.0, the filter and router tables are implemented
	 * differently, but the default configuration enables this feature
	 * (now referred to as "cacheing"), so there's nothing to do here.
	 */
	if (ipa->version != IPA_VERSION_4_2)
		return;

	/* IPA v4.2 does not support hashed tables, so disable them */
	reg = ipa_reg(ipa, FILT_ROUT_HASH_EN);

	/* IPV6_ROUTER_HASH, IPV6_FILTER_HASH, IPV4_ROUTER_HASH,
	 * IPV4_FILTER_HASH are all zero.
	 */
	iowrite32(0, ipa->reg_virt + reg_offset(reg));
}

static void ipa_idle_indication_cfg(struct ipa *ipa,
				    u32 enter_idle_debounce_thresh,
				    bool const_non_idle_enable)
{
	const struct reg *reg;
	u32 val;

	if (ipa->version < IPA_VERSION_3_5_1)
		return;

	reg = ipa_reg(ipa, IDLE_INDICATION_CFG);
	val = reg_encode(reg, ENTER_IDLE_DEBOUNCE_THRESH,
			 enter_idle_debounce_thresh);
	if (const_non_idle_enable)
		val |= reg_bit(reg, CONST_NON_IDLE_ENABLE);

	iowrite32(val, ipa->reg_virt + reg_offset(reg));
}

/**
 * ipa_hardware_dcd_config() - Enable dynamic clock division on IPA
 * @ipa:	IPA pointer
 *
 * Configures when the IPA signals it is idle to the global clock
 * controller, which can respond by scaling down the clock to save
 * power.
 */
static void ipa_hardware_dcd_config(struct ipa *ipa)
{
	/* Recommended values for IPA 3.5 and later according to IPA HPG */
	ipa_idle_indication_cfg(ipa, 256, false);
}

static void ipa_hardware_dcd_deconfig(struct ipa *ipa)
{
	/* Power-on reset values */
	ipa_idle_indication_cfg(ipa, 0, true);
}

/**
 * ipa_hardware_config() - Primitive hardware initialization
 * @ipa:	IPA pointer
 * @data:	IPA configuration data
 */
static void ipa_hardware_config(struct ipa *ipa, const struct ipa_data *data)
{
	ipa_hardware_config_bcr(ipa, data);
	ipa_hardware_config_tx(ipa);
	ipa_hardware_config_clkon(ipa);
	ipa_hardware_config_comp(ipa);
	ipa_hardware_config_qsb(ipa, data);
	ipa_hardware_config_timing(ipa);
	ipa_hardware_config_hashing(ipa);
	ipa_hardware_dcd_config(ipa);
}

/**
 * ipa_hardware_deconfig() - Inverse of ipa_hardware_config()
 * @ipa:	IPA pointer
 *
 * This restores the power-on reset values (even if they aren't different)
 */
static void ipa_hardware_deconfig(struct ipa *ipa)
{
	/* Mostly we just leave things as we set them. */
	ipa_hardware_dcd_deconfig(ipa);
}

/**
 * ipa_config() - Configure IPA hardware
 * @ipa:	IPA pointer
 * @data:	IPA configuration data
 *
 * Perform initialization requiring IPA power to be enabled.
 */
static int ipa_config(struct ipa *ipa, const struct ipa_data *data)
{
	int ret;

	ipa_hardware_config(ipa, data);

	ret = ipa_mem_config(ipa);
	if (ret)
		goto err_hardware_deconfig;

	ret = ipa_interrupt_config(ipa);
	if (ret)
		goto err_mem_deconfig;

	ipa_uc_config(ipa);

	ret = ipa_endpoint_config(ipa);
	if (ret)
		goto err_uc_deconfig;

	ipa_table_config(ipa);		/* No deconfig required */

	/* Assign resource limitation to each group; no deconfig required */
	ret = ipa_resource_config(ipa, data->resource_data);
	if (ret)
		goto err_endpoint_deconfig;

	ret = ipa_modem_config(ipa);
	if (ret)
		goto err_endpoint_deconfig;

	return 0;

err_endpoint_deconfig:
	ipa_endpoint_deconfig(ipa);
err_uc_deconfig:
	ipa_uc_deconfig(ipa);
	ipa_interrupt_deconfig(ipa);
err_mem_deconfig:
	ipa_mem_deconfig(ipa);
err_hardware_deconfig:
	ipa_hardware_deconfig(ipa);

	return ret;
}

/**
 * ipa_deconfig() - Inverse of ipa_config()
 * @ipa:	IPA pointer
 */
static void ipa_deconfig(struct ipa *ipa)
{
	ipa_modem_deconfig(ipa);
	ipa_endpoint_deconfig(ipa);
	ipa_uc_deconfig(ipa);
	ipa_interrupt_deconfig(ipa);
	ipa_mem_deconfig(ipa);
	ipa_hardware_deconfig(ipa);
}

static int ipa_firmware_load(struct device *dev)
{
	const struct firmware *fw;
	struct device_node *node;
	struct resource res;
	phys_addr_t phys;
	const char *path;
	ssize_t size;
	void *virt;
	int ret;

	node = of_parse_phandle(dev->of_node, "memory-region", 0);
	if (!node) {
		dev_err(dev, "DT error getting \"memory-region\" property\n");
		return -EINVAL;
	}

	ret = of_address_to_resource(node, 0, &res);
	of_node_put(node);
	if (ret) {
		dev_err(dev, "error %d getting \"memory-region\" resource\n",
			ret);
		return ret;
	}

	/* Use name from DTB if specified; use default for *any* error */
	ret = of_property_read_string(dev->of_node, "firmware-name", &path);
	if (ret) {
		dev_dbg(dev, "error %d getting \"firmware-name\" resource\n",
			ret);
		path = IPA_FW_PATH_DEFAULT;
	}

	ret = request_firmware(&fw, path, dev);
	if (ret) {
		dev_err(dev, "error %d requesting \"%s\"\n", ret, path);
		return ret;
	}

	phys = res.start;
	size = (size_t)resource_size(&res);
	virt = memremap(phys, size, MEMREMAP_WC);
	if (!virt) {
		dev_err(dev, "unable to remap firmware memory\n");
		ret = -ENOMEM;
		goto out_release_firmware;
	}

	ret = qcom_mdt_load(dev, fw, path, IPA_PAS_ID, virt, phys, size, NULL);
	if (ret)
		dev_err(dev, "error %d loading \"%s\"\n", ret, path);
	else if ((ret = qcom_scm_pas_auth_and_reset(IPA_PAS_ID)))
		dev_err(dev, "error %d authenticating \"%s\"\n", ret, path);

	memunmap(virt);
out_release_firmware:
	release_firmware(fw);

	return ret;
}

static const struct of_device_id ipa_match[] = {
	{
		.compatible	= "qcom,msm8998-ipa",
		.data		= &ipa_data_v3_1,
	},
	{
		.compatible	= "qcom,sdm845-ipa",
		.data		= &ipa_data_v3_5_1,
	},
	{
		.compatible	= "qcom,sc7180-ipa",
		.data		= &ipa_data_v4_2,
	},
	{
		.compatible	= "qcom,sdx55-ipa",
		.data		= &ipa_data_v4_5,
	},
	{
		.compatible	= "qcom,sm6350-ipa",
		.data		= &ipa_data_v4_7,
	},
	{
		.compatible	= "qcom,sm8350-ipa",
		.data		= &ipa_data_v4_9,
	},
	{
		.compatible	= "qcom,sc7280-ipa",
		.data		= &ipa_data_v4_11,
	},
	{
		.compatible	= "qcom,sdx65-ipa",
		.data		= &ipa_data_v5_0,
	},
	{
		.compatible	= "qcom,sm8550-ipa",
		.data		= &ipa_data_v5_5,
	},
	{ },
};
MODULE_DEVICE_TABLE(of, ipa_match);

/* Check things that can be validated at build time.  This just
 * groups these things BUILD_BUG_ON() calls don't clutter the rest
 * of the code.
 * */
static void ipa_validate_build(void)
{
	/* At one time we assumed a 64-bit build, allowing some do_div()
	 * calls to be replaced by simple division or modulo operations.
	 * We currently only perform divide and modulo operations on u32,
	 * u16, or size_t objects, and of those only size_t has any chance
	 * of being a 64-bit value.  (It should be guaranteed 32 bits wide
	 * on a 32-bit build, but there is no harm in verifying that.)
	 */
	BUILD_BUG_ON(!IS_ENABLED(CONFIG_64BIT) && sizeof(size_t) != 4);

	/* Code assumes the EE ID for the AP is 0 (zeroed structure field) */
	BUILD_BUG_ON(GSI_EE_AP != 0);

	/* There's no point if we have no channels or event rings */
	BUILD_BUG_ON(!GSI_CHANNEL_COUNT_MAX);
	BUILD_BUG_ON(!GSI_EVT_RING_COUNT_MAX);

	/* GSI hardware design limits */
	BUILD_BUG_ON(GSI_CHANNEL_COUNT_MAX > 32);
	BUILD_BUG_ON(GSI_EVT_RING_COUNT_MAX > 31);

	/* The number of TREs in a transaction is limited by the channel's
	 * TLV FIFO size.  A transaction structure uses 8-bit fields
	 * to represents the number of TREs it has allocated and used.
	 */
	BUILD_BUG_ON(GSI_TLV_MAX > U8_MAX);

	/* This is used as a divisor */
	BUILD_BUG_ON(!IPA_AGGR_GRANULARITY);

	/* Aggregation granularity value can't be 0, and must fit */
	BUILD_BUG_ON(!ipa_aggr_granularity_val(IPA_AGGR_GRANULARITY));
}

static enum ipa_firmware_loader ipa_firmware_loader(struct device *dev)
{
	bool modem_init;
	const char *str;
	int ret;

	/* Look up the old and new properties by name */
	modem_init = of_property_read_bool(dev->of_node, "modem-init");
	ret = of_property_read_string(dev->of_node, "qcom,gsi-loader", &str);

	/* If the new property doesn't exist, it's legacy behavior */
	if (ret == -EINVAL) {
		if (modem_init)
			return IPA_LOADER_MODEM;
		goto out_self;
	}

	/* Any other error on the new property means it's poorly defined */
	if (ret)
		return IPA_LOADER_INVALID;

	/* New property value exists; if old one does too, that's invalid */
	if (modem_init)
		return IPA_LOADER_INVALID;

	/* Modem loads GSI firmware for "modem" */
	if (!strcmp(str, "modem"))
		return IPA_LOADER_MODEM;

	/* No GSI firmware load is needed for "skip" */
	if (!strcmp(str, "skip"))
		return IPA_LOADER_SKIP;

	/* Any value other than "self" is an error */
	if (strcmp(str, "self"))
		return IPA_LOADER_INVALID;
out_self:
	/* We need Trust Zone to load firmware; make sure it's available */
	if (qcom_scm_is_available())
		return IPA_LOADER_SELF;

	return IPA_LOADER_DEFER;
}

/**
 * ipa_probe() - IPA platform driver probe function
 * @pdev:	Platform device pointer
 *
 * Return:	0 if successful, or a negative error code (possibly
 *		EPROBE_DEFER)
 *
 * This is the main entry point for the IPA driver.  Initialization proceeds
 * in several stages:
 *   - The "init" stage involves activities that can be initialized without
 *     access to the IPA hardware.
 *   - The "config" stage requires IPA power to be active so IPA registers
 *     can be accessed, but does not require the use of IPA immediate commands.
 *   - The "setup" stage uses IPA immediate commands, and so requires the GSI
 *     layer to be initialized.
 *
 * A Boolean Device Tree "modem-init" property determines whether GSI
 * initialization will be performed by the AP (Trust Zone) or the modem.
 * If the AP does GSI initialization, the setup phase is entered after
 * this has completed successfully.  Otherwise the modem initializes
 * the GSI layer and signals it has finished by sending an SMP2P interrupt
 * to the AP; this triggers the start if IPA setup.
 */
static int ipa_probe(struct platform_device *pdev)
{
	struct device *dev = &pdev->dev;
	struct ipa_interrupt *interrupt;
	enum ipa_firmware_loader loader;
	const struct ipa_data *data;
	struct ipa_power *power;
	struct ipa *ipa;
	int ret;

	ipa_validate_build();

	/* Get configuration data early; needed for power initialization */
	data = of_device_get_match_data(dev);
	if (!data) {
		dev_err(dev, "matched hardware not supported\n");
		return -ENODEV;
	}

	if (!data->modem_route_count) {
		dev_err(dev, "modem_route_count cannot be zero\n");
		return -EINVAL;
	}

	loader = ipa_firmware_loader(dev);
	if (loader == IPA_LOADER_INVALID)
		return -EINVAL;
	if (loader == IPA_LOADER_DEFER)
		return -EPROBE_DEFER;

	/* The IPA interrupt might not be ready when we're probed, so this
	 * might return -EPROBE_DEFER.
	 */
	interrupt = ipa_interrupt_init(pdev);
	if (IS_ERR(interrupt))
		return PTR_ERR(interrupt);

	/* The clock and interconnects might not be ready when we're probed,
	 * so this might return -EPROBE_DEFER.
	 */
	power = ipa_power_init(dev, data->power_data);
	if (IS_ERR(power)) {
		ret = PTR_ERR(power);
		goto err_interrupt_exit;
	}

	/* No more EPROBE_DEFER.  Allocate and initialize the IPA structure */
	ipa = kzalloc(sizeof(*ipa), GFP_KERNEL);
	if (!ipa) {
		ret = -ENOMEM;
		goto err_power_exit;
	}

	ipa->dev = dev;
	dev_set_drvdata(dev, ipa);
	ipa->interrupt = interrupt;
	ipa->power = power;
	ipa->version = data->version;
	ipa->modem_route_count = data->modem_route_count;
	init_completion(&ipa->completion);

	ret = ipa_reg_init(ipa, pdev);
	if (ret)
		goto err_kfree_ipa;

	ret = ipa_mem_init(ipa, pdev, data->mem_data);
	if (ret)
		goto err_reg_exit;

	ret = ipa_cmd_init(ipa);
	if (ret)
		goto err_mem_exit;

	ret = gsi_init(&ipa->gsi, pdev, ipa->version, data->endpoint_count,
		       data->endpoint_data);
	if (ret)
		goto err_mem_exit;

	/* Result is a non-zero mask of endpoints that support filtering */
	ret = ipa_endpoint_init(ipa, data->endpoint_count, data->endpoint_data);
	if (ret)
		goto err_gsi_exit;

	ret = ipa_table_init(ipa);
	if (ret)
		goto err_endpoint_exit;

	ret = ipa_smp2p_init(ipa, pdev, loader == IPA_LOADER_MODEM);
	if (ret)
		goto err_table_exit;

	/* Power needs to be active for config and setup */
	ret = pm_runtime_get_sync(dev);
	if (WARN_ON(ret < 0))
		goto err_power_put;

	ret = ipa_config(ipa, data);
	if (ret)
		goto err_power_put;

	dev_info(dev, "IPA driver initialized");

	/* If the modem is loading GSI firmware, it will trigger a call to
	 * ipa_setup() when it has finished.  In that case we're done here.
	 */
	if (loader == IPA_LOADER_MODEM)
		goto done;

	if (loader == IPA_LOADER_SELF) {
		/* The AP is loading GSI firmware; do so now */
		ret = ipa_firmware_load(dev);
		if (ret)
			goto err_deconfig;
	} /* Otherwise loader == IPA_LOADER_SKIP */

	/* GSI firmware is loaded; proceed to setup */
	ret = ipa_setup(ipa);
	if (ret)
		goto err_deconfig;
done:
	pm_runtime_mark_last_busy(dev);
	(void)pm_runtime_put_autosuspend(dev);

	return 0;

err_deconfig:
	ipa_deconfig(ipa);
err_power_put:
	pm_runtime_put_noidle(dev);
	ipa_smp2p_exit(ipa);
err_table_exit:
	ipa_table_exit(ipa);
err_endpoint_exit:
	ipa_endpoint_exit(ipa);
err_gsi_exit:
	gsi_exit(&ipa->gsi);
err_mem_exit:
	ipa_mem_exit(ipa);
err_reg_exit:
	ipa_reg_exit(ipa);
err_kfree_ipa:
	kfree(ipa);
err_power_exit:
	ipa_power_exit(power);
err_interrupt_exit:
	ipa_interrupt_exit(interrupt);

	return ret;
}

static void ipa_remove(struct platform_device *pdev)
{
	struct ipa_interrupt *interrupt;
	struct ipa_power *power;
	struct device *dev;
	struct ipa *ipa;
	int ret;

	ipa = dev_get_drvdata(&pdev->dev);
	dev = ipa->dev;
	WARN_ON(dev != &pdev->dev);

	power = ipa->power;
	interrupt = ipa->interrupt;

	/* Prevent the modem from triggering a call to ipa_setup().  This
	 * also ensures a modem-initiated setup that's underway completes.
	 */
	ipa_smp2p_irq_disable_setup(ipa);

	ret = pm_runtime_get_sync(dev);
	if (WARN_ON(ret < 0))
		goto out_power_put;

	if (ipa->setup_complete) {
		ret = ipa_modem_stop(ipa);
		/* If starting or stopping is in progress, try once more */
		if (ret == -EBUSY) {
			usleep_range(USEC_PER_MSEC, 2 * USEC_PER_MSEC);
			ret = ipa_modem_stop(ipa);
		}
		if (ret) {
			/*
			 * Not cleaning up here properly might also yield a
			 * crash later on. As the device is still unregistered
			 * in this case, this might even yield a crash later on.
			 */
			dev_err(dev, "Failed to stop modem (%pe), leaking resources\n",
				ERR_PTR(ret));
			return;
		}

		ipa_teardown(ipa);
	}

	ipa_deconfig(ipa);
out_power_put:
	pm_runtime_put_noidle(dev);
	ipa_smp2p_exit(ipa);
	ipa_table_exit(ipa);
	ipa_endpoint_exit(ipa);
	gsi_exit(&ipa->gsi);
	ipa_mem_exit(ipa);
	ipa_reg_exit(ipa);
	kfree(ipa);
	ipa_power_exit(power);
	ipa_interrupt_exit(interrupt);

	dev_info(dev, "IPA driver removed");
}

static const struct attribute_group *ipa_attribute_groups[] = {
	&ipa_attribute_group,
	&ipa_feature_attribute_group,
	&ipa_endpoint_id_attribute_group,
	&ipa_modem_attribute_group,
	NULL,
};

static struct platform_driver ipa_driver = {
	.probe		= ipa_probe,
	.remove_new	= ipa_remove,
	.shutdown	= ipa_remove,
	.driver	= {
		.name		= "ipa",
		.pm		= &ipa_pm_ops,
		.of_match_table	= ipa_match,
		.dev_groups	= ipa_attribute_groups,
	},
};

module_platform_driver(ipa_driver);

MODULE_LICENSE("GPL v2");
MODULE_DESCRIPTION("Qualcomm IP Accelerator device driver");<|MERGE_RESOLUTION|>--- conflicted
+++ resolved
@@ -4,12 +4,6 @@
  * Copyright (C) 2018-2024 Linaro Ltd.
  */
 
-<<<<<<< HEAD
-#include <linux/types.h>
-#include <linux/atomic.h>
-#include <linux/bitfield.h>
-=======
->>>>>>> 0c383648
 #include <linux/bug.h>
 #include <linux/firmware.h>
 #include <linux/io.h>
