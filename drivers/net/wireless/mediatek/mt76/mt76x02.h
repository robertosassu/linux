/*
 * Copyright (C) 2016 Felix Fietkau <nbd@nbd.name>
 * Copyright (C) 2018 Stanislaw Gruszka <stf_xl@wp.pl>
 *
 * Permission to use, copy, modify, and/or distribute this software for any
 * purpose with or without fee is hereby granted, provided that the above
 * copyright notice and this permission notice appear in all copies.
 *
 * THE SOFTWARE IS PROVIDED "AS IS" AND THE AUTHOR DISCLAIMS ALL WARRANTIES
 * WITH REGARD TO THIS SOFTWARE INCLUDING ALL IMPLIED WARRANTIES OF
 * MERCHANTABILITY AND FITNESS. IN NO EVENT SHALL THE AUTHOR BE LIABLE FOR
 * ANY SPECIAL, DIRECT, INDIRECT, OR CONSEQUENTIAL DAMAGES OR ANY DAMAGES
 * WHATSOEVER RESULTING FROM LOSS OF USE, DATA OR PROFITS, WHETHER IN AN
 * ACTION OF CONTRACT, NEGLIGENCE OR OTHER TORTIOUS ACTION, ARISING OUT OF
 * OR IN CONNECTION WITH THE USE OR PERFORMANCE OF THIS SOFTWARE.
 */

#ifndef __MT76x02_H
#define __MT76x02_H

#include <linux/kfifo.h>

#include "mt76.h"
#include "mt76x02_regs.h"
#include "mt76x02_mac.h"
#include "mt76x02_dfs.h"
#include "mt76x02_dma.h"

#define MT_CALIBRATE_INTERVAL	HZ
#define MT_MAC_WORK_INTERVAL	(HZ / 10)

#define MT_WATCHDOG_TIME	(HZ / 10)
#define MT_TX_HANG_TH		10

#define MT_MAX_CHAINS		2
struct mt76x02_rx_freq_cal {
	s8 high_gain[MT_MAX_CHAINS];
	s8 rssi_offset[MT_MAX_CHAINS];
	s8 lna_gain;
	u32 mcu_gain;
	s16 temp_offset;
	u8 freq_offset;
};

struct mt76x02_calibration {
	struct mt76x02_rx_freq_cal rx;

	u8 agc_gain_init[MT_MAX_CHAINS];
	u8 agc_gain_cur[MT_MAX_CHAINS];

	u16 false_cca;
	s8 avg_rssi_all;
	s8 agc_gain_adjust;
	s8 agc_lowest_gain;
	s8 low_gain;

	s8 temp_vco;
	s8 temp;

	bool init_cal_done;
	bool tssi_cal_done;
	bool tssi_comp_pending;
	bool dpd_cal_done;
	bool channel_cal_done;
	bool gain_init_done;

	int tssi_target;
	s8 tssi_dc;
<<<<<<< HEAD
=======
};

struct mt76x02_beacon_ops {
	unsigned int nslots;
	unsigned int slot_size;
	void (*pre_tbtt_enable) (struct mt76x02_dev *, bool);
	void (*beacon_enable) (struct mt76x02_dev *, bool);
>>>>>>> 0ecfebd2
};

struct mt76x02_dev {
	struct mt76_dev mt76; /* must be first */

	struct mac_address macaddr_list[8];

	struct mutex phy_mutex;

	u16 vif_mask;

	u8 txdone_seq;
	DECLARE_KFIFO_PTR(txstatus_fifo, struct mt76x02_tx_status);
	spinlock_t txstatus_fifo_lock;

	struct sk_buff *rx_head;

	struct napi_struct tx_napi;
	struct delayed_work cal_work;
<<<<<<< HEAD
	struct delayed_work mac_work;
	struct delayed_work wdt_work;
=======
	struct delayed_work wdt_work;

	struct hrtimer pre_tbtt_timer;
	struct work_struct pre_tbtt_work;

	const struct mt76x02_beacon_ops *beacon_ops;
>>>>>>> 0ecfebd2

	u32 aggr_stats[32];

	struct sk_buff *beacons[8];
	u8 beacon_data_mask;

	u8 tbtt_count;

	u32 tx_hang_reset;
	u8 tx_hang_check;
	u8 mcu_timeout;

	u32 tx_hang_reset;
	u8 tx_hang_check;
	u8 mcu_timeout;

	struct mt76x02_calibration cal;

	s8 target_power;
	s8 target_power_delta[2];
	bool enable_tpc;

	bool no_2ghz;

	u8 coverage_class;
	u8 slottime;

	struct mt76x02_dfs_pattern_detector dfs_pd;

	/* edcca monitor */
	unsigned long ed_trigger_timeout;
	bool ed_tx_blocked;
	bool ed_monitor;
	u8 ed_monitor_enabled;
	u8 ed_monitor_learning;
	u8 ed_trigger;
	u8 ed_silent;
	ktime_t ed_time;
};

extern struct ieee80211_rate mt76x02_rates[12];

void mt76x02_init_device(struct mt76x02_dev *dev);
void mt76x02_configure_filter(struct ieee80211_hw *hw,
			     unsigned int changed_flags,
			     unsigned int *total_flags, u64 multicast);
int mt76x02_sta_add(struct mt76_dev *mdev, struct ieee80211_vif *vif,
		    struct ieee80211_sta *sta);
void mt76x02_sta_remove(struct mt76_dev *mdev, struct ieee80211_vif *vif,
			struct ieee80211_sta *sta);

void mt76x02_config_mac_addr_list(struct mt76x02_dev *dev);

int mt76x02_add_interface(struct ieee80211_hw *hw,
			 struct ieee80211_vif *vif);
void mt76x02_remove_interface(struct ieee80211_hw *hw,
			     struct ieee80211_vif *vif);

int mt76x02_ampdu_action(struct ieee80211_hw *hw, struct ieee80211_vif *vif,
			struct ieee80211_ampdu_params *params);
int mt76x02_set_key(struct ieee80211_hw *hw, enum set_key_cmd cmd,
		   struct ieee80211_vif *vif, struct ieee80211_sta *sta,
		   struct ieee80211_key_conf *key);
int mt76x02_conf_tx(struct ieee80211_hw *hw, struct ieee80211_vif *vif,
		   u16 queue, const struct ieee80211_tx_queue_params *params);
void mt76x02_sta_rate_tbl_update(struct ieee80211_hw *hw,
				struct ieee80211_vif *vif,
				struct ieee80211_sta *sta);
s8 mt76x02_tx_get_max_txpwr_adj(struct mt76x02_dev *dev,
				const struct ieee80211_tx_rate *rate);
s8 mt76x02_tx_get_txpwr_adj(struct mt76x02_dev *dev, s8 txpwr,
			    s8 max_txpwr_adj);
void mt76x02_wdt_work(struct work_struct *work);
void mt76x02_tx_set_txpwr_auto(struct mt76x02_dev *dev, s8 txpwr);
void mt76x02_set_tx_ackto(struct mt76x02_dev *dev);
void mt76x02_set_coverage_class(struct ieee80211_hw *hw,
				s16 coverage_class);
int mt76x02_set_rts_threshold(struct ieee80211_hw *hw, u32 val);
<<<<<<< HEAD
int mt76x02_insert_hdr_pad(struct sk_buff *skb);
=======
>>>>>>> 0ecfebd2
void mt76x02_remove_hdr_pad(struct sk_buff *skb, int len);
bool mt76x02_tx_status_data(struct mt76_dev *mdev, u8 *update);
void mt76x02_queue_rx_skb(struct mt76_dev *mdev, enum mt76_rxq_id q,
			  struct sk_buff *skb);
void mt76x02_rx_poll_complete(struct mt76_dev *mdev, enum mt76_rxq_id q);
irqreturn_t mt76x02_irq_handler(int irq, void *dev_instance);
void mt76x02_tx(struct ieee80211_hw *hw, struct ieee80211_tx_control *control,
		struct sk_buff *skb);
int mt76x02_tx_prepare_skb(struct mt76_dev *mdev, void *txwi,
<<<<<<< HEAD
			   struct sk_buff *skb, struct mt76_queue *q,
			   struct mt76_wcid *wcid, struct ieee80211_sta *sta,
			   u32 *tx_info);
=======
			   enum mt76_txq_id qid, struct mt76_wcid *wcid,
			   struct ieee80211_sta *sta,
			   struct mt76_tx_info *tx_info);
>>>>>>> 0ecfebd2
void mt76x02_sw_scan(struct ieee80211_hw *hw, struct ieee80211_vif *vif,
		     const u8 *mac);
void mt76x02_sw_scan_complete(struct ieee80211_hw *hw,
			      struct ieee80211_vif *vif);
void mt76x02_sta_ps(struct mt76_dev *dev, struct ieee80211_sta *sta, bool ps);
void mt76x02_bss_info_changed(struct ieee80211_hw *hw,
			      struct ieee80211_vif *vif,
			      struct ieee80211_bss_conf *info, u32 changed);
<<<<<<< HEAD

extern const u16 mt76x02_beacon_offsets[16];
void mt76x02_init_beacon_config(struct mt76x02_dev *dev);
void mt76x02_set_irq_mask(struct mt76x02_dev *dev, u32 clear, u32 set);
=======

struct beacon_bc_data {
	struct mt76x02_dev *dev;
	struct sk_buff_head q;
	struct sk_buff *tail[8];
};
void mt76x02_init_beacon_config(struct mt76x02_dev *dev);
void mt76x02e_init_beacon_config(struct mt76x02_dev *dev);
void mt76x02_resync_beacon_timer(struct mt76x02_dev *dev);
void mt76x02_update_beacon_iter(void *priv, u8 *mac, struct ieee80211_vif *vif);
void mt76x02_enqueue_buffered_bc(struct mt76x02_dev *dev,
				 struct beacon_bc_data *data,
				 int max_nframes);

>>>>>>> 0ecfebd2
void mt76x02_mac_start(struct mt76x02_dev *dev);

void mt76x02_init_debugfs(struct mt76x02_dev *dev);

static inline bool is_mt76x0(struct mt76x02_dev *dev)
{
	return mt76_chip(&dev->mt76) == 0x7610 ||
	       mt76_chip(&dev->mt76) == 0x7630 ||
	       mt76_chip(&dev->mt76) == 0x7650;
}

static inline bool is_mt76x2(struct mt76x02_dev *dev)
{
	return mt76_chip(&dev->mt76) == 0x7612 ||
	       mt76_chip(&dev->mt76) == 0x7662 ||
	       mt76_chip(&dev->mt76) == 0x7602;
}

static inline void mt76x02_irq_enable(struct mt76x02_dev *dev, u32 mask)
{
	mt76_set_irq_mask(&dev->mt76, MT_INT_MASK_CSR, 0, mask);
}

static inline void mt76x02_irq_disable(struct mt76x02_dev *dev, u32 mask)
{
	mt76_set_irq_mask(&dev->mt76, MT_INT_MASK_CSR, mask, 0);
}

static inline bool
mt76x02_wait_for_txrx_idle(struct mt76_dev *dev)
{
	return __mt76_poll_msec(dev, MT_MAC_STATUS,
				MT_MAC_STATUS_TX | MT_MAC_STATUS_RX,
				0, 100);
}

static inline struct mt76x02_sta *
mt76x02_rx_get_sta(struct mt76_dev *dev, u8 idx)
{
	struct mt76_wcid *wcid;

	if (idx >= ARRAY_SIZE(dev->wcid))
		return NULL;

	wcid = rcu_dereference(dev->wcid[idx]);
	if (!wcid)
		return NULL;

	return container_of(wcid, struct mt76x02_sta, wcid);
}

static inline struct mt76_wcid *
mt76x02_rx_get_sta_wcid(struct mt76x02_sta *sta, bool unicast)
{
	if (!sta)
		return NULL;

	if (unicast)
		return &sta->wcid;
	else
		return &sta->vif->group_wcid;
}

#endif /* __MT76x02_H */<|MERGE_RESOLUTION|>--- conflicted
+++ resolved
@@ -66,8 +66,6 @@
 
 	int tssi_target;
 	s8 tssi_dc;
-<<<<<<< HEAD
-=======
 };
 
 struct mt76x02_beacon_ops {
@@ -75,7 +73,6 @@
 	unsigned int slot_size;
 	void (*pre_tbtt_enable) (struct mt76x02_dev *, bool);
 	void (*beacon_enable) (struct mt76x02_dev *, bool);
->>>>>>> 0ecfebd2
 };
 
 struct mt76x02_dev {
@@ -95,17 +92,12 @@
 
 	struct napi_struct tx_napi;
 	struct delayed_work cal_work;
-<<<<<<< HEAD
-	struct delayed_work mac_work;
-	struct delayed_work wdt_work;
-=======
 	struct delayed_work wdt_work;
 
 	struct hrtimer pre_tbtt_timer;
 	struct work_struct pre_tbtt_work;
 
 	const struct mt76x02_beacon_ops *beacon_ops;
->>>>>>> 0ecfebd2
 
 	u32 aggr_stats[32];
 
@@ -113,10 +105,6 @@
 	u8 beacon_data_mask;
 
 	u8 tbtt_count;
-
-	u32 tx_hang_reset;
-	u8 tx_hang_check;
-	u8 mcu_timeout;
 
 	u32 tx_hang_reset;
 	u8 tx_hang_check;
@@ -184,10 +172,6 @@
 void mt76x02_set_coverage_class(struct ieee80211_hw *hw,
 				s16 coverage_class);
 int mt76x02_set_rts_threshold(struct ieee80211_hw *hw, u32 val);
-<<<<<<< HEAD
-int mt76x02_insert_hdr_pad(struct sk_buff *skb);
-=======
->>>>>>> 0ecfebd2
 void mt76x02_remove_hdr_pad(struct sk_buff *skb, int len);
 bool mt76x02_tx_status_data(struct mt76_dev *mdev, u8 *update);
 void mt76x02_queue_rx_skb(struct mt76_dev *mdev, enum mt76_rxq_id q,
@@ -197,15 +181,9 @@
 void mt76x02_tx(struct ieee80211_hw *hw, struct ieee80211_tx_control *control,
 		struct sk_buff *skb);
 int mt76x02_tx_prepare_skb(struct mt76_dev *mdev, void *txwi,
-<<<<<<< HEAD
-			   struct sk_buff *skb, struct mt76_queue *q,
-			   struct mt76_wcid *wcid, struct ieee80211_sta *sta,
-			   u32 *tx_info);
-=======
 			   enum mt76_txq_id qid, struct mt76_wcid *wcid,
 			   struct ieee80211_sta *sta,
 			   struct mt76_tx_info *tx_info);
->>>>>>> 0ecfebd2
 void mt76x02_sw_scan(struct ieee80211_hw *hw, struct ieee80211_vif *vif,
 		     const u8 *mac);
 void mt76x02_sw_scan_complete(struct ieee80211_hw *hw,
@@ -214,12 +192,6 @@
 void mt76x02_bss_info_changed(struct ieee80211_hw *hw,
 			      struct ieee80211_vif *vif,
 			      struct ieee80211_bss_conf *info, u32 changed);
-<<<<<<< HEAD
-
-extern const u16 mt76x02_beacon_offsets[16];
-void mt76x02_init_beacon_config(struct mt76x02_dev *dev);
-void mt76x02_set_irq_mask(struct mt76x02_dev *dev, u32 clear, u32 set);
-=======
 
 struct beacon_bc_data {
 	struct mt76x02_dev *dev;
@@ -234,7 +206,6 @@
 				 struct beacon_bc_data *data,
 				 int max_nframes);
 
->>>>>>> 0ecfebd2
 void mt76x02_mac_start(struct mt76x02_dev *dev);
 
 void mt76x02_init_debugfs(struct mt76x02_dev *dev);
