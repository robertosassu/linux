/* SPDX-License-Identifier: GPL-2.0 */
/* HWMON driver for Aquantia PHY
 *
 * Author: Nikita Yushchenko <nikita.yoush@cogentembedded.com>
 * Author: Andrew Lunn <andrew@lunn.ch>
 * Author: Heiner Kallweit <hkallweit1@gmail.com>
 */

#ifndef AQUANTIA_H
#define AQUANTIA_H

#include <linux/device.h>
#include <linux/phy.h>

/* Vendor specific 1, MDIO_MMD_VEND1 */
#define VEND1_GLOBAL_SC				0x0
#define VEND1_GLOBAL_SC_SOFT_RESET		BIT(15)
#define VEND1_GLOBAL_SC_LOW_POWER		BIT(11)

#define VEND1_GLOBAL_FW_ID			0x0020
#define VEND1_GLOBAL_FW_ID_MAJOR		GENMASK(15, 8)
#define VEND1_GLOBAL_FW_ID_MINOR		GENMASK(7, 0)

#define VEND1_GLOBAL_MAILBOX_INTERFACE1			0x0200
#define VEND1_GLOBAL_MAILBOX_INTERFACE1_EXECUTE		BIT(15)
#define VEND1_GLOBAL_MAILBOX_INTERFACE1_WRITE		BIT(14)
#define VEND1_GLOBAL_MAILBOX_INTERFACE1_CRC_RESET	BIT(12)
#define VEND1_GLOBAL_MAILBOX_INTERFACE1_BUSY		BIT(8)

#define VEND1_GLOBAL_MAILBOX_INTERFACE2			0x0201
#define VEND1_GLOBAL_MAILBOX_INTERFACE3			0x0202
#define VEND1_GLOBAL_MAILBOX_INTERFACE3_MSW_ADDR_MASK	GENMASK(15, 0)
#define VEND1_GLOBAL_MAILBOX_INTERFACE3_MSW_ADDR(x)	FIELD_PREP(VEND1_GLOBAL_MAILBOX_INTERFACE3_MSW_ADDR_MASK, (u16)((x) >> 16))
#define VEND1_GLOBAL_MAILBOX_INTERFACE4			0x0203
#define VEND1_GLOBAL_MAILBOX_INTERFACE4_LSW_ADDR_MASK	GENMASK(15, 2)
#define VEND1_GLOBAL_MAILBOX_INTERFACE4_LSW_ADDR(x)	FIELD_PREP(VEND1_GLOBAL_MAILBOX_INTERFACE4_LSW_ADDR_MASK, (u16)(x))

#define VEND1_GLOBAL_MAILBOX_INTERFACE5			0x0204
#define VEND1_GLOBAL_MAILBOX_INTERFACE5_MSW_DATA_MASK	GENMASK(15, 0)
#define VEND1_GLOBAL_MAILBOX_INTERFACE5_MSW_DATA(x)	FIELD_PREP(VEND1_GLOBAL_MAILBOX_INTERFACE5_MSW_DATA_MASK, (u16)((x) >> 16))
#define VEND1_GLOBAL_MAILBOX_INTERFACE6			0x0205
#define VEND1_GLOBAL_MAILBOX_INTERFACE6_LSW_DATA_MASK	GENMASK(15, 0)
#define VEND1_GLOBAL_MAILBOX_INTERFACE6_LSW_DATA(x)	FIELD_PREP(VEND1_GLOBAL_MAILBOX_INTERFACE6_LSW_DATA_MASK, (u16)(x))

/* The following registers all have similar layouts; first the registers... */
#define VEND1_GLOBAL_CFG_10M			0x0310
#define VEND1_GLOBAL_CFG_100M			0x031b
#define VEND1_GLOBAL_CFG_1G			0x031c
#define VEND1_GLOBAL_CFG_2_5G			0x031d
#define VEND1_GLOBAL_CFG_5G			0x031e
#define VEND1_GLOBAL_CFG_10G			0x031f
/* ...and now the fields */
#define VEND1_GLOBAL_CFG_SERDES_MODE		GENMASK(2, 0)
#define VEND1_GLOBAL_CFG_SERDES_MODE_XFI	0
#define VEND1_GLOBAL_CFG_SERDES_MODE_SGMII	3
#define VEND1_GLOBAL_CFG_SERDES_MODE_OCSGMII	4
#define VEND1_GLOBAL_CFG_SERDES_MODE_XFI5G	6
#define VEND1_GLOBAL_CFG_RATE_ADAPT		GENMASK(8, 7)
#define VEND1_GLOBAL_CFG_RATE_ADAPT_NONE	0
#define VEND1_GLOBAL_CFG_RATE_ADAPT_USX		1
#define VEND1_GLOBAL_CFG_RATE_ADAPT_PAUSE	2

/* Vendor specific 1, MDIO_MMD_VEND2 */
#define VEND1_GLOBAL_CONTROL2			0xc001
#define VEND1_GLOBAL_CONTROL2_UP_RUN_STALL_RST	BIT(15)
#define VEND1_GLOBAL_CONTROL2_UP_RUN_STALL_OVD	BIT(6)
#define VEND1_GLOBAL_CONTROL2_UP_RUN_STALL	BIT(0)

#define VEND1_GLOBAL_LED_PROV			0xc430
#define AQR_LED_PROV(x)				(VEND1_GLOBAL_LED_PROV + (x))
#define VEND1_GLOBAL_LED_PROV_LINK2500		BIT(14)
#define VEND1_GLOBAL_LED_PROV_LINK5000		BIT(15)
#define VEND1_GLOBAL_LED_PROV_FORCE_ON		BIT(8)
#define VEND1_GLOBAL_LED_PROV_LINK10000		BIT(7)
#define VEND1_GLOBAL_LED_PROV_LINK1000		BIT(6)
#define VEND1_GLOBAL_LED_PROV_LINK100		BIT(5)
#define VEND1_GLOBAL_LED_PROV_RX_ACT		BIT(3)
#define VEND1_GLOBAL_LED_PROV_TX_ACT		BIT(2)
#define VEND1_GLOBAL_LED_PROV_ACT_STRETCH	GENMASK(0, 1)

#define VEND1_GLOBAL_LED_PROV_LINK_MASK		(VEND1_GLOBAL_LED_PROV_LINK100 | \
						 VEND1_GLOBAL_LED_PROV_LINK1000 | \
						 VEND1_GLOBAL_LED_PROV_LINK10000 | \
						 VEND1_GLOBAL_LED_PROV_LINK5000 | \
						 VEND1_GLOBAL_LED_PROV_LINK2500)

#define VEND1_GLOBAL_LED_DRIVE			0xc438
#define VEND1_GLOBAL_LED_DRIVE_VDD		BIT(1)
#define AQR_LED_DRIVE(x)			(VEND1_GLOBAL_LED_DRIVE + (x))

#define VEND1_THERMAL_PROV_HIGH_TEMP_FAIL	0xc421
#define VEND1_THERMAL_PROV_LOW_TEMP_FAIL	0xc422
#define VEND1_THERMAL_PROV_HIGH_TEMP_WARN	0xc423
#define VEND1_THERMAL_PROV_LOW_TEMP_WARN	0xc424
#define VEND1_THERMAL_STAT1			0xc820
#define VEND1_THERMAL_STAT2			0xc821
#define VEND1_THERMAL_STAT2_VALID		BIT(0)
#define VEND1_GENERAL_STAT1			0xc830
#define VEND1_GENERAL_STAT1_HIGH_TEMP_FAIL	BIT(14)
#define VEND1_GENERAL_STAT1_LOW_TEMP_FAIL	BIT(13)
#define VEND1_GENERAL_STAT1_HIGH_TEMP_WARN	BIT(12)
#define VEND1_GENERAL_STAT1_LOW_TEMP_WARN	BIT(11)

#define VEND1_GLOBAL_GEN_STAT2			0xc831
#define VEND1_GLOBAL_GEN_STAT2_OP_IN_PROG	BIT(15)

#define VEND1_GLOBAL_RSVD_STAT1			0xc885
#define VEND1_GLOBAL_RSVD_STAT1_FW_BUILD_ID	GENMASK(7, 4)
#define VEND1_GLOBAL_RSVD_STAT1_PROV_ID		GENMASK(3, 0)

#define VEND1_GLOBAL_RSVD_STAT9			0xc88d
#define VEND1_GLOBAL_RSVD_STAT9_MODE		GENMASK(7, 0)
#define VEND1_GLOBAL_RSVD_STAT9_1000BT2		0x23

/* MDIO_MMD_C22EXT */
#define MDIO_C22EXT_STAT_SGMII_RX_GOOD_FRAMES		0xd292
#define MDIO_C22EXT_STAT_SGMII_RX_BAD_FRAMES		0xd294
#define MDIO_C22EXT_STAT_SGMII_RX_FALSE_CARRIER		0xd297
#define MDIO_C22EXT_STAT_SGMII_TX_GOOD_FRAMES		0xd313
#define MDIO_C22EXT_STAT_SGMII_TX_BAD_FRAMES		0xd315
#define MDIO_C22EXT_STAT_SGMII_TX_FALSE_CARRIER		0xd317
#define MDIO_C22EXT_STAT_SGMII_TX_COLLISIONS		0xd318
#define MDIO_C22EXT_STAT_SGMII_TX_LINE_COLLISIONS	0xd319
#define MDIO_C22EXT_STAT_SGMII_TX_FRAME_ALIGN_ERR	0xd31a
#define MDIO_C22EXT_STAT_SGMII_TX_RUNT_FRAMES		0xd31b

#define VEND1_GLOBAL_INT_STD_STATUS		0xfc00
#define VEND1_GLOBAL_INT_VEND_STATUS		0xfc01

#define VEND1_GLOBAL_INT_STD_MASK		0xff00
#define VEND1_GLOBAL_INT_STD_MASK_PMA1		BIT(15)
#define VEND1_GLOBAL_INT_STD_MASK_PMA2		BIT(14)
#define VEND1_GLOBAL_INT_STD_MASK_PCS1		BIT(13)
#define VEND1_GLOBAL_INT_STD_MASK_PCS2		BIT(12)
#define VEND1_GLOBAL_INT_STD_MASK_PCS3		BIT(11)
#define VEND1_GLOBAL_INT_STD_MASK_PHY_XS1	BIT(10)
#define VEND1_GLOBAL_INT_STD_MASK_PHY_XS2	BIT(9)
#define VEND1_GLOBAL_INT_STD_MASK_AN1		BIT(8)
#define VEND1_GLOBAL_INT_STD_MASK_AN2		BIT(7)
#define VEND1_GLOBAL_INT_STD_MASK_GBE		BIT(6)
#define VEND1_GLOBAL_INT_STD_MASK_ALL		BIT(0)

#define VEND1_GLOBAL_INT_VEND_MASK		0xff01
#define VEND1_GLOBAL_INT_VEND_MASK_PMA		BIT(15)
#define VEND1_GLOBAL_INT_VEND_MASK_PCS		BIT(14)
#define VEND1_GLOBAL_INT_VEND_MASK_PHY_XS	BIT(13)
#define VEND1_GLOBAL_INT_VEND_MASK_AN		BIT(12)
#define VEND1_GLOBAL_INT_VEND_MASK_GBE		BIT(11)
#define VEND1_GLOBAL_INT_VEND_MASK_GLOBAL1	BIT(2)
#define VEND1_GLOBAL_INT_VEND_MASK_GLOBAL2	BIT(1)
#define VEND1_GLOBAL_INT_VEND_MASK_GLOBAL3	BIT(0)

#define AQR_MAX_LEDS				3

struct aqr107_hw_stat {
	const char *name;
	int reg;
	int size;
};

#define SGMII_STAT(n, r, s) { n, MDIO_C22EXT_STAT_SGMII_ ## r, s }
static const struct aqr107_hw_stat aqr107_hw_stats[] = {
	SGMII_STAT("sgmii_rx_good_frames",	    RX_GOOD_FRAMES,	26),
	SGMII_STAT("sgmii_rx_bad_frames",	    RX_BAD_FRAMES,	26),
	SGMII_STAT("sgmii_rx_false_carrier_events", RX_FALSE_CARRIER,	 8),
	SGMII_STAT("sgmii_tx_good_frames",	    TX_GOOD_FRAMES,	26),
	SGMII_STAT("sgmii_tx_bad_frames",	    TX_BAD_FRAMES,	26),
	SGMII_STAT("sgmii_tx_false_carrier_events", TX_FALSE_CARRIER,	 8),
	SGMII_STAT("sgmii_tx_collisions",	    TX_COLLISIONS,	 8),
	SGMII_STAT("sgmii_tx_line_collisions",	    TX_LINE_COLLISIONS,	 8),
	SGMII_STAT("sgmii_tx_frame_alignment_err",  TX_FRAME_ALIGN_ERR,	16),
	SGMII_STAT("sgmii_tx_runt_frames",	    TX_RUNT_FRAMES,	22),
};

#define AQR107_SGMII_STAT_SZ ARRAY_SIZE(aqr107_hw_stats)

struct aqr107_priv {
	u64 sgmii_stats[AQR107_SGMII_STAT_SZ];
	unsigned long leds_active_low;
};

#if IS_REACHABLE(CONFIG_HWMON)
int aqr_hwmon_probe(struct phy_device *phydev);
#else
static inline int aqr_hwmon_probe(struct phy_device *phydev) { return 0; }
#endif

int aqr_firmware_load(struct phy_device *phydev);

int aqr_phy_led_blink_set(struct phy_device *phydev, u8 index,
			  unsigned long *delay_on,
			  unsigned long *delay_off);
int aqr_phy_led_brightness_set(struct phy_device *phydev,
			       u8 index, enum led_brightness value);
int aqr_phy_led_hw_is_supported(struct phy_device *phydev, u8 index,
				unsigned long rules);
int aqr_phy_led_hw_control_get(struct phy_device *phydev, u8 index,
			       unsigned long *rules);
int aqr_phy_led_hw_control_set(struct phy_device *phydev, u8 index,
			       unsigned long rules);
int aqr_phy_led_active_low_set(struct phy_device *phydev, int index, bool enable);
int aqr_phy_led_polarity_set(struct phy_device *phydev, int index,
<<<<<<< HEAD
			     unsigned long modes);
=======
			     unsigned long modes);
int aqr_wait_reset_complete(struct phy_device *phydev);

#endif /* AQUANTIA_H */
>>>>>>> 8400291e
<|MERGE_RESOLUTION|>--- conflicted
+++ resolved
@@ -200,11 +200,7 @@
 			       unsigned long rules);
 int aqr_phy_led_active_low_set(struct phy_device *phydev, int index, bool enable);
 int aqr_phy_led_polarity_set(struct phy_device *phydev, int index,
-<<<<<<< HEAD
-			     unsigned long modes);
-=======
 			     unsigned long modes);
 int aqr_wait_reset_complete(struct phy_device *phydev);
 
-#endif /* AQUANTIA_H */
->>>>>>> 8400291e
+#endif /* AQUANTIA_H */