--- conflicted
+++ resolved
@@ -1281,17 +1281,10 @@
  * @cols: columns
  * @rows: rows
  * @from_user: invoked by a user?
-<<<<<<< HEAD
  *
  * Resize a virtual console as seen from the console end of things. We use the
  * common vc_do_resize() method to update the structures.
  *
-=======
- *
- * Resize a virtual console as seen from the console end of things. We use the
- * common vc_do_resize() method to update the structures.
- *
->>>>>>> 0c383648
  * Locking: The caller must hold the console sem to protect console internals
  * and @vc->port.tty.
  */
@@ -2570,19 +2563,11 @@
 	 */
 	if (ansi_control_string(vc->vc_state) && c >= ASCII_IGNORE_FIRST &&
 	    c <= ASCII_IGNORE_LAST)
-<<<<<<< HEAD
 		return;
 
 	if (handle_ascii(tty, vc, c))
 		return;
 
-=======
-		return;
-
-	if (handle_ascii(tty, vc, c))
-		return;
-
->>>>>>> 0c383648
 	switch(vc->vc_state) {
 	case ESesc:	/* ESC */
 		handle_esc(tty, vc, c);
@@ -2810,21 +2795,12 @@
  * @vc: virtual console
  * @c: UTF-8 byte to translate
  * @rescan: set to true iff @c wasn't consumed here and needs to be re-processed
-<<<<<<< HEAD
  *
  * * &vc_data.vc_utf_char is the being-constructed Unicode code point.
  * * &vc_data.vc_utf_count is the number of continuation bytes still expected to
  *   arrive.
  * * &vc_data.vc_npar is the number of continuation bytes arrived so far.
  *
-=======
- *
- * * &vc_data.vc_utf_char is the being-constructed Unicode code point.
- * * &vc_data.vc_utf_count is the number of continuation bytes still expected to
- *   arrive.
- * * &vc_data.vc_npar is the number of continuation bytes arrived so far.
- *
->>>>>>> 0c383648
  * Return:
  * * %-1 - Input OK so far, @c consumed, further bytes expected.
  * * %0xFFFD - Possibility 1: input invalid, @c may have been consumed (see
