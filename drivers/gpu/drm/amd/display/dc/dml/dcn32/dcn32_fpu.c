// SPDX-License-Identifier: MIT
/*
 * Copyright 2022 Advanced Micro Devices, Inc.
 *
 * Permission is hereby granted, free of charge, to any person obtaining a
 * copy of this software and associated documentation files (the "Software"),
 * to deal in the Software without restriction, including without limitation
 * the rights to use, copy, modify, merge, publish, distribute, sublicense,
 * and/or sell copies of the Software, and to permit persons to whom the
 * Software is furnished to do so, subject to the following conditions:
 *
 * The above copyright notice and this permission notice shall be included in
 * all copies or substantial portions of the Software.
 *
 * THE SOFTWARE IS PROVIDED "AS IS", WITHOUT WARRANTY OF ANY KIND, EXPRESS OR
 * IMPLIED, INCLUDING BUT NOT LIMITED TO THE WARRANTIES OF MERCHANTABILITY,
 * FITNESS FOR A PARTICULAR PURPOSE AND NONINFRINGEMENT.  IN NO EVENT SHALL
 * THE COPYRIGHT HOLDER(S) OR AUTHOR(S) BE LIABLE FOR ANY CLAIM, DAMAGES OR
 * OTHER LIABILITY, WHETHER IN AN ACTION OF CONTRACT, TORT OR OTHERWISE,
 * ARISING FROM, OUT OF OR IN CONNECTION WITH THE SOFTWARE OR THE USE OR
 * OTHER DEALINGS IN THE SOFTWARE.
 *
 * Authors: AMD
 *
 */
#include "dcn32_fpu.h"
#include "dcn32/dcn32_resource.h"
#include "dcn20/dcn20_resource.h"
#include "display_mode_vba_util_32.h"
#include "dml/dcn32/display_mode_vba_32.h"
// We need this includes for WATERMARKS_* defines
#include "clk_mgr/dcn32/dcn32_smu13_driver_if.h"
#include "dcn30/dcn30_resource.h"
#include "link.h"
#include "dc_state_priv.h"

#define DC_LOGGER_INIT(logger)

static const struct subvp_high_refresh_list subvp_high_refresh_list = {
			.min_refresh = 120,
			.max_refresh = 175,
			.res = {
				{.width = 3840, .height = 2160, },
				{.width = 3440, .height = 1440, },
				{.width = 2560, .height = 1440, },
				{.width = 1920, .height = 1080, }},
};

static const struct subvp_active_margin_list subvp_active_margin_list = {
			.min_refresh = 55,
			.max_refresh = 65,
			.res = {
				{.width = 2560, .height = 1440, },
				{.width = 1920, .height = 1080, }},
};

struct _vcs_dpi_ip_params_st dcn3_2_ip = {
	.gpuvm_enable = 0,
	.gpuvm_max_page_table_levels = 4,
	.hostvm_enable = 0,
	.rob_buffer_size_kbytes = 128,
	.det_buffer_size_kbytes = DCN3_2_DEFAULT_DET_SIZE,
	.config_return_buffer_size_in_kbytes = 1280,
	.compressed_buffer_segment_size_in_kbytes = 64,
	.meta_fifo_size_in_kentries = 22,
	.zero_size_buffer_entries = 512,
	.compbuf_reserved_space_64b = 256,
	.compbuf_reserved_space_zs = 64,
	.dpp_output_buffer_pixels = 2560,
	.opp_output_buffer_lines = 1,
	.pixel_chunk_size_kbytes = 8,
	.alpha_pixel_chunk_size_kbytes = 4,
	.min_pixel_chunk_size_bytes = 1024,
	.dcc_meta_buffer_size_bytes = 6272,
	.meta_chunk_size_kbytes = 2,
	.min_meta_chunk_size_bytes = 256,
	.writeback_chunk_size_kbytes = 8,
	.ptoi_supported = false,
	.num_dsc = 4,
	.maximum_dsc_bits_per_component = 12,
	.maximum_pixels_per_line_per_dsc_unit = 6016,
	.dsc422_native_support = true,
	.is_line_buffer_bpp_fixed = true,
	.line_buffer_fixed_bpp = 57,
	.line_buffer_size_bits = 1171920,
	.max_line_buffer_lines = 32,
	.writeback_interface_buffer_size_kbytes = 90,
	.max_num_dpp = 4,
	.max_num_otg = 4,
	.max_num_hdmi_frl_outputs = 1,
	.max_num_wb = 1,
	.max_dchub_pscl_bw_pix_per_clk = 4,
	.max_pscl_lb_bw_pix_per_clk = 2,
	.max_lb_vscl_bw_pix_per_clk = 4,
	.max_vscl_hscl_bw_pix_per_clk = 4,
	.max_hscl_ratio = 6,
	.max_vscl_ratio = 6,
	.max_hscl_taps = 8,
	.max_vscl_taps = 8,
	.dpte_buffer_size_in_pte_reqs_luma = 64,
	.dpte_buffer_size_in_pte_reqs_chroma = 34,
	.dispclk_ramp_margin_percent = 1,
	.max_inter_dcn_tile_repeaters = 8,
	.cursor_buffer_size = 16,
	.cursor_chunk_size = 2,
	.writeback_line_buffer_buffer_size = 0,
	.writeback_min_hscl_ratio = 1,
	.writeback_min_vscl_ratio = 1,
	.writeback_max_hscl_ratio = 1,
	.writeback_max_vscl_ratio = 1,
	.writeback_max_hscl_taps = 1,
	.writeback_max_vscl_taps = 1,
	.dppclk_delay_subtotal = 47,
	.dppclk_delay_scl = 50,
	.dppclk_delay_scl_lb_only = 16,
	.dppclk_delay_cnvc_formatter = 28,
	.dppclk_delay_cnvc_cursor = 6,
	.dispclk_delay_subtotal = 125,
	.dynamic_metadata_vm_enabled = false,
	.odm_combine_4to1_supported = false,
	.dcc_supported = true,
	.max_num_dp2p0_outputs = 2,
	.max_num_dp2p0_streams = 4,
};

struct _vcs_dpi_soc_bounding_box_st dcn3_2_soc = {
	.clock_limits = {
		{
			.state = 0,
			.dcfclk_mhz = 1564.0,
			.fabricclk_mhz = 2500.0,
			.dispclk_mhz = 2150.0,
			.dppclk_mhz = 2150.0,
			.phyclk_mhz = 810.0,
			.phyclk_d18_mhz = 667.0,
			.phyclk_d32_mhz = 625.0,
			.socclk_mhz = 1200.0,
			.dscclk_mhz = 716.667,
			.dram_speed_mts = 18000.0,
			.dtbclk_mhz = 1564.0,
		},
	},
	.num_states = 1,
	.sr_exit_time_us = 42.97,
	.sr_enter_plus_exit_time_us = 49.94,
	.sr_exit_z8_time_us = 285.0,
	.sr_enter_plus_exit_z8_time_us = 320,
	.writeback_latency_us = 12.0,
	.round_trip_ping_latency_dcfclk_cycles = 263,
	.urgent_latency_pixel_data_only_us = 4.0,
	.urgent_latency_pixel_mixed_with_vm_data_us = 4.0,
	.urgent_latency_vm_data_only_us = 4.0,
	.fclk_change_latency_us = 25,
	.usr_retraining_latency_us = 2,
	.smn_latency_us = 2,
	.mall_allocated_for_dcn_mbytes = 64,
	.urgent_out_of_order_return_per_channel_pixel_only_bytes = 4096,
	.urgent_out_of_order_return_per_channel_pixel_and_vm_bytes = 4096,
	.urgent_out_of_order_return_per_channel_vm_only_bytes = 4096,
	.pct_ideal_sdp_bw_after_urgent = 90.0,
	.pct_ideal_fabric_bw_after_urgent = 67.0,
	.pct_ideal_dram_sdp_bw_after_urgent_pixel_only = 20.0,
	.pct_ideal_dram_sdp_bw_after_urgent_pixel_and_vm = 60.0, // N/A, for now keep as is until DML implemented
	.pct_ideal_dram_sdp_bw_after_urgent_vm_only = 30.0, // N/A, for now keep as is until DML implemented
	.pct_ideal_dram_bw_after_urgent_strobe = 67.0,
	.max_avg_sdp_bw_use_normal_percent = 80.0,
	.max_avg_fabric_bw_use_normal_percent = 60.0,
	.max_avg_dram_bw_use_normal_strobe_percent = 50.0,
	.max_avg_dram_bw_use_normal_percent = 15.0,
	.num_chans = 24,
	.dram_channel_width_bytes = 2,
	.fabric_datapath_to_dcn_data_return_bytes = 64,
	.return_bus_width_bytes = 64,
	.downspread_percent = 0.38,
	.dcn_downspread_percent = 0.5,
	.dram_clock_change_latency_us = 400,
	.dispclk_dppclk_vco_speed_mhz = 4300.0,
	.do_urgent_latency_adjustment = true,
	.urgent_latency_adjustment_fabric_clock_component_us = 1.0,
	.urgent_latency_adjustment_fabric_clock_reference_mhz = 3000,
};

static bool dcn32_apply_merge_split_flags_helper(struct dc *dc, struct dc_state *context,
	bool *repopulate_pipes, int *split, bool *merge);

void dcn32_build_wm_range_table_fpu(struct clk_mgr_internal *clk_mgr)
{
	/* defaults */
	double pstate_latency_us = clk_mgr->base.ctx->dc->dml.soc.dram_clock_change_latency_us;
	double fclk_change_latency_us = clk_mgr->base.ctx->dc->dml.soc.fclk_change_latency_us;
	double sr_exit_time_us = clk_mgr->base.ctx->dc->dml.soc.sr_exit_time_us;
	double sr_enter_plus_exit_time_us = clk_mgr->base.ctx->dc->dml.soc.sr_enter_plus_exit_time_us;
	/* For min clocks use as reported by PM FW and report those as min */
	uint16_t min_uclk_mhz			= clk_mgr->base.bw_params->clk_table.entries[0].memclk_mhz;
	uint16_t min_dcfclk_mhz			= clk_mgr->base.bw_params->clk_table.entries[0].dcfclk_mhz;
	uint16_t setb_min_uclk_mhz		= min_uclk_mhz;
	uint16_t dcfclk_mhz_for_the_second_state = clk_mgr->base.ctx->dc->dml.soc.clock_limits[2].dcfclk_mhz;

	dc_assert_fp_enabled();

	/* For Set B ranges use min clocks state 2 when available, and report those to PM FW */
	if (dcfclk_mhz_for_the_second_state)
		clk_mgr->base.bw_params->wm_table.nv_entries[WM_B].pmfw_breakdown.min_dcfclk = dcfclk_mhz_for_the_second_state;
	else
		clk_mgr->base.bw_params->wm_table.nv_entries[WM_B].pmfw_breakdown.min_dcfclk = clk_mgr->base.bw_params->clk_table.entries[0].dcfclk_mhz;

	if (clk_mgr->base.bw_params->clk_table.entries[2].memclk_mhz)
		setb_min_uclk_mhz = clk_mgr->base.bw_params->clk_table.entries[2].memclk_mhz;

	/* Set A - Normal - default values */
	clk_mgr->base.bw_params->wm_table.nv_entries[WM_A].valid = true;
	clk_mgr->base.bw_params->wm_table.nv_entries[WM_A].dml_input.pstate_latency_us = pstate_latency_us;
	clk_mgr->base.bw_params->wm_table.nv_entries[WM_A].dml_input.fclk_change_latency_us = fclk_change_latency_us;
	clk_mgr->base.bw_params->wm_table.nv_entries[WM_A].dml_input.sr_exit_time_us = sr_exit_time_us;
	clk_mgr->base.bw_params->wm_table.nv_entries[WM_A].dml_input.sr_enter_plus_exit_time_us = sr_enter_plus_exit_time_us;
	clk_mgr->base.bw_params->wm_table.nv_entries[WM_A].pmfw_breakdown.wm_type = WATERMARKS_CLOCK_RANGE;
	clk_mgr->base.bw_params->wm_table.nv_entries[WM_A].pmfw_breakdown.min_dcfclk = min_dcfclk_mhz;
	clk_mgr->base.bw_params->wm_table.nv_entries[WM_A].pmfw_breakdown.max_dcfclk = 0xFFFF;
	clk_mgr->base.bw_params->wm_table.nv_entries[WM_A].pmfw_breakdown.min_uclk = min_uclk_mhz;
	clk_mgr->base.bw_params->wm_table.nv_entries[WM_A].pmfw_breakdown.max_uclk = 0xFFFF;

	/* Set B - Performance - higher clocks, using DPM[2] DCFCLK and UCLK */
	clk_mgr->base.bw_params->wm_table.nv_entries[WM_B].valid = true;
	clk_mgr->base.bw_params->wm_table.nv_entries[WM_B].dml_input.pstate_latency_us = pstate_latency_us;
	clk_mgr->base.bw_params->wm_table.nv_entries[WM_B].dml_input.fclk_change_latency_us = fclk_change_latency_us;
	clk_mgr->base.bw_params->wm_table.nv_entries[WM_B].dml_input.sr_exit_time_us = sr_exit_time_us;
	clk_mgr->base.bw_params->wm_table.nv_entries[WM_B].dml_input.sr_enter_plus_exit_time_us = sr_enter_plus_exit_time_us;
	clk_mgr->base.bw_params->wm_table.nv_entries[WM_B].pmfw_breakdown.wm_type = WATERMARKS_CLOCK_RANGE;
	clk_mgr->base.bw_params->wm_table.nv_entries[WM_B].pmfw_breakdown.max_dcfclk = 0xFFFF;
	clk_mgr->base.bw_params->wm_table.nv_entries[WM_B].pmfw_breakdown.min_uclk = setb_min_uclk_mhz;
	clk_mgr->base.bw_params->wm_table.nv_entries[WM_B].pmfw_breakdown.max_uclk = 0xFFFF;

	/* Set C - Dummy P-State - P-State latency set to "dummy p-state" value */
	/* 'DalDummyClockChangeLatencyNs' registry key option set to 0x7FFFFFFF can be used to disable Set C for dummy p-state */
	if (clk_mgr->base.ctx->dc->bb_overrides.dummy_clock_change_latency_ns != 0x7FFFFFFF) {
		clk_mgr->base.bw_params->wm_table.nv_entries[WM_C].valid = true;
		clk_mgr->base.bw_params->wm_table.nv_entries[WM_C].dml_input.pstate_latency_us = 50;
		clk_mgr->base.bw_params->wm_table.nv_entries[WM_C].dml_input.fclk_change_latency_us = fclk_change_latency_us;
		clk_mgr->base.bw_params->wm_table.nv_entries[WM_C].dml_input.sr_exit_time_us = sr_exit_time_us;
		clk_mgr->base.bw_params->wm_table.nv_entries[WM_C].dml_input.sr_enter_plus_exit_time_us = sr_enter_plus_exit_time_us;
		clk_mgr->base.bw_params->wm_table.nv_entries[WM_C].pmfw_breakdown.wm_type = WATERMARKS_DUMMY_PSTATE;
		clk_mgr->base.bw_params->wm_table.nv_entries[WM_C].pmfw_breakdown.min_dcfclk = min_dcfclk_mhz;
		clk_mgr->base.bw_params->wm_table.nv_entries[WM_C].pmfw_breakdown.max_dcfclk = 0xFFFF;
		clk_mgr->base.bw_params->wm_table.nv_entries[WM_C].pmfw_breakdown.min_uclk = min_uclk_mhz;
		clk_mgr->base.bw_params->wm_table.nv_entries[WM_C].pmfw_breakdown.max_uclk = 0xFFFF;
		clk_mgr->base.bw_params->dummy_pstate_table[0].dram_speed_mts = clk_mgr->base.bw_params->clk_table.entries[0].memclk_mhz * 16;
		clk_mgr->base.bw_params->dummy_pstate_table[0].dummy_pstate_latency_us = 50;
		clk_mgr->base.bw_params->dummy_pstate_table[1].dram_speed_mts = clk_mgr->base.bw_params->clk_table.entries[1].memclk_mhz * 16;
		clk_mgr->base.bw_params->dummy_pstate_table[1].dummy_pstate_latency_us = 9;
		clk_mgr->base.bw_params->dummy_pstate_table[2].dram_speed_mts = clk_mgr->base.bw_params->clk_table.entries[2].memclk_mhz * 16;
		clk_mgr->base.bw_params->dummy_pstate_table[2].dummy_pstate_latency_us = 8;
		clk_mgr->base.bw_params->dummy_pstate_table[3].dram_speed_mts = clk_mgr->base.bw_params->clk_table.entries[3].memclk_mhz * 16;
		clk_mgr->base.bw_params->dummy_pstate_table[3].dummy_pstate_latency_us = 5;
	}
	/* Set D - MALL - SR enter and exit time specific to MALL, TBD after bringup or later phase for now use DRAM values / 2 */
	/* For MALL DRAM clock change latency is N/A, for watermak calculations use lowest value dummy P state latency */
	clk_mgr->base.bw_params->wm_table.nv_entries[WM_D].valid = true;
	clk_mgr->base.bw_params->wm_table.nv_entries[WM_D].dml_input.pstate_latency_us = clk_mgr->base.bw_params->dummy_pstate_table[3].dummy_pstate_latency_us;
	clk_mgr->base.bw_params->wm_table.nv_entries[WM_D].dml_input.fclk_change_latency_us = fclk_change_latency_us;
	clk_mgr->base.bw_params->wm_table.nv_entries[WM_D].dml_input.sr_exit_time_us = sr_exit_time_us / 2; // TBD
	clk_mgr->base.bw_params->wm_table.nv_entries[WM_D].dml_input.sr_enter_plus_exit_time_us = sr_enter_plus_exit_time_us / 2; // TBD
	clk_mgr->base.bw_params->wm_table.nv_entries[WM_D].pmfw_breakdown.wm_type = WATERMARKS_MALL;
	clk_mgr->base.bw_params->wm_table.nv_entries[WM_D].pmfw_breakdown.min_dcfclk = min_dcfclk_mhz;
	clk_mgr->base.bw_params->wm_table.nv_entries[WM_D].pmfw_breakdown.max_dcfclk = 0xFFFF;
	clk_mgr->base.bw_params->wm_table.nv_entries[WM_D].pmfw_breakdown.min_uclk = min_uclk_mhz;
	clk_mgr->base.bw_params->wm_table.nv_entries[WM_D].pmfw_breakdown.max_uclk = 0xFFFF;
}

/*
 * Finds dummy_latency_index when MCLK switching using firmware based
 * vblank stretch is enabled. This function will iterate through the
 * table of dummy pstate latencies until the lowest value that allows
 * dm_allow_self_refresh_and_mclk_switch to happen is found
 */
int dcn32_find_dummy_latency_index_for_fw_based_mclk_switch(struct dc *dc,
							    struct dc_state *context,
							    display_e2e_pipe_params_st *pipes,
							    int pipe_cnt,
							    int vlevel)
{
	const int max_latency_table_entries = 4;
	struct vba_vars_st *vba = &context->bw_ctx.dml.vba;
	int dummy_latency_index = 0;
	enum clock_change_support temp_clock_change_support = vba->DRAMClockChangeSupport[vlevel][context->bw_ctx.dml.vba.maxMpcComb];

	dc_assert_fp_enabled();

	while (dummy_latency_index < max_latency_table_entries) {
		if (temp_clock_change_support != dm_dram_clock_change_unsupported)
			vba->DRAMClockChangeSupport[vlevel][context->bw_ctx.dml.vba.maxMpcComb] = temp_clock_change_support;
		context->bw_ctx.dml.soc.dram_clock_change_latency_us =
				dc->clk_mgr->bw_params->dummy_pstate_table[dummy_latency_index].dummy_pstate_latency_us;
		dcn32_internal_validate_bw(dc, context, pipes, &pipe_cnt, &vlevel, false);

		/* for subvp + DRR case, if subvp pipes are still present we support pstate */
		if (vba->DRAMClockChangeSupport[vlevel][vba->maxMpcComb] == dm_dram_clock_change_unsupported &&
				dcn32_subvp_in_use(dc, context))
			vba->DRAMClockChangeSupport[vlevel][context->bw_ctx.dml.vba.maxMpcComb] = temp_clock_change_support;

		if (vlevel < context->bw_ctx.dml.vba.soc.num_states &&
				vba->DRAMClockChangeSupport[vlevel][vba->maxMpcComb] != dm_dram_clock_change_unsupported)
			break;

		dummy_latency_index++;
	}

	if (dummy_latency_index == max_latency_table_entries) {
		ASSERT(dummy_latency_index != max_latency_table_entries);
		/* If the execution gets here, it means dummy p_states are
		 * not possible. This should never happen and would mean
		 * something is severely wrong.
		 * Here we reset dummy_latency_index to 3, because it is
		 * better to have underflows than system crashes.
		 */
		dummy_latency_index = max_latency_table_entries - 1;
	}

	return dummy_latency_index;
}

/**
 * dcn32_helper_populate_phantom_dlg_params - Get DLG params for phantom pipes
 * and populate pipe_ctx with those params.
 * @dc: [in] current dc state
 * @context: [in] new dc state
 * @pipes: [in] DML pipe params array
 * @pipe_cnt: [in] DML pipe count
 *
 * This function must be called AFTER the phantom pipes are added to context
 * and run through DML (so that the DLG params for the phantom pipes can be
 * populated), and BEFORE we program the timing for the phantom pipes.
 */
void dcn32_helper_populate_phantom_dlg_params(struct dc *dc,
					      struct dc_state *context,
					      display_e2e_pipe_params_st *pipes,
					      int pipe_cnt)
{
	uint32_t i, pipe_idx;

	dc_assert_fp_enabled();

	for (i = 0, pipe_idx = 0; i < dc->res_pool->pipe_count; i++) {
		struct pipe_ctx *pipe = &context->res_ctx.pipe_ctx[i];

		if (!pipe->stream)
			continue;

		if (pipe->plane_state && dc_state_get_pipe_subvp_type(context, pipe) == SUBVP_PHANTOM) {
			pipes[pipe_idx].pipe.dest.vstartup_start =
				get_vstartup(&context->bw_ctx.dml, pipes, pipe_cnt, pipe_idx);
			pipes[pipe_idx].pipe.dest.vupdate_offset =
				get_vupdate_offset(&context->bw_ctx.dml, pipes, pipe_cnt, pipe_idx);
			pipes[pipe_idx].pipe.dest.vupdate_width =
				get_vupdate_width(&context->bw_ctx.dml, pipes, pipe_cnt, pipe_idx);
			pipes[pipe_idx].pipe.dest.vready_offset =
				get_vready_offset(&context->bw_ctx.dml, pipes, pipe_cnt, pipe_idx);
			pipe->pipe_dlg_param = pipes[pipe_idx].pipe.dest;
		}
		pipe_idx++;
	}
}

static float calculate_net_bw_in_kbytes_sec(struct _vcs_dpi_voltage_scaling_st *entry)
{
	float memory_bw_kbytes_sec;
	float fabric_bw_kbytes_sec;
	float sdp_bw_kbytes_sec;
	float limiting_bw_kbytes_sec;

	memory_bw_kbytes_sec = entry->dram_speed_mts *
				dcn3_2_soc.num_chans *
				dcn3_2_soc.dram_channel_width_bytes *
				((float)dcn3_2_soc.pct_ideal_dram_sdp_bw_after_urgent_pixel_only / 100);

	fabric_bw_kbytes_sec = entry->fabricclk_mhz *
				dcn3_2_soc.return_bus_width_bytes *
				((float)dcn3_2_soc.pct_ideal_fabric_bw_after_urgent / 100);

	sdp_bw_kbytes_sec = entry->dcfclk_mhz *
				dcn3_2_soc.return_bus_width_bytes *
				((float)dcn3_2_soc.pct_ideal_sdp_bw_after_urgent / 100);

	limiting_bw_kbytes_sec = memory_bw_kbytes_sec;

	if (fabric_bw_kbytes_sec < limiting_bw_kbytes_sec)
		limiting_bw_kbytes_sec = fabric_bw_kbytes_sec;

	if (sdp_bw_kbytes_sec < limiting_bw_kbytes_sec)
		limiting_bw_kbytes_sec = sdp_bw_kbytes_sec;

	return limiting_bw_kbytes_sec;
}

static void get_optimal_ntuple(struct _vcs_dpi_voltage_scaling_st *entry)
{
	if (entry->dcfclk_mhz > 0) {
		float bw_on_sdp = entry->dcfclk_mhz * dcn3_2_soc.return_bus_width_bytes * ((float)dcn3_2_soc.pct_ideal_sdp_bw_after_urgent / 100);

		entry->fabricclk_mhz = bw_on_sdp / (dcn3_2_soc.return_bus_width_bytes * ((float)dcn3_2_soc.pct_ideal_fabric_bw_after_urgent / 100));
		entry->dram_speed_mts = bw_on_sdp / (dcn3_2_soc.num_chans *
				dcn3_2_soc.dram_channel_width_bytes * ((float)dcn3_2_soc.pct_ideal_dram_sdp_bw_after_urgent_pixel_only / 100));
	} else if (entry->fabricclk_mhz > 0) {
		float bw_on_fabric = entry->fabricclk_mhz * dcn3_2_soc.return_bus_width_bytes * ((float)dcn3_2_soc.pct_ideal_fabric_bw_after_urgent / 100);

		entry->dcfclk_mhz = bw_on_fabric / (dcn3_2_soc.return_bus_width_bytes * ((float)dcn3_2_soc.pct_ideal_sdp_bw_after_urgent / 100));
		entry->dram_speed_mts = bw_on_fabric / (dcn3_2_soc.num_chans *
				dcn3_2_soc.dram_channel_width_bytes * ((float)dcn3_2_soc.pct_ideal_dram_sdp_bw_after_urgent_pixel_only / 100));
	} else if (entry->dram_speed_mts > 0) {
		float bw_on_dram = entry->dram_speed_mts * dcn3_2_soc.num_chans *
				dcn3_2_soc.dram_channel_width_bytes * ((float)dcn3_2_soc.pct_ideal_dram_sdp_bw_after_urgent_pixel_only / 100);

		entry->fabricclk_mhz = bw_on_dram / (dcn3_2_soc.return_bus_width_bytes * ((float)dcn3_2_soc.pct_ideal_fabric_bw_after_urgent / 100));
		entry->dcfclk_mhz = bw_on_dram / (dcn3_2_soc.return_bus_width_bytes * ((float)dcn3_2_soc.pct_ideal_sdp_bw_after_urgent / 100));
	}
}

static void insert_entry_into_table_sorted(struct _vcs_dpi_voltage_scaling_st *table,
				    unsigned int *num_entries,
				    struct _vcs_dpi_voltage_scaling_st *entry)
{
	int i = 0;
	int index = 0;

	dc_assert_fp_enabled();

	if (*num_entries == 0) {
		table[0] = *entry;
		(*num_entries)++;
	} else {
		while (entry->net_bw_in_kbytes_sec > table[index].net_bw_in_kbytes_sec) {
			index++;
			if (index >= *num_entries)
				break;
		}

		for (i = *num_entries; i > index; i--)
			table[i] = table[i - 1];

		table[index] = *entry;
		(*num_entries)++;
	}
}

/**
 * dcn32_set_phantom_stream_timing - Set timing params for the phantom stream
 * @dc: current dc state
 * @context: new dc state
 * @ref_pipe: Main pipe for the phantom stream
 * @phantom_stream: target phantom stream state
 * @pipes: DML pipe params
 * @pipe_cnt: number of DML pipes
 * @dc_pipe_idx: DC pipe index for the main pipe (i.e. ref_pipe)
 *
 * Set timing params of the phantom stream based on calculated output from DML.
 * This function first gets the DML pipe index using the DC pipe index, then
 * calls into DML (get_subviewport_lines_needed_in_mall) to get the number of
 * lines required for SubVP MCLK switching and assigns to the phantom stream
 * accordingly.
 *
 * - The number of SubVP lines calculated in DML does not take into account
 * FW processing delays and required pstate allow width, so we must include
 * that separately.
 *
 * - Set phantom backporch = vstartup of main pipe
 */
void dcn32_set_phantom_stream_timing(struct dc *dc,
				     struct dc_state *context,
				     struct pipe_ctx *ref_pipe,
				     struct dc_stream_state *phantom_stream,
				     display_e2e_pipe_params_st *pipes,
				     unsigned int pipe_cnt,
				     unsigned int dc_pipe_idx)
{
	unsigned int i, pipe_idx;
	struct pipe_ctx *pipe;
	uint32_t phantom_vactive, phantom_bp, pstate_width_fw_delay_lines;
	unsigned int num_dpp;
	unsigned int vlevel = context->bw_ctx.dml.vba.VoltageLevel;
	unsigned int dcfclk = context->bw_ctx.dml.vba.DCFCLKState[vlevel][context->bw_ctx.dml.vba.maxMpcComb];
	unsigned int socclk = context->bw_ctx.dml.vba.SOCCLKPerState[vlevel];
	struct vba_vars_st *vba = &context->bw_ctx.dml.vba;
	struct dc_stream_state *main_stream = ref_pipe->stream;

	dc_assert_fp_enabled();

	// Find DML pipe index (pipe_idx) using dc_pipe_idx
	for (i = 0, pipe_idx = 0; i < dc->res_pool->pipe_count; i++) {
		pipe = &context->res_ctx.pipe_ctx[i];

		if (!pipe->stream)
			continue;

		if (i == dc_pipe_idx)
			break;

		pipe_idx++;
	}

	// Calculate lines required for pstate allow width and FW processing delays
	pstate_width_fw_delay_lines = ((double)(dc->caps.subvp_fw_processing_delay_us +
			dc->caps.subvp_pstate_allow_width_us) / 1000000) *
			(ref_pipe->stream->timing.pix_clk_100hz * 100) /
			(double)ref_pipe->stream->timing.h_total;

	// Update clks_cfg for calling into recalculate
	pipes[0].clks_cfg.voltage = vlevel;
	pipes[0].clks_cfg.dcfclk_mhz = dcfclk;
	pipes[0].clks_cfg.socclk_mhz = socclk;

	// DML calculation for MALL region doesn't take into account FW delay
	// and required pstate allow width for multi-display cases
	/* Add 16 lines margin to the MALL REGION because SUB_VP_START_LINE must be aligned
	 * to 2 swaths (i.e. 16 lines)
	 */
	phantom_vactive = get_subviewport_lines_needed_in_mall(&context->bw_ctx.dml, pipes, pipe_cnt, pipe_idx) +
				pstate_width_fw_delay_lines + dc->caps.subvp_swath_height_margin_lines;

	// W/A for DCC corruption with certain high resolution timings.
	// Determing if pipesplit is used. If so, add meta_row_height to the phantom vactive.
	num_dpp = vba->NoOfDPP[vba->VoltageLevel][vba->maxMpcComb][vba->pipe_plane[pipe_idx]];
	phantom_vactive += num_dpp > 1 ? vba->meta_row_height[vba->pipe_plane[pipe_idx]] : 0;

	/* dc->debug.subvp_extra_lines 0 by default*/
	phantom_vactive += dc->debug.subvp_extra_lines;

	// For backporch of phantom pipe, use vstartup of the main pipe
	phantom_bp = get_vstartup(&context->bw_ctx.dml, pipes, pipe_cnt, pipe_idx);

	phantom_stream->dst.y = 0;
	phantom_stream->dst.height = phantom_vactive;
	/* When scaling, DML provides the end to end required number of lines for MALL.
	 * dst.height is always correct for this case, but src.height is not which causes a
	 * delta between main and phantom pipe scaling outputs. Need to adjust src.height on
	 * phantom for this case.
	 */
	phantom_stream->src.y = 0;
	phantom_stream->src.height = (double)phantom_vactive * (double)main_stream->src.height / (double)main_stream->dst.height;

	phantom_stream->timing.v_addressable = phantom_vactive;
	phantom_stream->timing.v_front_porch = 1;
	phantom_stream->timing.v_total = phantom_stream->timing.v_addressable +
						phantom_stream->timing.v_front_porch +
						phantom_stream->timing.v_sync_width +
						phantom_bp;
	phantom_stream->timing.flags.DSC = 0; // Don't need DSC for phantom timing
}

/**
 * dcn32_get_num_free_pipes - Calculate number of free pipes
 * @dc: current dc state
 * @context: new dc state
 *
 * This function assumes that a "used" pipe is a pipe that has
 * both a stream and a plane assigned to it.
 *
 * Return: Number of free pipes available in the context
 */
static unsigned int dcn32_get_num_free_pipes(struct dc *dc, struct dc_state *context)
{
	unsigned int i;
	unsigned int free_pipes = 0;
	unsigned int num_pipes = 0;

	for (i = 0; i < dc->res_pool->pipe_count; i++) {
		struct pipe_ctx *pipe = &context->res_ctx.pipe_ctx[i];

		if (pipe->stream && !pipe->top_pipe) {
			while (pipe) {
				num_pipes++;
				pipe = pipe->bottom_pipe;
			}
		}
	}

	free_pipes = dc->res_pool->pipe_count - num_pipes;
	return free_pipes;
}

/**
 * dcn32_assign_subvp_pipe - Function to decide which pipe will use Sub-VP.
 * @dc: current dc state
 * @context: new dc state
 * @index: [out] dc pipe index for the pipe chosen to have phantom pipes assigned
 *
 * We enter this function if we are Sub-VP capable (i.e. enough pipes available)
 * and regular P-State switching (i.e. VACTIVE/VBLANK) is not supported, or if
 * we are forcing SubVP P-State switching on the current config.
 *
 * The number of pipes used for the chosen surface must be less than or equal to the
 * number of free pipes available.
 *
 * In general we choose surfaces with the longest frame time first (better for SubVP + VBLANK).
 * For multi-display cases the ActiveDRAMClockChangeMargin doesn't provide enough info on its own
 * for determining which should be the SubVP pipe (need a way to determine if a pipe / plane doesn't
 * support MCLK switching naturally [i.e. ACTIVE or VBLANK]).
 *
 * Return: True if a valid pipe assignment was found for Sub-VP. Otherwise false.
 */
static bool dcn32_assign_subvp_pipe(struct dc *dc,
				    struct dc_state *context,
				    unsigned int *index)
{
	unsigned int i, pipe_idx;
	unsigned int max_frame_time = 0;
	bool valid_assignment_found = false;
	unsigned int free_pipes = dcn32_get_num_free_pipes(dc, context);
	struct vba_vars_st *vba = &context->bw_ctx.dml.vba;

	for (i = 0, pipe_idx = 0; i < dc->res_pool->pipe_count; i++) {
		struct pipe_ctx *pipe = &context->res_ctx.pipe_ctx[i];
		unsigned int num_pipes = 0;
		unsigned int refresh_rate = 0;

		if (!pipe->stream)
			continue;

		// Round up
		refresh_rate = (pipe->stream->timing.pix_clk_100hz * 100 +
				pipe->stream->timing.v_total * pipe->stream->timing.h_total - 1)
				/ (double)(pipe->stream->timing.v_total * pipe->stream->timing.h_total);
		/* SubVP pipe candidate requirements:
		 * - Refresh rate < 120hz
		 * - Not able to switch in vactive naturally (switching in active means the
		 *   DET provides enough buffer to hide the P-State switch latency -- trying
		 *   to combine this with SubVP can cause issues with the scheduling).
		 * - Not TMZ surface
		 */
		if (pipe->plane_state && !pipe->top_pipe && !pipe->prev_odm_pipe && !dcn32_is_center_timing(pipe) &&
				!(pipe->stream->timing.pix_clk_100hz / 10000 > DCN3_2_MAX_SUBVP_PIXEL_RATE_MHZ) &&
				(!dcn32_is_psr_capable(pipe) || (context->stream_count == 1 && dc->caps.dmub_caps.subvp_psr)) &&
				dc_state_get_pipe_subvp_type(context, pipe) == SUBVP_NONE &&
				(refresh_rate < 120 || dcn32_allow_subvp_high_refresh_rate(dc, context, pipe)) &&
				!pipe->plane_state->address.tmz_surface &&
				(vba->ActiveDRAMClockChangeLatencyMarginPerState[vba->VoltageLevel][vba->maxMpcComb][vba->pipe_plane[pipe_idx]] <= 0 ||
				(vba->ActiveDRAMClockChangeLatencyMarginPerState[vba->VoltageLevel][vba->maxMpcComb][vba->pipe_plane[pipe_idx]] > 0 &&
						dcn32_allow_subvp_with_active_margin(pipe)))) {
			while (pipe) {
				num_pipes++;
				pipe = pipe->bottom_pipe;
			}

			pipe = &context->res_ctx.pipe_ctx[i];
			if (num_pipes <= free_pipes) {
				struct dc_stream_state *stream = pipe->stream;
				unsigned int frame_us = (stream->timing.v_total * stream->timing.h_total /
						(double)(stream->timing.pix_clk_100hz * 100)) * 1000000;
				if (frame_us > max_frame_time) {
					*index = i;
					max_frame_time = frame_us;
					valid_assignment_found = true;
				}
			}
		}
		pipe_idx++;
	}
	return valid_assignment_found;
}

/**
 * dcn32_enough_pipes_for_subvp - Function to check if there are "enough" pipes for SubVP.
 * @dc: current dc state
 * @context: new dc state
 *
 * This function returns true if there are enough free pipes
 * to create the required phantom pipes for any given stream
 * (that does not already have phantom pipe assigned).
 *
 * e.g. For a 2 stream config where the first stream uses one
 * pipe and the second stream uses 2 pipes (i.e. pipe split),
 * this function will return true because there is 1 remaining
 * pipe which can be used as the phantom pipe for the non pipe
 * split pipe.
 *
 * Return:
 * True if there are enough free pipes to assign phantom pipes to at least one
 * stream that does not already have phantom pipes assigned. Otherwise false.
 */
static bool dcn32_enough_pipes_for_subvp(struct dc *dc, struct dc_state *context)
{
	unsigned int i, split_cnt, free_pipes;
	unsigned int min_pipe_split = dc->res_pool->pipe_count + 1; // init as max number of pipes + 1
	bool subvp_possible = false;

	for (i = 0; i < dc->res_pool->pipe_count; i++) {
		struct pipe_ctx *pipe = &context->res_ctx.pipe_ctx[i];

		// Find the minimum pipe split count for non SubVP pipes
		if (resource_is_pipe_type(pipe, OPP_HEAD) &&
			dc_state_get_pipe_subvp_type(context, pipe) == SUBVP_NONE) {
			split_cnt = 0;
			while (pipe) {
				split_cnt++;
				pipe = pipe->bottom_pipe;
			}

			if (split_cnt < min_pipe_split)
				min_pipe_split = split_cnt;
		}
	}

	free_pipes = dcn32_get_num_free_pipes(dc, context);

	// SubVP only possible if at least one pipe is being used (i.e. free_pipes
	// should not equal to the pipe_count)
	if (free_pipes >= min_pipe_split && free_pipes < dc->res_pool->pipe_count)
		subvp_possible = true;

	return subvp_possible;
}

/**
 * subvp_subvp_schedulable - Determine if SubVP + SubVP config is schedulable
 * @dc: current dc state
 * @context: new dc state
 *
 * High level algorithm:
 * 1. Find longest microschedule length (in us) between the two SubVP pipes
 * 2. Check if the worst case overlap (VBLANK in middle of ACTIVE) for both
 * pipes still allows for the maximum microschedule to fit in the active
 * region for both pipes.
 *
 * Return: True if the SubVP + SubVP config is schedulable, false otherwise
 */
static bool subvp_subvp_schedulable(struct dc *dc, struct dc_state *context)
{
	struct pipe_ctx *subvp_pipes[2] = {0};
	struct dc_stream_state *phantom = NULL;
	uint32_t microschedule_lines = 0;
	uint32_t index = 0;
	uint32_t i;
	uint32_t max_microschedule_us = 0;
	int32_t vactive1_us, vactive2_us, vblank1_us, vblank2_us;

	for (i = 0; i < dc->res_pool->pipe_count; i++) {
		struct pipe_ctx *pipe = &context->res_ctx.pipe_ctx[i];
		uint32_t time_us = 0;

		/* Loop to calculate the maximum microschedule time between the two SubVP pipes,
		 * and also to store the two main SubVP pipe pointers in subvp_pipes[2].
		 */
		if (pipe->stream && pipe->plane_state && !pipe->top_pipe &&
			dc_state_get_pipe_subvp_type(context, pipe) == SUBVP_MAIN) {
			phantom = dc_state_get_paired_subvp_stream(context, pipe->stream);
			microschedule_lines = (phantom->timing.v_total - phantom->timing.v_front_porch) +
					phantom->timing.v_addressable;

			// Round up when calculating microschedule time (+ 1 at the end)
			time_us = (microschedule_lines * phantom->timing.h_total) /
					(double)(phantom->timing.pix_clk_100hz * 100) * 1000000 +
						dc->caps.subvp_prefetch_end_to_mall_start_us +
						dc->caps.subvp_fw_processing_delay_us + 1;
			if (time_us > max_microschedule_us)
				max_microschedule_us = time_us;

			subvp_pipes[index] = pipe;
			index++;

			// Maximum 2 SubVP pipes
			if (index == 2)
				break;
		}
	}
	vactive1_us = ((subvp_pipes[0]->stream->timing.v_addressable * subvp_pipes[0]->stream->timing.h_total) /
			(double)(subvp_pipes[0]->stream->timing.pix_clk_100hz * 100)) * 1000000;
	vactive2_us = ((subvp_pipes[1]->stream->timing.v_addressable * subvp_pipes[1]->stream->timing.h_total) /
				(double)(subvp_pipes[1]->stream->timing.pix_clk_100hz * 100)) * 1000000;
	vblank1_us = (((subvp_pipes[0]->stream->timing.v_total - subvp_pipes[0]->stream->timing.v_addressable) *
			subvp_pipes[0]->stream->timing.h_total) /
			(double)(subvp_pipes[0]->stream->timing.pix_clk_100hz * 100)) * 1000000;
	vblank2_us = (((subvp_pipes[1]->stream->timing.v_total - subvp_pipes[1]->stream->timing.v_addressable) *
			subvp_pipes[1]->stream->timing.h_total) /
			(double)(subvp_pipes[1]->stream->timing.pix_clk_100hz * 100)) * 1000000;

	if ((vactive1_us - vblank2_us) / 2 > max_microschedule_us &&
	    (vactive2_us - vblank1_us) / 2 > max_microschedule_us)
		return true;

	return false;
}

/**
 * subvp_drr_schedulable() - Determine if SubVP + DRR config is schedulable
 * @dc: current dc state
 * @context: new dc state
 *
 * High level algorithm:
 * 1. Get timing for SubVP pipe, phantom pipe, and DRR pipe
 * 2. Determine the frame time for the DRR display when adding required margin for MCLK switching
 * (the margin is equal to the MALL region + DRR margin (500us))
 * 3.If (SubVP Active - Prefetch > Stretched DRR frame + max(MALL region, Stretched DRR frame))
 * then report the configuration as supported
 *
 * Return: True if the SubVP + DRR config is schedulable, false otherwise
 */
static bool subvp_drr_schedulable(struct dc *dc, struct dc_state *context)
{
	bool schedulable = false;
	uint32_t i;
	struct pipe_ctx *pipe = NULL;
	struct pipe_ctx *drr_pipe = NULL;
	struct dc_crtc_timing *main_timing = NULL;
	struct dc_crtc_timing *phantom_timing = NULL;
	struct dc_crtc_timing *drr_timing = NULL;
	int16_t prefetch_us = 0;
	int16_t mall_region_us = 0;
	int16_t drr_frame_us = 0;	// nominal frame time
	int16_t subvp_active_us = 0;
	int16_t stretched_drr_us = 0;
	int16_t drr_stretched_vblank_us = 0;
	int16_t max_vblank_mallregion = 0;
	struct dc_stream_state *phantom_stream;
	bool subvp_found = false;
	bool drr_found = false;

	// Find SubVP pipe
	for (i = 0; i < dc->res_pool->pipe_count; i++) {
		pipe = &context->res_ctx.pipe_ctx[i];

		// We check for master pipe, but it shouldn't matter since we only need
		// the pipe for timing info (stream should be same for any pipe splits)
		if (!resource_is_pipe_type(pipe, OTG_MASTER) ||
				!resource_is_pipe_type(pipe, DPP_PIPE))
			continue;

		// Find the SubVP pipe
		if (dc_state_get_pipe_subvp_type(context, pipe) == SUBVP_MAIN) {
			subvp_found = true;
			break;
		}
	}

	// Find the DRR pipe
	for (i = 0; i < dc->res_pool->pipe_count; i++) {
		drr_pipe = &context->res_ctx.pipe_ctx[i];

		// We check for master pipe only
		if (!resource_is_pipe_type(drr_pipe, OTG_MASTER) ||
				!resource_is_pipe_type(drr_pipe, DPP_PIPE))
			continue;

		if (dc_state_get_pipe_subvp_type(context, drr_pipe) == SUBVP_NONE && drr_pipe->stream->ignore_msa_timing_param &&
				(drr_pipe->stream->allow_freesync || drr_pipe->stream->vrr_active_variable || drr_pipe->stream->vrr_active_fixed)) {
			drr_found = true;
			break;
		}
	}

	if (subvp_found && drr_found) {
		phantom_stream = dc_state_get_paired_subvp_stream(context, pipe->stream);
		main_timing = &pipe->stream->timing;
		phantom_timing = &phantom_stream->timing;
		drr_timing = &drr_pipe->stream->timing;
		prefetch_us = (phantom_timing->v_total - phantom_timing->v_front_porch) * phantom_timing->h_total /
				(double)(phantom_timing->pix_clk_100hz * 100) * 1000000 +
				dc->caps.subvp_prefetch_end_to_mall_start_us;
		subvp_active_us = main_timing->v_addressable * main_timing->h_total /
				(double)(main_timing->pix_clk_100hz * 100) * 1000000;
		drr_frame_us = drr_timing->v_total * drr_timing->h_total /
				(double)(drr_timing->pix_clk_100hz * 100) * 1000000;
		// P-State allow width and FW delays already included phantom_timing->v_addressable
		mall_region_us = phantom_timing->v_addressable * phantom_timing->h_total /
				(double)(phantom_timing->pix_clk_100hz * 100) * 1000000;
		stretched_drr_us = drr_frame_us + mall_region_us + SUBVP_DRR_MARGIN_US;
		drr_stretched_vblank_us = (drr_timing->v_total - drr_timing->v_addressable) * drr_timing->h_total /
				(double)(drr_timing->pix_clk_100hz * 100) * 1000000 + (stretched_drr_us - drr_frame_us);
		max_vblank_mallregion = drr_stretched_vblank_us > mall_region_us ? drr_stretched_vblank_us : mall_region_us;
	}

	/* We consider SubVP + DRR schedulable if the stretched frame duration of the DRR display (i.e. the
	 * highest refresh rate + margin that can support UCLK P-State switch) passes the static analysis
	 * for VBLANK: (VACTIVE region of the SubVP pipe can fit the MALL prefetch, VBLANK frame time,
	 * and the max of (VBLANK blanking time, MALL region)).
	 */
	if (stretched_drr_us < (1 / (double)drr_timing->min_refresh_in_uhz) * 1000000 * 1000000 &&
			subvp_active_us - prefetch_us - stretched_drr_us - max_vblank_mallregion > 0)
		schedulable = true;

	return schedulable;
}


/**
 * subvp_vblank_schedulable - Determine if SubVP + VBLANK config is schedulable
 * @dc: current dc state
 * @context: new dc state
 *
 * High level algorithm:
 * 1. Get timing for SubVP pipe, phantom pipe, and VBLANK pipe
 * 2. If (SubVP Active - Prefetch > Vblank Frame Time + max(MALL region, Vblank blanking time))
 * then report the configuration as supported
 * 3. If the VBLANK display is DRR, then take the DRR static schedulability path
 *
 * Return: True if the SubVP + VBLANK/DRR config is schedulable, false otherwise
 */
static bool subvp_vblank_schedulable(struct dc *dc, struct dc_state *context)
{
	struct pipe_ctx *pipe = NULL;
	struct pipe_ctx *subvp_pipe = NULL;
	bool found = false;
	bool schedulable = false;
	uint32_t i = 0;
	uint8_t vblank_index = 0;
	uint16_t prefetch_us = 0;
	uint16_t mall_region_us = 0;
	uint16_t vblank_frame_us = 0;
	uint16_t subvp_active_us = 0;
	uint16_t vblank_blank_us = 0;
	uint16_t max_vblank_mallregion = 0;
	struct dc_crtc_timing *main_timing = NULL;
	struct dc_crtc_timing *phantom_timing = NULL;
	struct dc_crtc_timing *vblank_timing = NULL;
	struct dc_stream_state *phantom_stream;
	enum mall_stream_type pipe_mall_type;

	/* For SubVP + VBLANK/DRR cases, we assume there can only be
	 * a single VBLANK/DRR display. If DML outputs SubVP + VBLANK
	 * is supported, it is either a single VBLANK case or two VBLANK
	 * displays which are synchronized (in which case they have identical
	 * timings).
	 */
	for (i = 0; i < dc->res_pool->pipe_count; i++) {
		pipe = &context->res_ctx.pipe_ctx[i];
		pipe_mall_type = dc_state_get_pipe_subvp_type(context, pipe);

		// We check for master pipe, but it shouldn't matter since we only need
		// the pipe for timing info (stream should be same for any pipe splits)
		if (!resource_is_pipe_type(pipe, OTG_MASTER) ||
				!resource_is_pipe_type(pipe, DPP_PIPE))
			continue;

		if (!found && pipe_mall_type == SUBVP_NONE) {
			// Found pipe which is not SubVP or Phantom (i.e. the VBLANK pipe).
			vblank_index = i;
			found = true;
		}

		if (!subvp_pipe && pipe_mall_type == SUBVP_MAIN)
			subvp_pipe = pipe;
	}
	if (found) {
		phantom_stream = dc_state_get_paired_subvp_stream(context, subvp_pipe->stream);
		main_timing = &subvp_pipe->stream->timing;
		phantom_timing = &phantom_stream->timing;
		vblank_timing = &context->res_ctx.pipe_ctx[vblank_index].stream->timing;
		// Prefetch time is equal to VACTIVE + BP + VSYNC of the phantom pipe
		// Also include the prefetch end to mallstart delay time
		prefetch_us = (phantom_timing->v_total - phantom_timing->v_front_porch) * phantom_timing->h_total /
				(double)(phantom_timing->pix_clk_100hz * 100) * 1000000 +
				dc->caps.subvp_prefetch_end_to_mall_start_us;
		// P-State allow width and FW delays already included phantom_timing->v_addressable
		mall_region_us = phantom_timing->v_addressable * phantom_timing->h_total /
				(double)(phantom_timing->pix_clk_100hz * 100) * 1000000;
		vblank_frame_us = vblank_timing->v_total * vblank_timing->h_total /
				(double)(vblank_timing->pix_clk_100hz * 100) * 1000000;
		vblank_blank_us =  (vblank_timing->v_total - vblank_timing->v_addressable) * vblank_timing->h_total /
				(double)(vblank_timing->pix_clk_100hz * 100) * 1000000;
		subvp_active_us = main_timing->v_addressable * main_timing->h_total /
				(double)(main_timing->pix_clk_100hz * 100) * 1000000;
		max_vblank_mallregion = vblank_blank_us > mall_region_us ? vblank_blank_us : mall_region_us;

		// Schedulable if VACTIVE region of the SubVP pipe can fit the MALL prefetch, VBLANK frame time,
		// and the max of (VBLANK blanking time, MALL region)
		// TODO: Possibly add some margin (i.e. the below conditions should be [...] > X instead of [...] > 0)
		if (subvp_active_us - prefetch_us - vblank_frame_us - max_vblank_mallregion > 0)
			schedulable = true;
	}
	return schedulable;
}

/**
 * subvp_subvp_admissable() - Determine if subvp + subvp config is admissible
 *
 * @dc: Current DC state
 * @context: New DC state to be programmed
 *
 * SubVP + SubVP is admissible under the following conditions:
 * - All SubVP pipes are < 120Hz OR
 * - All SubVP pipes are >= 120hz
 *
 * Return: True if admissible, false otherwise
 */
static bool subvp_subvp_admissable(struct dc *dc,
				struct dc_state *context)
{
	bool result = false;
	uint32_t i;
	uint8_t subvp_count = 0;
	uint32_t min_refresh = subvp_high_refresh_list.min_refresh, max_refresh = 0;
	uint64_t refresh_rate = 0;

	for (i = 0; i < dc->res_pool->pipe_count; i++) {
		struct pipe_ctx *pipe = &context->res_ctx.pipe_ctx[i];

		if (!pipe->stream)
			continue;

		if (pipe->plane_state && !pipe->top_pipe &&
				dc_state_get_pipe_subvp_type(context, pipe) == SUBVP_MAIN) {
			refresh_rate = (pipe->stream->timing.pix_clk_100hz * (uint64_t)100 +
				pipe->stream->timing.v_total * pipe->stream->timing.h_total - (uint64_t)1);
			refresh_rate = div_u64(refresh_rate, pipe->stream->timing.v_total);
			refresh_rate = div_u64(refresh_rate, pipe->stream->timing.h_total);

			if ((uint32_t)refresh_rate < min_refresh)
				min_refresh = (uint32_t)refresh_rate;
			if ((uint32_t)refresh_rate > max_refresh)
				max_refresh = (uint32_t)refresh_rate;
			subvp_count++;
		}
	}

	if (subvp_count == 2 && ((min_refresh < 120 && max_refresh < 120) ||
		(min_refresh >= subvp_high_refresh_list.min_refresh &&
				max_refresh <= subvp_high_refresh_list.max_refresh)))
		result = true;

	return result;
}

/**
 * subvp_validate_static_schedulability - Check which SubVP case is calculated
 * and handle static analysis based on the case.
 * @dc: current dc state
 * @context: new dc state
 * @vlevel: Voltage level calculated by DML
 *
 * Three cases:
 * 1. SubVP + SubVP
 * 2. SubVP + VBLANK (DRR checked internally)
 * 3. SubVP + VACTIVE (currently unsupported)
 *
 * Return: True if statically schedulable, false otherwise
 */
static bool subvp_validate_static_schedulability(struct dc *dc,
				struct dc_state *context,
				int vlevel)
{
	bool schedulable = false;
	struct vba_vars_st *vba = &context->bw_ctx.dml.vba;
	uint32_t i, pipe_idx;
	uint8_t subvp_count = 0;
	uint8_t vactive_count = 0;
	uint8_t non_subvp_pipes = 0;

	for (i = 0, pipe_idx = 0; i < dc->res_pool->pipe_count; i++) {
		struct pipe_ctx *pipe = &context->res_ctx.pipe_ctx[i];
		enum mall_stream_type pipe_mall_type = dc_state_get_pipe_subvp_type(context, pipe);

		if (!pipe->stream)
			continue;

		if (pipe->plane_state && !pipe->top_pipe) {
			if (pipe_mall_type == SUBVP_MAIN)
				subvp_count++;
			if (pipe_mall_type == SUBVP_NONE)
				non_subvp_pipes++;
		}

		// Count how many planes that aren't SubVP/phantom are capable of VACTIVE
		// switching (SubVP + VACTIVE unsupported). In situations where we force
		// SubVP for a VACTIVE plane, we don't want to increment the vactive_count.
		if (vba->ActiveDRAMClockChangeLatencyMarginPerState[vlevel][vba->maxMpcComb][vba->pipe_plane[pipe_idx]] > 0 &&
				pipe_mall_type == SUBVP_NONE) {
			vactive_count++;
		}
		pipe_idx++;
	}

	if (subvp_count == 2) {
		// Static schedulability check for SubVP + SubVP case
		schedulable = subvp_subvp_admissable(dc, context) && subvp_subvp_schedulable(dc, context);
	} else if (subvp_count == 1 && non_subvp_pipes == 0) {
		// Single SubVP configs will be supported by default as long as it's suppported by DML
		schedulable = true;
	} else if (subvp_count == 1 && non_subvp_pipes == 1) {
		if (dcn32_subvp_drr_admissable(dc, context))
			schedulable = subvp_drr_schedulable(dc, context);
		else if (dcn32_subvp_vblank_admissable(dc, context, vlevel))
			schedulable = subvp_vblank_schedulable(dc, context);
	} else if (vba->DRAMClockChangeSupport[vlevel][vba->maxMpcComb] == dm_dram_clock_change_vactive_w_mall_sub_vp &&
			vactive_count > 0) {
		// For single display SubVP cases, DML will output dm_dram_clock_change_vactive_w_mall_sub_vp by default.
		// We tell the difference between SubVP vs. SubVP + VACTIVE by checking the vactive_count.
		// SubVP + VACTIVE currently unsupported
		schedulable = false;
	}
	return schedulable;
}

static void assign_subvp_index(struct dc *dc, struct dc_state *context)
{
	int i;
	int index = 0;

	for (i = 0; i < dc->res_pool->pipe_count; i++) {
		struct pipe_ctx *pipe_ctx = &context->res_ctx.pipe_ctx[i];

		if (resource_is_pipe_type(pipe_ctx, OTG_MASTER) &&
				dc_state_get_pipe_subvp_type(context, pipe_ctx) == SUBVP_MAIN) {
			pipe_ctx->subvp_index = index++;
		} else {
			pipe_ctx->subvp_index = 0;
		}
	}
}

struct pipe_slice_table {
	struct {
		struct dc_stream_state *stream;
		int slice_count;
	} odm_combines[MAX_STREAMS];
	int odm_combine_count;

	struct {
		struct pipe_ctx *pri_pipe;
		struct dc_plane_state *plane;
		int slice_count;
	} mpc_combines[MAX_PLANES];
	int mpc_combine_count;
};


static void update_slice_table_for_stream(struct pipe_slice_table *table,
		struct dc_stream_state *stream, int diff)
{
	int i;

	for (i = 0; i < table->odm_combine_count; i++) {
		if (table->odm_combines[i].stream == stream) {
			table->odm_combines[i].slice_count += diff;
			break;
		}
	}

	if (i == table->odm_combine_count) {
		table->odm_combine_count++;
		table->odm_combines[i].stream = stream;
		table->odm_combines[i].slice_count = diff;
	}
}

static void update_slice_table_for_plane(struct pipe_slice_table *table,
		struct pipe_ctx *dpp_pipe, struct dc_plane_state *plane, int diff)
{
	int i;
	struct pipe_ctx *pri_dpp_pipe = resource_get_primary_dpp_pipe(dpp_pipe);

	for (i = 0; i < table->mpc_combine_count; i++) {
		if (table->mpc_combines[i].plane == plane &&
				table->mpc_combines[i].pri_pipe == pri_dpp_pipe) {
			table->mpc_combines[i].slice_count += diff;
			break;
		}
	}

	if (i == table->mpc_combine_count) {
		table->mpc_combine_count++;
		table->mpc_combines[i].plane = plane;
		table->mpc_combines[i].pri_pipe = pri_dpp_pipe;
		table->mpc_combines[i].slice_count = diff;
	}
}

static void init_pipe_slice_table_from_context(
		struct pipe_slice_table *table,
		struct dc_state *context)
{
	int i, j;
	struct pipe_ctx *otg_master;
	struct pipe_ctx *dpp_pipes[MAX_PIPES];
	struct dc_stream_state *stream;
	int count;

	memset(table, 0, sizeof(*table));

	for (i = 0; i < context->stream_count; i++) {
		stream = context->streams[i];
		otg_master = resource_get_otg_master_for_stream(
				&context->res_ctx, stream);
		count = resource_get_odm_slice_count(otg_master);
		update_slice_table_for_stream(table, stream, count);

		count = resource_get_dpp_pipes_for_opp_head(otg_master,
				&context->res_ctx, dpp_pipes);
		for (j = 0; j < count; j++)
			if (dpp_pipes[j]->plane_state)
				update_slice_table_for_plane(table, dpp_pipes[j],
						dpp_pipes[j]->plane_state, 1);
	}
}

static bool update_pipe_slice_table_with_split_flags(
		struct pipe_slice_table *table,
		struct dc *dc,
		struct dc_state *context,
		struct vba_vars_st *vba,
		int split[MAX_PIPES],
		bool merge[MAX_PIPES])
{
	/* NOTE: we are deprecating the support for the concept of pipe splitting
	 * or pipe merging. Instead we append slices to the end and remove
	 * slices from the end. The following code converts a pipe split or
	 * merge to an append or remove operation.
	 *
	 * For example:
	 * When split flags describe the following pipe connection transition
	 *
	 * from:
	 *  pipe 0 (split=2) -> pipe 1 (split=2)
	 * to: (old behavior)
	 *  pipe 0 -> pipe 2 -> pipe 1 -> pipe 3
	 *
	 * the code below actually does:
	 *  pipe 0 -> pipe 1 -> pipe 2 -> pipe 3
	 *
	 * This is the new intended behavior and for future DCNs we will retire
	 * the old concept completely.
	 */
	struct pipe_ctx *pipe;
	bool odm;
	int dc_pipe_idx, dml_pipe_idx = 0;
	bool updated = false;

	for (dc_pipe_idx = 0;
			dc_pipe_idx < dc->res_pool->pipe_count; dc_pipe_idx++) {
		pipe = &context->res_ctx.pipe_ctx[dc_pipe_idx];
		if (resource_is_pipe_type(pipe, FREE_PIPE))
			continue;

		if (merge[dc_pipe_idx]) {
			if (resource_is_pipe_type(pipe, OPP_HEAD))
				/* merging OPP head means reducing ODM slice
				 * count by 1
				 */
				update_slice_table_for_stream(table, pipe->stream, -1);
			else if (resource_is_pipe_type(pipe, DPP_PIPE) &&
					resource_get_odm_slice_index(resource_get_opp_head(pipe)) == 0)
				/* merging DPP pipe of the first ODM slice means
				 * reducing MPC slice count by 1
				 */
				update_slice_table_for_plane(table, pipe, pipe->plane_state, -1);
			updated = true;
		}

		if (split[dc_pipe_idx]) {
			odm = vba->ODMCombineEnabled[vba->pipe_plane[dml_pipe_idx]] !=
					dm_odm_combine_mode_disabled;
			if (odm && resource_is_pipe_type(pipe, OPP_HEAD))
				update_slice_table_for_stream(
						table, pipe->stream, split[dc_pipe_idx] - 1);
			else if (!odm && resource_is_pipe_type(pipe, DPP_PIPE))
				update_slice_table_for_plane(table, pipe,
						pipe->plane_state, split[dc_pipe_idx] - 1);
			updated = true;
		}
		dml_pipe_idx++;
	}
	return updated;
}

static void update_pipes_with_slice_table(struct dc *dc, struct dc_state *context,
		struct pipe_slice_table *table)
{
	int i;

	for (i = 0; i < table->odm_combine_count; i++)
		resource_update_pipes_for_stream_with_slice_count(context,
				dc->current_state, dc->res_pool,
				table->odm_combines[i].stream,
				table->odm_combines[i].slice_count);

	for (i = 0; i < table->mpc_combine_count; i++)
		resource_update_pipes_for_plane_with_slice_count(context,
				dc->current_state, dc->res_pool,
				table->mpc_combines[i].plane,
				table->mpc_combines[i].slice_count);
}

static bool update_pipes_with_split_flags(struct dc *dc, struct dc_state *context,
		struct vba_vars_st *vba, int split[MAX_PIPES],
		bool merge[MAX_PIPES])
{
	struct pipe_slice_table slice_table;
	bool updated;

	init_pipe_slice_table_from_context(&slice_table, context);
	updated = update_pipe_slice_table_with_split_flags(
			&slice_table, dc, context, vba,
			split, merge);
	update_pipes_with_slice_table(dc, context, &slice_table);
	return updated;
}

static bool should_apply_odm_power_optimization(struct dc *dc,
		struct dc_state *context, struct vba_vars_st *v, int *split,
		bool *merge)
{
	struct dc_stream_state *stream = context->streams[0];
	struct pipe_slice_table slice_table;
	int i;

	/*
	 * this debug flag allows us to disable ODM power optimization feature
	 * unconditionally. we force the feature off if this is set to false.
	 */
	if (!dc->debug.enable_single_display_2to1_odm_policy)
		return false;

	/* current design and test coverage is only limited to allow ODM power
	 * optimization for single stream. Supporting it for multiple streams
	 * use case would require additional algorithm to decide how to
	 * optimize power consumption when there are not enough free pipes to
	 * allocate for all the streams. This level of optimization would
	 * require multiple attempts of revalidation to make an optimized
	 * decision. Unfortunately We do not support revalidation flow in
	 * current version of DML.
	 */
	if (context->stream_count != 1)
		return false;

	/*
	 * Our hardware doesn't support ODM for HDMI TMDS
	 */
	if (dc_is_hdmi_signal(stream->signal))
		return false;

	/*
	 * ODM Combine 2:1 requires horizontal timing divisible by 2 so each
	 * ODM segment has the same size.
	 */
	if (!is_h_timing_divisible_by_2(stream))
		return false;

	/*
	 * No power benefits if the timing's pixel clock is not high enough to
	 * raise display clock from minimum power state.
	 */
	if (stream->timing.pix_clk_100hz * 100 <= DCN3_2_VMIN_DISPCLK_HZ)
		return false;

	if (dc->config.enable_windowed_mpo_odm) {
		/*
		 * ODM power optimization should only be allowed if the feature
		 * can be seamlessly toggled off within an update. This would
		 * require that the feature is applied on top of a minimal
		 * state. A minimal state is defined as a state validated
		 * without the need of pipe split. Therefore, when transition to
		 * toggle the feature off, the same stream and plane
		 * configuration can be supported by the pipe resource in the
		 * first ODM slice alone without the need to acquire extra
		 * resources.
		 */
		init_pipe_slice_table_from_context(&slice_table, context);
		update_pipe_slice_table_with_split_flags(
				&slice_table, dc, context, v,
				split, merge);
		for (i = 0; i < slice_table.mpc_combine_count; i++)
			if (slice_table.mpc_combines[i].slice_count > 1)
				return false;

		for (i = 0; i < slice_table.odm_combine_count; i++)
			if (slice_table.odm_combines[i].slice_count > 1)
				return false;
	} else {
		/*
		 * the new ODM power optimization feature reduces software
		 * design limitation and allows ODM power optimization to be
		 * supported even with presence of overlay planes. The new
		 * feature is enabled based on enable_windowed_mpo_odm flag. If
		 * the flag is not set, we limit our feature scope due to
		 * previous software design limitation
		 */
		if (context->stream_status[0].plane_count != 1)
			return false;

		if (memcmp(&context->stream_status[0].plane_states[0]->clip_rect,
				&stream->src, sizeof(struct rect)) != 0)
			return false;

		if (stream->src.width >= 5120 &&
				stream->src.width > stream->dst.width)
			return false;
	}
	return true;
}

static void try_odm_power_optimization_and_revalidate(
		struct dc *dc,
		struct dc_state *context,
		display_e2e_pipe_params_st *pipes,
		int *split,
		bool *merge,
		unsigned int *vlevel,
		int pipe_cnt)
{
	int i;
	unsigned int new_vlevel;
	unsigned int cur_policy[MAX_PIPES];

	for (i = 0; i < pipe_cnt; i++) {
		cur_policy[i] = pipes[i].pipe.dest.odm_combine_policy;
		pipes[i].pipe.dest.odm_combine_policy = dm_odm_combine_policy_2to1;
	}

	new_vlevel = dml_get_voltage_level(&context->bw_ctx.dml, pipes, pipe_cnt);

	if (new_vlevel < context->bw_ctx.dml.soc.num_states) {
		memset(split, 0, MAX_PIPES * sizeof(int));
		memset(merge, 0, MAX_PIPES * sizeof(bool));
		*vlevel = dcn20_validate_apply_pipe_split_flags(dc, context, new_vlevel, split, merge);
		context->bw_ctx.dml.vba.VoltageLevel = *vlevel;
	} else {
		for (i = 0; i < pipe_cnt; i++)
			pipes[i].pipe.dest.odm_combine_policy = cur_policy[i];
	}
}

static bool is_test_pattern_enabled(
		struct dc_state *context)
{
	int i;

	for (i = 0; i < context->stream_count; i++) {
		if (context->streams[i]->test_pattern.type != DP_TEST_PATTERN_VIDEO_MODE)
			return true;
	}

	return false;
}

<<<<<<< HEAD
static void dcn32_full_validate_bw_helper(struct dc *dc,
=======
static bool dcn32_full_validate_bw_helper(struct dc *dc,
>>>>>>> 0c383648
				   struct dc_state *context,
				   display_e2e_pipe_params_st *pipes,
				   int *vlevel,
				   int *split,
				   bool *merge,
				   int *pipe_cnt,
				   bool *repopulate_pipes)
{
	struct vba_vars_st *vba = &context->bw_ctx.dml.vba;
	unsigned int dc_pipe_idx = 0;
	int i = 0;
	bool found_supported_config = false;
	int vlevel_temp = 0;

	dc_assert_fp_enabled();

	/*
	 * DML favors voltage over p-state, but we're more interested in
	 * supporting p-state over voltage. We can't support p-state in
	 * prefetch mode > 0 so try capping the prefetch mode to start.
	 * Override present for testing.
	 */
	if (dc->debug.dml_disallow_alternate_prefetch_modes)
		context->bw_ctx.dml.soc.allow_for_pstate_or_stutter_in_vblank_final =
			dm_prefetch_support_uclk_fclk_and_stutter;
	else
		context->bw_ctx.dml.soc.allow_for_pstate_or_stutter_in_vblank_final =
			dm_prefetch_support_uclk_fclk_and_stutter_if_possible;

	*vlevel = dml_get_voltage_level(&context->bw_ctx.dml, pipes, *pipe_cnt);
	/* This may adjust vlevel and maxMpcComb */
	if (*vlevel < context->bw_ctx.dml.soc.num_states) {
		*vlevel = dcn20_validate_apply_pipe_split_flags(dc, context, *vlevel, split, merge);
		vba->VoltageLevel = *vlevel;
	}

	/* Apply split and merge flags before checking for subvp */
	if (!dcn32_apply_merge_split_flags_helper(dc, context, repopulate_pipes, split, merge))
		return false;
	memset(split, 0, MAX_PIPES * sizeof(int));
	memset(merge, 0, MAX_PIPES * sizeof(bool));

	/* Conditions for setting up phantom pipes for SubVP:
	 * 1. Not force disable SubVP
	 * 2. Full update (i.e. !fast_validate)
	 * 3. Enough pipes are available to support SubVP (TODO: Which pipes will use VACTIVE / VBLANK / SUBVP?)
	 * 4. Display configuration passes validation
	 * 5. (Config doesn't support MCLK in VACTIVE/VBLANK || dc->debug.force_subvp_mclk_switch)
	 */
	if (!dc->debug.force_disable_subvp && !dc->caps.dmub_caps.gecc_enable && dcn32_all_pipes_have_stream_and_plane(dc, context) &&
	    !dcn32_mpo_in_use(context) && !dcn32_any_surfaces_rotated(dc, context) && !is_test_pattern_enabled(context) &&
		(*vlevel == context->bw_ctx.dml.soc.num_states || (vba->DRAMSpeedPerState[*vlevel] != vba->DRAMSpeedPerState[0] &&
				vba->DRAMClockChangeSupport[*vlevel][vba->maxMpcComb] != dm_dram_clock_change_unsupported) ||
	    vba->DRAMClockChangeSupport[*vlevel][vba->maxMpcComb] == dm_dram_clock_change_unsupported ||
	    dc->debug.force_subvp_mclk_switch)) {

<<<<<<< HEAD
		dcn32_merge_pipes_for_subvp(dc, context);
		memset(merge, 0, MAX_PIPES * sizeof(bool));

		vlevel_temp = *vlevel;
		/* to re-initialize viewport after the pipe merge */
		for (i = 0; i < dc->res_pool->pipe_count; i++) {
			struct pipe_ctx *pipe_ctx = &context->res_ctx.pipe_ctx[i];

			if (!pipe_ctx->plane_state || !pipe_ctx->stream)
				continue;

			resource_build_scaling_params(pipe_ctx);
		}
=======
		vlevel_temp = *vlevel;
>>>>>>> 0c383648

		while (!found_supported_config && dcn32_enough_pipes_for_subvp(dc, context) &&
			dcn32_assign_subvp_pipe(dc, context, &dc_pipe_idx)) {
			/* For the case where *vlevel = num_states, bandwidth validation has failed for this config.
			 * Adding phantom pipes won't change the validation result, so change the DML input param
			 * for P-State support before adding phantom pipes and recalculating the DML result.
			 * However, this case is only applicable for SubVP + DRR cases because the prefetch mode
			 * will not allow for switch in VBLANK. The DRR display must have it's VBLANK stretched
			 * enough to support MCLK switching.
			 */
			if (*vlevel == context->bw_ctx.dml.soc.num_states &&
				context->bw_ctx.dml.soc.allow_for_pstate_or_stutter_in_vblank_final ==
					dm_prefetch_support_uclk_fclk_and_stutter) {
				context->bw_ctx.dml.soc.allow_for_pstate_or_stutter_in_vblank_final =
								dm_prefetch_support_fclk_and_stutter;
				/* There are params (such as FabricClock) that need to be recalculated
				 * after validation fails (otherwise it will be 0). Calculation for
				 * phantom vactive requires call into DML, so we must ensure all the
				 * vba params are valid otherwise we'll get incorrect phantom vactive.
				 */
				*vlevel = dml_get_voltage_level(&context->bw_ctx.dml, pipes, *pipe_cnt);
			}

			dc->res_pool->funcs->add_phantom_pipes(dc, context, pipes, *pipe_cnt, dc_pipe_idx);

			*pipe_cnt = dc->res_pool->funcs->populate_dml_pipes(dc, context, pipes, false);
			// Populate dppclk to trigger a recalculate in dml_get_voltage_level
			// so the phantom pipe DLG params can be assigned correctly.
			pipes[0].clks_cfg.dppclk_mhz = get_dppclk_calculated(&context->bw_ctx.dml, pipes, *pipe_cnt, 0);
			*vlevel = dml_get_voltage_level(&context->bw_ctx.dml, pipes, *pipe_cnt);

			/* Check that vlevel requested supports pstate or not
			 * if not, select the lowest vlevel that supports it
			 */
			for (i = *vlevel; i < context->bw_ctx.dml.soc.num_states; i++) {
				if (vba->DRAMClockChangeSupport[i][vba->maxMpcComb] != dm_dram_clock_change_unsupported) {
					*vlevel = i;
					break;
				}
			}

			if (*vlevel < context->bw_ctx.dml.soc.num_states
			    && subvp_validate_static_schedulability(dc, context, *vlevel))
				found_supported_config = true;
			if (found_supported_config) {
				// For SubVP + DRR cases, we can force the lowest vlevel that supports the mode
				if (dcn32_subvp_drr_admissable(dc, context) && subvp_drr_schedulable(dc, context)) {
					/* find lowest vlevel that supports the config */
					for (i = *vlevel; i >= 0; i--) {
						if (vba->ModeSupport[i][vba->maxMpcComb]) {
							*vlevel = i;
						} else {
							break;
						}
					}
				}
			}
		}

		if (vba->DRAMSpeedPerState[*vlevel] >= vba->DRAMSpeedPerState[vlevel_temp])
			found_supported_config = false;

		// If SubVP pipe config is unsupported (or cannot be used for UCLK switching)
		// remove phantom pipes and repopulate dml pipes
		if (!found_supported_config) {
			dc_state_remove_phantom_streams_and_planes(dc, context);
			dc_state_release_phantom_streams_and_planes(dc, context);
			vba->DRAMClockChangeSupport[*vlevel][vba->maxMpcComb] = dm_dram_clock_change_unsupported;
			*pipe_cnt = dc->res_pool->funcs->populate_dml_pipes(dc, context, pipes, false);

			*vlevel = dml_get_voltage_level(&context->bw_ctx.dml, pipes, *pipe_cnt);
			/* This may adjust vlevel and maxMpcComb */
			if (*vlevel < context->bw_ctx.dml.soc.num_states) {
				*vlevel = dcn20_validate_apply_pipe_split_flags(dc, context, *vlevel, split, merge);
				vba->VoltageLevel = *vlevel;
			}
		} else {
			// Most populate phantom DLG params before programming hardware / timing for phantom pipe
			dcn32_helper_populate_phantom_dlg_params(dc, context, pipes, *pipe_cnt);

			/* Call validate_apply_pipe_split flags after calling DML getters for
			 * phantom dlg params, or some of the VBA params indicating pipe split
			 * can be overwritten by the getters.
			 *
			 * When setting up SubVP config, all pipes are merged before attempting to
			 * add phantom pipes. If pipe split (ODM / MPC) is required, both the main
			 * and phantom pipes will be split in the regular pipe splitting sequence.
			 */
			*vlevel = dcn20_validate_apply_pipe_split_flags(dc, context, *vlevel, split, merge);
			vba->VoltageLevel = *vlevel;
			// Note: We can't apply the phantom pipes to hardware at this time. We have to wait
			// until driver has acquired the DMCUB lock to do it safely.
			assign_subvp_index(dc, context);
		}
	}

	if (should_apply_odm_power_optimization(dc, context, vba, split, merge))
		try_odm_power_optimization_and_revalidate(
				dc, context, pipes, split, merge, vlevel, *pipe_cnt);

<<<<<<< HEAD
=======
	return true;
>>>>>>> 0c383648
}

static bool is_dtbclk_required(struct dc *dc, struct dc_state *context)
{
	int i;

	for (i = 0; i < dc->res_pool->pipe_count; i++) {
		if (!context->res_ctx.pipe_ctx[i].stream)
			continue;
		if (dc->link_srv->dp_is_128b_132b_signal(&context->res_ctx.pipe_ctx[i]))
			return true;
	}
	return false;
}

static void dcn20_adjust_freesync_v_startup(const struct dc_crtc_timing *dc_crtc_timing, int *vstartup_start)
{
	struct dc_crtc_timing patched_crtc_timing;
	uint32_t asic_blank_end   = 0;
	uint32_t asic_blank_start = 0;
	uint32_t newVstartup	  = 0;

	patched_crtc_timing = *dc_crtc_timing;

	if (patched_crtc_timing.flags.INTERLACE == 1) {
		if (patched_crtc_timing.v_front_porch < 2)
			patched_crtc_timing.v_front_porch = 2;
	} else {
		if (patched_crtc_timing.v_front_porch < 1)
			patched_crtc_timing.v_front_porch = 1;
	}

	/* blank_start = frame end - front porch */
	asic_blank_start = patched_crtc_timing.v_total -
					patched_crtc_timing.v_front_porch;

	/* blank_end = blank_start - active */
	asic_blank_end = asic_blank_start -
					patched_crtc_timing.v_border_bottom -
					patched_crtc_timing.v_addressable -
					patched_crtc_timing.v_border_top;

	newVstartup = asic_blank_end + (patched_crtc_timing.v_total - asic_blank_start);

	*vstartup_start = ((newVstartup > *vstartup_start) ? newVstartup : *vstartup_start);
}

static void dcn32_calculate_dlg_params(struct dc *dc, struct dc_state *context,
				       display_e2e_pipe_params_st *pipes,
				       int pipe_cnt, int vlevel)
{
	int i, pipe_idx, active_hubp_count = 0;
	bool usr_retraining_support = false;
	bool unbounded_req_enabled = false;
	struct vba_vars_st *vba = &context->bw_ctx.dml.vba;

	dc_assert_fp_enabled();

	/* Writeback MCIF_WB arbitration parameters */
	dc->res_pool->funcs->set_mcif_arb_params(dc, context, pipes, pipe_cnt);

	context->bw_ctx.bw.dcn.clk.dispclk_khz = context->bw_ctx.dml.vba.DISPCLK * 1000;
	context->bw_ctx.bw.dcn.clk.dcfclk_khz = context->bw_ctx.dml.vba.DCFCLK * 1000;
	context->bw_ctx.bw.dcn.clk.socclk_khz = context->bw_ctx.dml.vba.SOCCLK * 1000;
	context->bw_ctx.bw.dcn.clk.dramclk_khz = context->bw_ctx.dml.vba.DRAMSpeed * 1000 / 16;
	context->bw_ctx.bw.dcn.clk.dcfclk_deep_sleep_khz = context->bw_ctx.dml.vba.DCFCLKDeepSleep * 1000;
	context->bw_ctx.bw.dcn.clk.fclk_khz = context->bw_ctx.dml.vba.FabricClock * 1000;
	context->bw_ctx.bw.dcn.clk.p_state_change_support =
			context->bw_ctx.dml.vba.DRAMClockChangeSupport[vlevel][context->bw_ctx.dml.vba.maxMpcComb]
					!= dm_dram_clock_change_unsupported;

	/* Pstate change might not be supported by hardware, but it might be
	 * possible with firmware driven vertical blank stretching.
	 */
	context->bw_ctx.bw.dcn.clk.p_state_change_support |= context->bw_ctx.bw.dcn.clk.fw_based_mclk_switching;

	context->bw_ctx.bw.dcn.clk.dppclk_khz = 0;
	context->bw_ctx.bw.dcn.clk.dtbclk_en = is_dtbclk_required(dc, context);
	context->bw_ctx.bw.dcn.clk.ref_dtbclk_khz = context->bw_ctx.dml.vba.DTBCLKPerState[vlevel] * 1000;
	if (context->bw_ctx.dml.vba.FCLKChangeSupport[vlevel][context->bw_ctx.dml.vba.maxMpcComb] == dm_fclock_change_unsupported)
		context->bw_ctx.bw.dcn.clk.fclk_p_state_change_support = false;
	else
		context->bw_ctx.bw.dcn.clk.fclk_p_state_change_support = true;

	usr_retraining_support = context->bw_ctx.dml.vba.USRRetrainingSupport[vlevel][context->bw_ctx.dml.vba.maxMpcComb];
	ASSERT(usr_retraining_support);

	if (context->bw_ctx.bw.dcn.clk.dispclk_khz < dc->debug.min_disp_clk_khz)
		context->bw_ctx.bw.dcn.clk.dispclk_khz = dc->debug.min_disp_clk_khz;

	unbounded_req_enabled = get_unbounded_request_enabled(&context->bw_ctx.dml, pipes, pipe_cnt);

	if (unbounded_req_enabled && pipe_cnt > 1) {
		// Unbounded requesting should not ever be used when more than 1 pipe is enabled.
		ASSERT(false);
		unbounded_req_enabled = false;
	}

	context->bw_ctx.bw.dcn.mall_ss_size_bytes = 0;
	context->bw_ctx.bw.dcn.mall_ss_psr_active_size_bytes = 0;
	context->bw_ctx.bw.dcn.mall_subvp_size_bytes = 0;

	for (i = 0, pipe_idx = 0; i < dc->res_pool->pipe_count; i++) {
		if (!context->res_ctx.pipe_ctx[i].stream)
			continue;
		if (context->res_ctx.pipe_ctx[i].plane_state)
			active_hubp_count++;
		pipes[pipe_idx].pipe.dest.vstartup_start = get_vstartup(&context->bw_ctx.dml, pipes, pipe_cnt,
				pipe_idx);
		pipes[pipe_idx].pipe.dest.vupdate_offset = get_vupdate_offset(&context->bw_ctx.dml, pipes, pipe_cnt,
				pipe_idx);
		pipes[pipe_idx].pipe.dest.vupdate_width = get_vupdate_width(&context->bw_ctx.dml, pipes, pipe_cnt,
				pipe_idx);
		pipes[pipe_idx].pipe.dest.vready_offset = get_vready_offset(&context->bw_ctx.dml, pipes, pipe_cnt,
				pipe_idx);

		if (dc_state_get_pipe_subvp_type(context, &context->res_ctx.pipe_ctx[i]) == SUBVP_PHANTOM) {
			// Phantom pipe requires that DET_SIZE = 0 and no unbounded requests
			context->res_ctx.pipe_ctx[i].det_buffer_size_kb = 0;
			context->res_ctx.pipe_ctx[i].unbounded_req = false;
		} else {
			context->res_ctx.pipe_ctx[i].det_buffer_size_kb = get_det_buffer_size_kbytes(&context->bw_ctx.dml, pipes, pipe_cnt,
							pipe_idx);
			context->res_ctx.pipe_ctx[i].unbounded_req = unbounded_req_enabled;
		}

		if (context->bw_ctx.bw.dcn.clk.dppclk_khz < pipes[pipe_idx].clks_cfg.dppclk_mhz * 1000)
			context->bw_ctx.bw.dcn.clk.dppclk_khz = pipes[pipe_idx].clks_cfg.dppclk_mhz * 1000;
		if (context->res_ctx.pipe_ctx[i].plane_state)
			context->res_ctx.pipe_ctx[i].plane_res.bw.dppclk_khz = pipes[pipe_idx].clks_cfg.dppclk_mhz * 1000;
		else
			context->res_ctx.pipe_ctx[i].plane_res.bw.dppclk_khz = 0;
		context->res_ctx.pipe_ctx[i].pipe_dlg_param = pipes[pipe_idx].pipe.dest;

		context->res_ctx.pipe_ctx[i].surface_size_in_mall_bytes = get_surface_size_in_mall(&context->bw_ctx.dml, pipes, pipe_cnt, pipe_idx);

		if (vba->ActiveDRAMClockChangeLatencyMarginPerState[vba->VoltageLevel][vba->maxMpcComb][vba->pipe_plane[pipe_idx]] > 0)
			context->res_ctx.pipe_ctx[i].has_vactive_margin = true;
		else
			context->res_ctx.pipe_ctx[i].has_vactive_margin = false;

		/* MALL Allocation Sizes */
		/* count from active, top pipes per plane only */
		if (context->res_ctx.pipe_ctx[i].stream && context->res_ctx.pipe_ctx[i].plane_state &&
				(context->res_ctx.pipe_ctx[i].top_pipe == NULL ||
				context->res_ctx.pipe_ctx[i].plane_state != context->res_ctx.pipe_ctx[i].top_pipe->plane_state) &&
				context->res_ctx.pipe_ctx[i].prev_odm_pipe == NULL) {
			/* SS: all active surfaces stored in MALL */
			if (dc_state_get_pipe_subvp_type(context, &context->res_ctx.pipe_ctx[i]) != SUBVP_PHANTOM) {
				context->bw_ctx.bw.dcn.mall_ss_size_bytes += context->res_ctx.pipe_ctx[i].surface_size_in_mall_bytes;

				if (context->res_ctx.pipe_ctx[i].stream->link->psr_settings.psr_version == DC_PSR_VERSION_UNSUPPORTED) {
					/* SS PSR On: all active surfaces part of streams not supporting PSR stored in MALL */
					context->bw_ctx.bw.dcn.mall_ss_psr_active_size_bytes += context->res_ctx.pipe_ctx[i].surface_size_in_mall_bytes;
				}
			} else {
				/* SUBVP: phantom surfaces only stored in MALL */
				context->bw_ctx.bw.dcn.mall_subvp_size_bytes += context->res_ctx.pipe_ctx[i].surface_size_in_mall_bytes;
			}
		}

		if (context->res_ctx.pipe_ctx[i].stream->adaptive_sync_infopacket.valid)
			dcn20_adjust_freesync_v_startup(
				&context->res_ctx.pipe_ctx[i].stream->timing,
				&context->res_ctx.pipe_ctx[i].pipe_dlg_param.vstartup_start);

		pipe_idx++;
	}
	/* If DCN isn't making memory requests we can allow pstate change and lower clocks */
	if (!active_hubp_count) {
		context->bw_ctx.bw.dcn.clk.socclk_khz = 0;
		context->bw_ctx.bw.dcn.clk.dppclk_khz = 0;
		context->bw_ctx.bw.dcn.clk.dcfclk_khz = 0;
		context->bw_ctx.bw.dcn.clk.dcfclk_deep_sleep_khz = 0;
		context->bw_ctx.bw.dcn.clk.dramclk_khz = 0;
		context->bw_ctx.bw.dcn.clk.fclk_khz = 0;
		context->bw_ctx.bw.dcn.clk.p_state_change_support = true;
		context->bw_ctx.bw.dcn.clk.fclk_p_state_change_support = true;
	}
	/*save a original dppclock copy*/
	context->bw_ctx.bw.dcn.clk.bw_dppclk_khz = context->bw_ctx.bw.dcn.clk.dppclk_khz;
	context->bw_ctx.bw.dcn.clk.bw_dispclk_khz = context->bw_ctx.bw.dcn.clk.dispclk_khz;
	context->bw_ctx.bw.dcn.clk.max_supported_dppclk_khz = context->bw_ctx.dml.soc.clock_limits[vlevel].dppclk_mhz
			* 1000;
	context->bw_ctx.bw.dcn.clk.max_supported_dispclk_khz = context->bw_ctx.dml.soc.clock_limits[vlevel].dispclk_mhz
			* 1000;

	context->bw_ctx.bw.dcn.clk.num_ways = dcn32_helper_calculate_num_ways_for_subvp(dc, context);

	context->bw_ctx.bw.dcn.compbuf_size_kb = context->bw_ctx.dml.ip.config_return_buffer_size_in_kbytes;

	for (i = 0; i < dc->res_pool->pipe_count; i++) {
		if (context->res_ctx.pipe_ctx[i].stream)
			context->bw_ctx.bw.dcn.compbuf_size_kb -= context->res_ctx.pipe_ctx[i].det_buffer_size_kb;
	}

	for (i = 0, pipe_idx = 0; i < dc->res_pool->pipe_count; i++) {

		if (!context->res_ctx.pipe_ctx[i].stream)
			continue;

		context->bw_ctx.dml.funcs.rq_dlg_get_dlg_reg_v2(&context->bw_ctx.dml,
				&context->res_ctx.pipe_ctx[i].dlg_regs, &context->res_ctx.pipe_ctx[i].ttu_regs, pipes,
				pipe_cnt, pipe_idx);

		context->bw_ctx.dml.funcs.rq_dlg_get_rq_reg_v2(&context->res_ctx.pipe_ctx[i].rq_regs,
				&context->bw_ctx.dml, pipes, pipe_cnt, pipe_idx);
		pipe_idx++;
	}
}

static struct pipe_ctx *dcn32_find_split_pipe(
		struct dc *dc,
		struct dc_state *context,
		int old_index)
{
	struct pipe_ctx *pipe = NULL;
	int i;

	if (old_index >= 0 && context->res_ctx.pipe_ctx[old_index].stream == NULL) {
		pipe = &context->res_ctx.pipe_ctx[old_index];
		pipe->pipe_idx = old_index;
	}

	if (!pipe)
		for (i = dc->res_pool->pipe_count - 1; i >= 0; i--) {
			if (dc->current_state->res_ctx.pipe_ctx[i].top_pipe == NULL
					&& dc->current_state->res_ctx.pipe_ctx[i].prev_odm_pipe == NULL) {
				if (context->res_ctx.pipe_ctx[i].stream == NULL) {
					pipe = &context->res_ctx.pipe_ctx[i];
					pipe->pipe_idx = i;
					break;
				}
			}
		}

	/*
	 * May need to fix pipes getting tossed from 1 opp to another on flip
	 * Add for debugging transient underflow during topology updates:
	 * ASSERT(pipe);
	 */
	if (!pipe)
		for (i = dc->res_pool->pipe_count - 1; i >= 0; i--) {
			if (context->res_ctx.pipe_ctx[i].stream == NULL) {
				pipe = &context->res_ctx.pipe_ctx[i];
				pipe->pipe_idx = i;
				break;
			}
		}

	return pipe;
}

static bool dcn32_split_stream_for_mpc_or_odm(
		const struct dc *dc,
		struct resource_context *res_ctx,
		struct pipe_ctx *pri_pipe,
		struct pipe_ctx *sec_pipe,
		bool odm)
{
	int pipe_idx = sec_pipe->pipe_idx;
	const struct resource_pool *pool = dc->res_pool;

	DC_LOGGER_INIT(dc->ctx->logger);

	if (odm && pri_pipe->plane_state) {
		/* ODM + window MPO, where MPO window is on left half only */
		if (pri_pipe->plane_state->clip_rect.x + pri_pipe->plane_state->clip_rect.width <=
				pri_pipe->stream->src.x + pri_pipe->stream->src.width/2) {

			DC_LOG_SCALER("%s - ODM + window MPO(left). pri_pipe:%d\n",
					__func__,
					pri_pipe->pipe_idx);
			return true;
		}

		/* ODM + window MPO, where MPO window is on right half only */
		if (pri_pipe->plane_state->clip_rect.x >= pri_pipe->stream->src.x +  pri_pipe->stream->src.width/2) {

			DC_LOG_SCALER("%s - ODM + window MPO(right). pri_pipe:%d\n",
					__func__,
					pri_pipe->pipe_idx);
			return true;
		}
	}

	*sec_pipe = *pri_pipe;

	sec_pipe->pipe_idx = pipe_idx;
	sec_pipe->plane_res.mi = pool->mis[pipe_idx];
	sec_pipe->plane_res.hubp = pool->hubps[pipe_idx];
	sec_pipe->plane_res.ipp = pool->ipps[pipe_idx];
	sec_pipe->plane_res.xfm = pool->transforms[pipe_idx];
	sec_pipe->plane_res.dpp = pool->dpps[pipe_idx];
	sec_pipe->plane_res.mpcc_inst = pool->dpps[pipe_idx]->inst;
	sec_pipe->stream_res.dsc = NULL;
	if (odm) {
		if (pri_pipe->next_odm_pipe) {
			ASSERT(pri_pipe->next_odm_pipe != sec_pipe);
			sec_pipe->next_odm_pipe = pri_pipe->next_odm_pipe;
			sec_pipe->next_odm_pipe->prev_odm_pipe = sec_pipe;
		}
		if (pri_pipe->top_pipe && pri_pipe->top_pipe->next_odm_pipe) {
			pri_pipe->top_pipe->next_odm_pipe->bottom_pipe = sec_pipe;
			sec_pipe->top_pipe = pri_pipe->top_pipe->next_odm_pipe;
		}
		if (pri_pipe->bottom_pipe && pri_pipe->bottom_pipe->next_odm_pipe) {
			pri_pipe->bottom_pipe->next_odm_pipe->top_pipe = sec_pipe;
			sec_pipe->bottom_pipe = pri_pipe->bottom_pipe->next_odm_pipe;
		}
		pri_pipe->next_odm_pipe = sec_pipe;
		sec_pipe->prev_odm_pipe = pri_pipe;
		ASSERT(sec_pipe->top_pipe == NULL);

		if (!sec_pipe->top_pipe)
			sec_pipe->stream_res.opp = pool->opps[pipe_idx];
		else
			sec_pipe->stream_res.opp = sec_pipe->top_pipe->stream_res.opp;
		if (sec_pipe->stream->timing.flags.DSC == 1) {
			dcn20_acquire_dsc(dc, res_ctx, &sec_pipe->stream_res.dsc, pipe_idx);
			ASSERT(sec_pipe->stream_res.dsc);
			if (sec_pipe->stream_res.dsc == NULL)
				return false;
		}
	} else {
		if (pri_pipe->bottom_pipe) {
			ASSERT(pri_pipe->bottom_pipe != sec_pipe);
			sec_pipe->bottom_pipe = pri_pipe->bottom_pipe;
			sec_pipe->bottom_pipe->top_pipe = sec_pipe;
		}
		pri_pipe->bottom_pipe = sec_pipe;
		sec_pipe->top_pipe = pri_pipe;

		ASSERT(pri_pipe->plane_state);
	}

	return true;
}

static bool dcn32_apply_merge_split_flags_helper(
		struct dc *dc,
		struct dc_state *context,
		bool *repopulate_pipes,
		int *split,
		bool *merge)
{
	int i, pipe_idx;
	bool newly_split[MAX_PIPES] = { false };
	struct vba_vars_st *vba = &context->bw_ctx.dml.vba;

	if (dc->config.enable_windowed_mpo_odm) {
		if (update_pipes_with_split_flags(
			dc, context, vba, split, merge))
			*repopulate_pipes = true;
	} else {

		/* the code below will be removed once windowed mpo odm is fully
		 * enabled.
		 */
		/* merge pipes if necessary */
		for (i = 0; i < dc->res_pool->pipe_count; i++) {
			struct pipe_ctx *pipe = &context->res_ctx.pipe_ctx[i];

			/*skip pipes that don't need merging*/
			if (!merge[i])
				continue;

			/* if ODM merge we ignore mpc tree, mpo pipes will have their own flags */
			if (pipe->prev_odm_pipe) {
				/*split off odm pipe*/
				pipe->prev_odm_pipe->next_odm_pipe = pipe->next_odm_pipe;
				if (pipe->next_odm_pipe)
					pipe->next_odm_pipe->prev_odm_pipe = pipe->prev_odm_pipe;

				/*2:1ODM+MPC Split MPO to Single Pipe + MPC Split MPO*/
				if (pipe->bottom_pipe) {
					if (pipe->bottom_pipe->prev_odm_pipe || pipe->bottom_pipe->next_odm_pipe) {
						/*MPC split rules will handle this case*/
						pipe->bottom_pipe->top_pipe = NULL;
					} else {
						/* when merging an ODM pipes, the bottom MPC pipe must now point to
						 * the previous ODM pipe and its associated stream assets
						 */
						if (pipe->prev_odm_pipe->bottom_pipe) {
							/* 3 plane MPO*/
							pipe->bottom_pipe->top_pipe = pipe->prev_odm_pipe->bottom_pipe;
							pipe->prev_odm_pipe->bottom_pipe->bottom_pipe = pipe->bottom_pipe;
						} else {
							/* 2 plane MPO*/
							pipe->bottom_pipe->top_pipe = pipe->prev_odm_pipe;
							pipe->prev_odm_pipe->bottom_pipe = pipe->bottom_pipe;
						}

						memcpy(&pipe->bottom_pipe->stream_res, &pipe->bottom_pipe->top_pipe->stream_res, sizeof(struct stream_resource));
					}
				}

				if (pipe->top_pipe) {
					pipe->top_pipe->bottom_pipe = NULL;
				}

				pipe->bottom_pipe = NULL;
				pipe->next_odm_pipe = NULL;
				pipe->plane_state = NULL;
				pipe->stream = NULL;
				pipe->top_pipe = NULL;
				pipe->prev_odm_pipe = NULL;
				if (pipe->stream_res.dsc)
					dcn20_release_dsc(&context->res_ctx, dc->res_pool, &pipe->stream_res.dsc);
				memset(&pipe->plane_res, 0, sizeof(pipe->plane_res));
				memset(&pipe->stream_res, 0, sizeof(pipe->stream_res));
				memset(&pipe->link_res, 0, sizeof(pipe->link_res));
				*repopulate_pipes = true;
			} else if (pipe->top_pipe && pipe->top_pipe->plane_state == pipe->plane_state) {
				struct pipe_ctx *top_pipe = pipe->top_pipe;
				struct pipe_ctx *bottom_pipe = pipe->bottom_pipe;

				top_pipe->bottom_pipe = bottom_pipe;
				if (bottom_pipe)
					bottom_pipe->top_pipe = top_pipe;

				pipe->top_pipe = NULL;
				pipe->bottom_pipe = NULL;
				pipe->plane_state = NULL;
				pipe->stream = NULL;
				memset(&pipe->plane_res, 0, sizeof(pipe->plane_res));
				memset(&pipe->stream_res, 0, sizeof(pipe->stream_res));
				memset(&pipe->link_res, 0, sizeof(pipe->link_res));
				*repopulate_pipes = true;
			} else
				ASSERT(0); /* Should never try to merge master pipe */

		}

		for (i = 0, pipe_idx = -1; i < dc->res_pool->pipe_count; i++) {
			struct pipe_ctx *pipe = &context->res_ctx.pipe_ctx[i];
			struct pipe_ctx *old_pipe = &dc->current_state->res_ctx.pipe_ctx[i];
			struct pipe_ctx *hsplit_pipe = NULL;
			bool odm;
			int old_index = -1;

			if (!pipe->stream || newly_split[i])
				continue;

			pipe_idx++;
			odm = vba->ODMCombineEnabled[vba->pipe_plane[pipe_idx]] != dm_odm_combine_mode_disabled;

			if (!pipe->plane_state && !odm)
				continue;

			if (split[i]) {
				if (odm) {
					if (split[i] == 4 && old_pipe->next_odm_pipe && old_pipe->next_odm_pipe->next_odm_pipe)
						old_index = old_pipe->next_odm_pipe->next_odm_pipe->pipe_idx;
					else if (old_pipe->next_odm_pipe)
						old_index = old_pipe->next_odm_pipe->pipe_idx;
				} else {
					if (split[i] == 4 && old_pipe->bottom_pipe && old_pipe->bottom_pipe->bottom_pipe &&
							old_pipe->bottom_pipe->bottom_pipe->plane_state == old_pipe->plane_state)
						old_index = old_pipe->bottom_pipe->bottom_pipe->pipe_idx;
					else if (old_pipe->bottom_pipe &&
							old_pipe->bottom_pipe->plane_state == old_pipe->plane_state)
						old_index = old_pipe->bottom_pipe->pipe_idx;
				}
				hsplit_pipe = dcn32_find_split_pipe(dc, context, old_index);
				ASSERT(hsplit_pipe);
				if (!hsplit_pipe)
					return false;

				if (!dcn32_split_stream_for_mpc_or_odm(
						dc, &context->res_ctx,
						pipe, hsplit_pipe, odm))
					return false;

				newly_split[hsplit_pipe->pipe_idx] = true;
				*repopulate_pipes = true;
			}
			if (split[i] == 4) {
				struct pipe_ctx *pipe_4to1;

				if (odm && old_pipe->next_odm_pipe)
					old_index = old_pipe->next_odm_pipe->pipe_idx;
				else if (!odm && old_pipe->bottom_pipe &&
							old_pipe->bottom_pipe->plane_state == old_pipe->plane_state)
					old_index = old_pipe->bottom_pipe->pipe_idx;
				else
					old_index = -1;
				pipe_4to1 = dcn32_find_split_pipe(dc, context, old_index);
				ASSERT(pipe_4to1);
				if (!pipe_4to1)
					return false;
				if (!dcn32_split_stream_for_mpc_or_odm(
						dc, &context->res_ctx,
						pipe, pipe_4to1, odm))
					return false;
				newly_split[pipe_4to1->pipe_idx] = true;

				if (odm && old_pipe->next_odm_pipe && old_pipe->next_odm_pipe->next_odm_pipe
						&& old_pipe->next_odm_pipe->next_odm_pipe->next_odm_pipe)
					old_index = old_pipe->next_odm_pipe->next_odm_pipe->next_odm_pipe->pipe_idx;
				else if (!odm && old_pipe->bottom_pipe && old_pipe->bottom_pipe->bottom_pipe &&
						old_pipe->bottom_pipe->bottom_pipe->bottom_pipe &&
						old_pipe->bottom_pipe->bottom_pipe->bottom_pipe->plane_state == old_pipe->plane_state)
					old_index = old_pipe->bottom_pipe->bottom_pipe->bottom_pipe->pipe_idx;
				else
					old_index = -1;
				pipe_4to1 = dcn32_find_split_pipe(dc, context, old_index);
				ASSERT(pipe_4to1);
				if (!pipe_4to1)
					return false;
				if (!dcn32_split_stream_for_mpc_or_odm(
						dc, &context->res_ctx,
						hsplit_pipe, pipe_4to1, odm))
					return false;
				newly_split[pipe_4to1->pipe_idx] = true;
			}
			if (odm)
				dcn20_build_mapped_resource(dc, context, pipe->stream);
		}

		for (i = 0; i < dc->res_pool->pipe_count; i++) {
			struct pipe_ctx *pipe = &context->res_ctx.pipe_ctx[i];

			if (pipe->plane_state) {
				if (!resource_build_scaling_params(pipe))
					return false;
			}
		}

		for (i = 0; i < context->stream_count; i++) {
			struct pipe_ctx *otg_master = resource_get_otg_master_for_stream(&context->res_ctx,
					context->streams[i]);

			if (otg_master)
				resource_build_test_pattern_params(&context->res_ctx, otg_master);
		}
	}
	return true;
}

bool dcn32_internal_validate_bw(struct dc *dc,
				struct dc_state *context,
				display_e2e_pipe_params_st *pipes,
				int *pipe_cnt_out,
				int *vlevel_out,
				bool fast_validate)
{
	bool out = false;
	bool repopulate_pipes = false;
	int split[MAX_PIPES] = { 0 };
	bool merge[MAX_PIPES] = { false };
	int pipe_cnt, i, pipe_idx;
	int vlevel = context->bw_ctx.dml.soc.num_states;
	struct vba_vars_st *vba = &context->bw_ctx.dml.vba;

	dc_assert_fp_enabled();

	ASSERT(pipes);
	if (!pipes)
		return false;

<<<<<<< HEAD
	// For each full update, remove all existing phantom pipes first
=======
	/* For each full update, remove all existing phantom pipes first */
>>>>>>> 0c383648
	dc_state_remove_phantom_streams_and_planes(dc, context);
	dc_state_release_phantom_streams_and_planes(dc, context);

	dc->res_pool->funcs->update_soc_for_wm_a(dc, context);

	pipe_cnt = dc->res_pool->funcs->populate_dml_pipes(dc, context, pipes, fast_validate);

	if (!pipe_cnt) {
		out = true;
		goto validate_out;
	}

	dml_log_pipe_params(&context->bw_ctx.dml, pipes, pipe_cnt);
	context->bw_ctx.dml.soc.max_vratio_pre = dcn32_determine_max_vratio_prefetch(dc, context);

	if (!fast_validate) {
		if (!dcn32_full_validate_bw_helper(dc, context, pipes, &vlevel, split, merge,
			&pipe_cnt, &repopulate_pipes))
			goto validate_fail;
	}

	if (fast_validate ||
			(dc->debug.dml_disallow_alternate_prefetch_modes &&
			(vlevel == context->bw_ctx.dml.soc.num_states ||
				vba->DRAMClockChangeSupport[vlevel][vba->maxMpcComb] == dm_dram_clock_change_unsupported))) {
		/*
		 * If dml_disallow_alternate_prefetch_modes is false, then we have already
		 * tried alternate prefetch modes during full validation.
		 *
		 * If mode is unsupported or there is no p-state support, then
		 * fall back to favouring voltage.
		 *
		 * If Prefetch mode 0 failed for this config, or passed with Max UCLK, then try
		 * to support with Prefetch mode 1 (dm_prefetch_support_fclk_and_stutter == 2)
		 */
		context->bw_ctx.dml.soc.allow_for_pstate_or_stutter_in_vblank_final =
			dm_prefetch_support_none;

		context->bw_ctx.dml.validate_max_state = fast_validate;
		vlevel = dml_get_voltage_level(&context->bw_ctx.dml, pipes, pipe_cnt);

		context->bw_ctx.dml.validate_max_state = false;

		if (vlevel < context->bw_ctx.dml.soc.num_states) {
			memset(split, 0, sizeof(split));
			memset(merge, 0, sizeof(merge));
			vlevel = dcn20_validate_apply_pipe_split_flags(dc, context, vlevel, split, merge);
			/* dcn20_validate_apply_pipe_split_flags can modify voltage level outside of DML */
			vba->VoltageLevel = vlevel;
		}
	}

	dml_log_mode_support_params(&context->bw_ctx.dml);

	if (vlevel == context->bw_ctx.dml.soc.num_states)
		goto validate_fail;

	for (i = 0, pipe_idx = 0; i < dc->res_pool->pipe_count; i++) {
		struct pipe_ctx *pipe = &context->res_ctx.pipe_ctx[i];
		struct pipe_ctx *mpo_pipe = pipe->bottom_pipe;

		if (!pipe->stream)
			continue;

		if (vba->ODMCombineEnabled[vba->pipe_plane[pipe_idx]] != dm_odm_combine_mode_disabled
				&& !dc->config.enable_windowed_mpo_odm
				&& pipe->plane_state && mpo_pipe
				&& memcmp(&mpo_pipe->plane_state->clip_rect,
						&pipe->stream->src,
						sizeof(struct rect)) != 0) {
			ASSERT(mpo_pipe->plane_state != pipe->plane_state);
			goto validate_fail;
		}
		pipe_idx++;
	}

<<<<<<< HEAD
	if (dc->config.enable_windowed_mpo_odm) {
		repopulate_pipes = update_pipes_with_split_flags(
				dc, context, vba, split, merge);
	} else {
		/* the code below will be removed once windowed mpo odm is fully
		 * enabled.
		 */
		/* merge pipes if necessary */
		for (i = 0; i < dc->res_pool->pipe_count; i++) {
			struct pipe_ctx *pipe = &context->res_ctx.pipe_ctx[i];

			/*skip pipes that don't need merging*/
			if (!merge[i])
				continue;

			/* if ODM merge we ignore mpc tree, mpo pipes will have their own flags */
			if (pipe->prev_odm_pipe) {
				/*split off odm pipe*/
				pipe->prev_odm_pipe->next_odm_pipe = pipe->next_odm_pipe;
				if (pipe->next_odm_pipe)
					pipe->next_odm_pipe->prev_odm_pipe = pipe->prev_odm_pipe;

				/*2:1ODM+MPC Split MPO to Single Pipe + MPC Split MPO*/
				if (pipe->bottom_pipe) {
					if (pipe->bottom_pipe->prev_odm_pipe || pipe->bottom_pipe->next_odm_pipe) {
						/*MPC split rules will handle this case*/
						pipe->bottom_pipe->top_pipe = NULL;
					} else {
						/* when merging an ODM pipes, the bottom MPC pipe must now point to
						 * the previous ODM pipe and its associated stream assets
						 */
						if (pipe->prev_odm_pipe->bottom_pipe) {
							/* 3 plane MPO*/
							pipe->bottom_pipe->top_pipe = pipe->prev_odm_pipe->bottom_pipe;
							pipe->prev_odm_pipe->bottom_pipe->bottom_pipe = pipe->bottom_pipe;
						} else {
							/* 2 plane MPO*/
							pipe->bottom_pipe->top_pipe = pipe->prev_odm_pipe;
							pipe->prev_odm_pipe->bottom_pipe = pipe->bottom_pipe;
						}

						memcpy(&pipe->bottom_pipe->stream_res, &pipe->bottom_pipe->top_pipe->stream_res, sizeof(struct stream_resource));
					}
				}

				if (pipe->top_pipe) {
					pipe->top_pipe->bottom_pipe = NULL;
				}

				pipe->bottom_pipe = NULL;
				pipe->next_odm_pipe = NULL;
				pipe->plane_state = NULL;
				pipe->stream = NULL;
				pipe->top_pipe = NULL;
				pipe->prev_odm_pipe = NULL;
				if (pipe->stream_res.dsc)
					dcn20_release_dsc(&context->res_ctx, dc->res_pool, &pipe->stream_res.dsc);
				memset(&pipe->plane_res, 0, sizeof(pipe->plane_res));
				memset(&pipe->stream_res, 0, sizeof(pipe->stream_res));
				memset(&pipe->link_res, 0, sizeof(pipe->link_res));
				repopulate_pipes = true;
			} else if (pipe->top_pipe && pipe->top_pipe->plane_state == pipe->plane_state) {
				struct pipe_ctx *top_pipe = pipe->top_pipe;
				struct pipe_ctx *bottom_pipe = pipe->bottom_pipe;

				top_pipe->bottom_pipe = bottom_pipe;
				if (bottom_pipe)
					bottom_pipe->top_pipe = top_pipe;

				pipe->top_pipe = NULL;
				pipe->bottom_pipe = NULL;
				pipe->plane_state = NULL;
				pipe->stream = NULL;
				memset(&pipe->plane_res, 0, sizeof(pipe->plane_res));
				memset(&pipe->stream_res, 0, sizeof(pipe->stream_res));
				memset(&pipe->link_res, 0, sizeof(pipe->link_res));
				repopulate_pipes = true;
			} else
				ASSERT(0); /* Should never try to merge master pipe */

		}

		for (i = 0, pipe_idx = -1; i < dc->res_pool->pipe_count; i++) {
			struct pipe_ctx *pipe = &context->res_ctx.pipe_ctx[i];
			struct pipe_ctx *old_pipe = &dc->current_state->res_ctx.pipe_ctx[i];
			struct pipe_ctx *hsplit_pipe = NULL;
			bool odm;
			int old_index = -1;

			if (!pipe->stream || newly_split[i])
				continue;

			pipe_idx++;
			odm = vba->ODMCombineEnabled[vba->pipe_plane[pipe_idx]] != dm_odm_combine_mode_disabled;

			if (!pipe->plane_state && !odm)
				continue;

			if (split[i]) {
				if (odm) {
					if (split[i] == 4 && old_pipe->next_odm_pipe && old_pipe->next_odm_pipe->next_odm_pipe)
						old_index = old_pipe->next_odm_pipe->next_odm_pipe->pipe_idx;
					else if (old_pipe->next_odm_pipe)
						old_index = old_pipe->next_odm_pipe->pipe_idx;
				} else {
					if (split[i] == 4 && old_pipe->bottom_pipe && old_pipe->bottom_pipe->bottom_pipe &&
							old_pipe->bottom_pipe->bottom_pipe->plane_state == old_pipe->plane_state)
						old_index = old_pipe->bottom_pipe->bottom_pipe->pipe_idx;
					else if (old_pipe->bottom_pipe &&
							old_pipe->bottom_pipe->plane_state == old_pipe->plane_state)
						old_index = old_pipe->bottom_pipe->pipe_idx;
				}
				hsplit_pipe = dcn32_find_split_pipe(dc, context, old_index);
				ASSERT(hsplit_pipe);
				if (!hsplit_pipe)
					goto validate_fail;

				if (!dcn32_split_stream_for_mpc_or_odm(
						dc, &context->res_ctx,
						pipe, hsplit_pipe, odm))
					goto validate_fail;

				newly_split[hsplit_pipe->pipe_idx] = true;
				repopulate_pipes = true;
			}
			if (split[i] == 4) {
				struct pipe_ctx *pipe_4to1;

				if (odm && old_pipe->next_odm_pipe)
					old_index = old_pipe->next_odm_pipe->pipe_idx;
				else if (!odm && old_pipe->bottom_pipe &&
							old_pipe->bottom_pipe->plane_state == old_pipe->plane_state)
					old_index = old_pipe->bottom_pipe->pipe_idx;
				else
					old_index = -1;
				pipe_4to1 = dcn32_find_split_pipe(dc, context, old_index);
				ASSERT(pipe_4to1);
				if (!pipe_4to1)
					goto validate_fail;
				if (!dcn32_split_stream_for_mpc_or_odm(
						dc, &context->res_ctx,
						pipe, pipe_4to1, odm))
					goto validate_fail;
				newly_split[pipe_4to1->pipe_idx] = true;

				if (odm && old_pipe->next_odm_pipe && old_pipe->next_odm_pipe->next_odm_pipe
						&& old_pipe->next_odm_pipe->next_odm_pipe->next_odm_pipe)
					old_index = old_pipe->next_odm_pipe->next_odm_pipe->next_odm_pipe->pipe_idx;
				else if (!odm && old_pipe->bottom_pipe && old_pipe->bottom_pipe->bottom_pipe &&
						old_pipe->bottom_pipe->bottom_pipe->bottom_pipe &&
						old_pipe->bottom_pipe->bottom_pipe->bottom_pipe->plane_state == old_pipe->plane_state)
					old_index = old_pipe->bottom_pipe->bottom_pipe->bottom_pipe->pipe_idx;
				else
					old_index = -1;
				pipe_4to1 = dcn32_find_split_pipe(dc, context, old_index);
				ASSERT(pipe_4to1);
				if (!pipe_4to1)
					goto validate_fail;
				if (!dcn32_split_stream_for_mpc_or_odm(
						dc, &context->res_ctx,
						hsplit_pipe, pipe_4to1, odm))
					goto validate_fail;
				newly_split[pipe_4to1->pipe_idx] = true;
			}
			if (odm)
				dcn20_build_mapped_resource(dc, context, pipe->stream);
		}

		for (i = 0; i < dc->res_pool->pipe_count; i++) {
			struct pipe_ctx *pipe = &context->res_ctx.pipe_ctx[i];

			if (pipe->plane_state) {
				if (!resource_build_scaling_params(pipe))
					goto validate_fail;
			}
		}
	}
=======
	if (!dcn32_apply_merge_split_flags_helper(dc, context, &repopulate_pipes, split, merge))
		goto validate_fail;
>>>>>>> 0c383648

	/* Actual dsc count per stream dsc validation*/
	if (!dcn20_validate_dsc(dc, context)) {
		vba->ValidationStatus[vba->soc.num_states] = DML_FAIL_DSC_VALIDATION_FAILURE;
		goto validate_fail;
	}

	if (repopulate_pipes) {
		int flag_max_mpc_comb = vba->maxMpcComb;
		int flag_vlevel = vlevel;
		int i;

		pipe_cnt = dc->res_pool->funcs->populate_dml_pipes(dc, context, pipes, fast_validate);
		if (!dc->config.enable_windowed_mpo_odm)
			dcn32_update_dml_pipes_odm_policy_based_on_context(dc, context, pipes);

		/* repopulate_pipes = 1 means the pipes were either split or merged. In this case
		 * we have to re-calculate the DET allocation and run through DML once more to
		 * ensure all the params are calculated correctly. We do not need to run the
		 * pipe split check again after this call (pipes are already split / merged).
		 * */
		context->bw_ctx.dml.soc.allow_for_pstate_or_stutter_in_vblank_final =
					dm_prefetch_support_uclk_fclk_and_stutter_if_possible;

		vlevel = dml_get_voltage_level(&context->bw_ctx.dml, pipes, pipe_cnt);

		if (vlevel == context->bw_ctx.dml.soc.num_states) {
			/* failed after DET size changes */
			goto validate_fail;
		} else if (flag_max_mpc_comb == 0 &&
				flag_max_mpc_comb != context->bw_ctx.dml.vba.maxMpcComb) {
			/* check the context constructed with pipe split flags is still valid*/
			bool flags_valid = false;
			for (i = flag_vlevel; i < context->bw_ctx.dml.soc.num_states; i++) {
				if (vba->ModeSupport[i][flag_max_mpc_comb]) {
					vba->maxMpcComb = flag_max_mpc_comb;
					vba->VoltageLevel = i;
					vlevel = i;
					flags_valid = true;
					break;
				}
			}

			/* this should never happen */
			if (!flags_valid)
				goto validate_fail;
		}
	}
	*vlevel_out = vlevel;
	*pipe_cnt_out = pipe_cnt;

	out = true;
	goto validate_out;

validate_fail:
	out = false;

validate_out:
	return out;
}


void dcn32_calculate_wm_and_dlg_fpu(struct dc *dc, struct dc_state *context,
				display_e2e_pipe_params_st *pipes,
				int pipe_cnt,
				int vlevel)
{
	int i, pipe_idx, vlevel_temp = 0;
	double dcfclk = dcn3_2_soc.clock_limits[0].dcfclk_mhz;
	double dcfclk_from_validation = context->bw_ctx.dml.vba.DCFCLKState[vlevel][context->bw_ctx.dml.vba.maxMpcComb];
	double dram_speed_from_validation = context->bw_ctx.dml.vba.DRAMSpeed;
	double dcfclk_from_fw_based_mclk_switching = dcfclk_from_validation;
	bool pstate_en = context->bw_ctx.dml.vba.DRAMClockChangeSupport[vlevel][context->bw_ctx.dml.vba.maxMpcComb] !=
			dm_dram_clock_change_unsupported;
	unsigned int dummy_latency_index = 0;
	int maxMpcComb = context->bw_ctx.dml.vba.maxMpcComb;
	unsigned int min_dram_speed_mts = context->bw_ctx.dml.vba.DRAMSpeed;
	bool subvp_in_use = dcn32_subvp_in_use(dc, context);
	unsigned int min_dram_speed_mts_margin;
	bool need_fclk_lat_as_dummy = false;
	bool is_subvp_p_drr = false;
	struct dc_stream_state *fpo_candidate_stream = NULL;

	dc_assert_fp_enabled();

	/* need to find dummy latency index for subvp */
	if (subvp_in_use) {
		/* Override DRAMClockChangeSupport for SubVP + DRR case where the DRR cannot switch without stretching it's VBLANK */
		if (!pstate_en) {
			context->bw_ctx.dml.vba.DRAMClockChangeSupport[vlevel][maxMpcComb] = dm_dram_clock_change_vblank_w_mall_sub_vp;
			context->bw_ctx.dml.soc.allow_for_pstate_or_stutter_in_vblank_final = dm_prefetch_support_fclk_and_stutter;
			pstate_en = true;
			is_subvp_p_drr = true;
		}
		dummy_latency_index = dcn32_find_dummy_latency_index_for_fw_based_mclk_switch(dc,
						context, pipes, pipe_cnt, vlevel);

		/* For DCN32/321 need to validate with fclk pstate change latency equal to dummy so prefetch is
		 * scheduled correctly to account for dummy pstate.
		 */
		if (context->bw_ctx.dml.soc.fclk_change_latency_us < dc->clk_mgr->bw_params->dummy_pstate_table[dummy_latency_index].dummy_pstate_latency_us) {
			need_fclk_lat_as_dummy = true;
			context->bw_ctx.dml.soc.fclk_change_latency_us =
					dc->clk_mgr->bw_params->dummy_pstate_table[dummy_latency_index].dummy_pstate_latency_us;
		}
		context->bw_ctx.dml.soc.dram_clock_change_latency_us =
							dc->clk_mgr->bw_params->wm_table.nv_entries[WM_A].dml_input.pstate_latency_us;
		dcn32_internal_validate_bw(dc, context, pipes, &pipe_cnt, &vlevel, false);
		maxMpcComb = context->bw_ctx.dml.vba.maxMpcComb;
		if (is_subvp_p_drr) {
			context->bw_ctx.dml.vba.DRAMClockChangeSupport[vlevel][maxMpcComb] = dm_dram_clock_change_vblank_w_mall_sub_vp;
		}
	}

	context->bw_ctx.bw.dcn.clk.fw_based_mclk_switching = false;
	for (i = 0; i < context->stream_count; i++) {
		if (context->streams[i])
			context->streams[i]->fpo_in_use = false;
	}

	if (!pstate_en || (!dc->debug.disable_fpo_optimizations &&
			pstate_en && vlevel != 0)) {
		/* only when the mclk switch can not be natural, is the fw based vblank stretch attempted */
		fpo_candidate_stream = dcn32_can_support_mclk_switch_using_fw_based_vblank_stretch(dc, context);
		if (fpo_candidate_stream) {
			fpo_candidate_stream->fpo_in_use = true;
			context->bw_ctx.bw.dcn.clk.fw_based_mclk_switching = true;
		}

		if (context->bw_ctx.bw.dcn.clk.fw_based_mclk_switching) {
			dummy_latency_index = dcn32_find_dummy_latency_index_for_fw_based_mclk_switch(dc,
				context, pipes, pipe_cnt, vlevel);

			/* After calling dcn30_find_dummy_latency_index_for_fw_based_mclk_switch
			 * we reinstate the original dram_clock_change_latency_us on the context
			 * and all variables that may have changed up to this point, except the
			 * newly found dummy_latency_index
			 */
			context->bw_ctx.dml.soc.dram_clock_change_latency_us =
					dc->clk_mgr->bw_params->wm_table.nv_entries[WM_A].dml_input.pstate_latency_us;
			/* For DCN32/321 need to validate with fclk pstate change latency equal to dummy so
			 * prefetch is scheduled correctly to account for dummy pstate.
			 */
			if (context->bw_ctx.dml.soc.fclk_change_latency_us < dc->clk_mgr->bw_params->dummy_pstate_table[dummy_latency_index].dummy_pstate_latency_us) {
				need_fclk_lat_as_dummy = true;
				context->bw_ctx.dml.soc.fclk_change_latency_us =
						dc->clk_mgr->bw_params->dummy_pstate_table[dummy_latency_index].dummy_pstate_latency_us;
			}
			dcn32_internal_validate_bw(dc, context, pipes, &pipe_cnt, &vlevel_temp, false);
			if (vlevel_temp < vlevel) {
				vlevel = vlevel_temp;
				maxMpcComb = context->bw_ctx.dml.vba.maxMpcComb;
				dcfclk_from_fw_based_mclk_switching = context->bw_ctx.dml.vba.DCFCLKState[vlevel][context->bw_ctx.dml.vba.maxMpcComb];
				pstate_en = true;
				context->bw_ctx.dml.vba.DRAMClockChangeSupport[vlevel][maxMpcComb] = dm_dram_clock_change_vblank;
			} else {
				/* Restore FCLK latency and re-run validation to go back to original validation
				 * output if we find that enabling FPO does not give us any benefit (i.e. lower
				 * voltage level)
				 */
				context->bw_ctx.bw.dcn.clk.fw_based_mclk_switching = false;
				for (i = 0; i < context->stream_count; i++) {
					if (context->streams[i])
						context->streams[i]->fpo_in_use = false;
				}
				context->bw_ctx.dml.soc.fclk_change_latency_us = dc->clk_mgr->bw_params->wm_table.nv_entries[WM_A].dml_input.fclk_change_latency_us;
				dcn32_internal_validate_bw(dc, context, pipes, &pipe_cnt, &vlevel, false);
			}
		}
	}

	/* Set B:
	 * For Set B calculations use clocks from clock_limits[2] when available i.e. when SMU is present,
	 * otherwise use arbitrary low value from spreadsheet for DCFCLK as lower is safer for watermark
	 * calculations to cover bootup clocks.
	 * DCFCLK: soc.clock_limits[2] when available
	 * UCLK: soc.clock_limits[2] when available
	 */
	if (dcn3_2_soc.num_states > 2) {
		vlevel_temp = 2;
		dcfclk = dcn3_2_soc.clock_limits[2].dcfclk_mhz;
	} else
		dcfclk = 615; //DCFCLK Vmin_lv

	pipes[0].clks_cfg.voltage = vlevel_temp;
	pipes[0].clks_cfg.dcfclk_mhz = dcfclk;
	pipes[0].clks_cfg.socclk_mhz = context->bw_ctx.dml.soc.clock_limits[vlevel_temp].socclk_mhz;

	if (dc->clk_mgr->bw_params->wm_table.nv_entries[WM_B].valid) {
		context->bw_ctx.dml.soc.dram_clock_change_latency_us = dc->clk_mgr->bw_params->wm_table.nv_entries[WM_B].dml_input.pstate_latency_us;
		context->bw_ctx.dml.soc.fclk_change_latency_us = dc->clk_mgr->bw_params->wm_table.nv_entries[WM_B].dml_input.fclk_change_latency_us;
		context->bw_ctx.dml.soc.sr_enter_plus_exit_time_us = dc->clk_mgr->bw_params->wm_table.nv_entries[WM_B].dml_input.sr_enter_plus_exit_time_us;
		context->bw_ctx.dml.soc.sr_exit_time_us = dc->clk_mgr->bw_params->wm_table.nv_entries[WM_B].dml_input.sr_exit_time_us;
	}
	context->bw_ctx.bw.dcn.watermarks.b.urgent_ns = get_wm_urgent(&context->bw_ctx.dml, pipes, pipe_cnt) * 1000;
	context->bw_ctx.bw.dcn.watermarks.b.cstate_pstate.cstate_enter_plus_exit_ns = get_wm_stutter_enter_exit(&context->bw_ctx.dml, pipes, pipe_cnt) * 1000;
	context->bw_ctx.bw.dcn.watermarks.b.cstate_pstate.cstate_exit_ns = get_wm_stutter_exit(&context->bw_ctx.dml, pipes, pipe_cnt) * 1000;
	context->bw_ctx.bw.dcn.watermarks.b.cstate_pstate.pstate_change_ns = get_wm_dram_clock_change(&context->bw_ctx.dml, pipes, pipe_cnt) * 1000;
	context->bw_ctx.bw.dcn.watermarks.b.pte_meta_urgent_ns = get_wm_memory_trip(&context->bw_ctx.dml, pipes, pipe_cnt) * 1000;
	context->bw_ctx.bw.dcn.watermarks.b.frac_urg_bw_nom = get_fraction_of_urgent_bandwidth(&context->bw_ctx.dml, pipes, pipe_cnt) * 1000;
	context->bw_ctx.bw.dcn.watermarks.b.frac_urg_bw_flip = get_fraction_of_urgent_bandwidth_imm_flip(&context->bw_ctx.dml, pipes, pipe_cnt) * 1000;
	context->bw_ctx.bw.dcn.watermarks.b.urgent_latency_ns = get_urgent_latency(&context->bw_ctx.dml, pipes, pipe_cnt) * 1000;
	context->bw_ctx.bw.dcn.watermarks.b.cstate_pstate.fclk_pstate_change_ns = get_fclk_watermark(&context->bw_ctx.dml, pipes, pipe_cnt) * 1000;
	context->bw_ctx.bw.dcn.watermarks.b.usr_retraining_ns = get_usr_retraining_watermark(&context->bw_ctx.dml, pipes, pipe_cnt) * 1000;

	/* Set D:
	 * All clocks min.
	 * DCFCLK: Min, as reported by PM FW when available
	 * UCLK  : Min, as reported by PM FW when available
	 * sr_enter_exit/sr_exit should be lower than used for DRAM (TBD after bringup or later, use as decided in Clk Mgr)
	 */

	/*
	if (dcn3_2_soc.num_states > 2) {
		vlevel_temp = 0;
		dcfclk = dc->clk_mgr->bw_params->clk_table.entries[0].dcfclk_mhz;
	} else
		dcfclk = 615; //DCFCLK Vmin_lv

	pipes[0].clks_cfg.voltage = vlevel_temp;
	pipes[0].clks_cfg.dcfclk_mhz = dcfclk;
	pipes[0].clks_cfg.socclk_mhz = context->bw_ctx.dml.soc.clock_limits[vlevel_temp].socclk_mhz;

	if (dc->clk_mgr->bw_params->wm_table.nv_entries[WM_D].valid) {
		context->bw_ctx.dml.soc.dram_clock_change_latency_us = dc->clk_mgr->bw_params->wm_table.nv_entries[WM_D].dml_input.pstate_latency_us;
		context->bw_ctx.dml.soc.fclk_change_latency_us = dc->clk_mgr->bw_params->wm_table.nv_entries[WM_D].dml_input.fclk_change_latency_us;
		context->bw_ctx.dml.soc.sr_enter_plus_exit_time_us = dc->clk_mgr->bw_params->wm_table.nv_entries[WM_D].dml_input.sr_enter_plus_exit_time_us;
		context->bw_ctx.dml.soc.sr_exit_time_us = dc->clk_mgr->bw_params->wm_table.nv_entries[WM_D].dml_input.sr_exit_time_us;
	}
	context->bw_ctx.bw.dcn.watermarks.d.urgent_ns = get_wm_urgent(&context->bw_ctx.dml, pipes, pipe_cnt) * 1000;
	context->bw_ctx.bw.dcn.watermarks.d.cstate_pstate.cstate_enter_plus_exit_ns = get_wm_stutter_enter_exit(&context->bw_ctx.dml, pipes, pipe_cnt) * 1000;
	context->bw_ctx.bw.dcn.watermarks.d.cstate_pstate.cstate_exit_ns = get_wm_stutter_exit(&context->bw_ctx.dml, pipes, pipe_cnt) * 1000;
	context->bw_ctx.bw.dcn.watermarks.d.cstate_pstate.pstate_change_ns = get_wm_dram_clock_change(&context->bw_ctx.dml, pipes, pipe_cnt) * 1000;
	context->bw_ctx.bw.dcn.watermarks.d.pte_meta_urgent_ns = get_wm_memory_trip(&context->bw_ctx.dml, pipes, pipe_cnt) * 1000;
	context->bw_ctx.bw.dcn.watermarks.d.frac_urg_bw_nom = get_fraction_of_urgent_bandwidth(&context->bw_ctx.dml, pipes, pipe_cnt) * 1000;
	context->bw_ctx.bw.dcn.watermarks.d.frac_urg_bw_flip = get_fraction_of_urgent_bandwidth_imm_flip(&context->bw_ctx.dml, pipes, pipe_cnt) * 1000;
	context->bw_ctx.bw.dcn.watermarks.d.urgent_latency_ns = get_urgent_latency(&context->bw_ctx.dml, pipes, pipe_cnt) * 1000;
	context->bw_ctx.bw.dcn.watermarks.d.cstate_pstate.fclk_pstate_change_ns = get_fclk_watermark(&context->bw_ctx.dml, pipes, pipe_cnt) * 1000;
	context->bw_ctx.bw.dcn.watermarks.d.usr_retraining_ns = get_usr_retraining_watermark(&context->bw_ctx.dml, pipes, pipe_cnt) * 1000;
	*/

	/* Set C, for Dummy P-State:
	 * All clocks min.
	 * DCFCLK: Min, as reported by PM FW, when available
	 * UCLK  : Min,  as reported by PM FW, when available
	 * pstate latency as per UCLK state dummy pstate latency
	 */

	// For Set A and Set C use values from validation
	pipes[0].clks_cfg.voltage = vlevel;
	pipes[0].clks_cfg.dcfclk_mhz = dcfclk_from_validation;
	pipes[0].clks_cfg.socclk_mhz = context->bw_ctx.dml.soc.clock_limits[vlevel].socclk_mhz;

	if (context->bw_ctx.bw.dcn.clk.fw_based_mclk_switching) {
		pipes[0].clks_cfg.dcfclk_mhz = dcfclk_from_fw_based_mclk_switching;
	}

	if (dc->clk_mgr->bw_params->wm_table.nv_entries[WM_C].valid) {
		min_dram_speed_mts = dram_speed_from_validation;
		min_dram_speed_mts_margin = 160;

		context->bw_ctx.dml.soc.dram_clock_change_latency_us =
			dc->clk_mgr->bw_params->dummy_pstate_table[0].dummy_pstate_latency_us;

		if (context->bw_ctx.dml.vba.DRAMClockChangeSupport[vlevel][maxMpcComb] ==
			dm_dram_clock_change_unsupported) {
			int min_dram_speed_mts_offset = dc->clk_mgr->bw_params->clk_table.num_entries_per_clk.num_memclk_levels - 1;

			min_dram_speed_mts =
				dc->clk_mgr->bw_params->clk_table.entries[min_dram_speed_mts_offset].memclk_mhz * 16;
		}

		if (!context->bw_ctx.bw.dcn.clk.fw_based_mclk_switching && !subvp_in_use) {
			/* find largest table entry that is lower than dram speed,
			 * but lower than DPM0 still uses DPM0
			 */
			for (dummy_latency_index = 3; dummy_latency_index > 0; dummy_latency_index--)
				if (min_dram_speed_mts + min_dram_speed_mts_margin >
					dc->clk_mgr->bw_params->dummy_pstate_table[dummy_latency_index].dram_speed_mts)
					break;
		}

		context->bw_ctx.dml.soc.dram_clock_change_latency_us =
			dc->clk_mgr->bw_params->dummy_pstate_table[dummy_latency_index].dummy_pstate_latency_us;

		context->bw_ctx.dml.soc.fclk_change_latency_us = dc->clk_mgr->bw_params->wm_table.nv_entries[WM_C].dml_input.fclk_change_latency_us;
		context->bw_ctx.dml.soc.sr_enter_plus_exit_time_us = dc->clk_mgr->bw_params->wm_table.nv_entries[WM_C].dml_input.sr_enter_plus_exit_time_us;
		context->bw_ctx.dml.soc.sr_exit_time_us = dc->clk_mgr->bw_params->wm_table.nv_entries[WM_C].dml_input.sr_exit_time_us;
	}

	context->bw_ctx.bw.dcn.watermarks.c.urgent_ns = get_wm_urgent(&context->bw_ctx.dml, pipes, pipe_cnt) * 1000;
	context->bw_ctx.bw.dcn.watermarks.c.cstate_pstate.cstate_enter_plus_exit_ns = get_wm_stutter_enter_exit(&context->bw_ctx.dml, pipes, pipe_cnt) * 1000;
	context->bw_ctx.bw.dcn.watermarks.c.cstate_pstate.cstate_exit_ns = get_wm_stutter_exit(&context->bw_ctx.dml, pipes, pipe_cnt) * 1000;
	context->bw_ctx.bw.dcn.watermarks.c.cstate_pstate.pstate_change_ns = get_wm_dram_clock_change(&context->bw_ctx.dml, pipes, pipe_cnt) * 1000;
	context->bw_ctx.bw.dcn.watermarks.c.pte_meta_urgent_ns = get_wm_memory_trip(&context->bw_ctx.dml, pipes, pipe_cnt) * 1000;
	context->bw_ctx.bw.dcn.watermarks.c.frac_urg_bw_nom = get_fraction_of_urgent_bandwidth(&context->bw_ctx.dml, pipes, pipe_cnt) * 1000;
	context->bw_ctx.bw.dcn.watermarks.c.frac_urg_bw_flip = get_fraction_of_urgent_bandwidth_imm_flip(&context->bw_ctx.dml, pipes, pipe_cnt) * 1000;
	context->bw_ctx.bw.dcn.watermarks.c.urgent_latency_ns = get_urgent_latency(&context->bw_ctx.dml, pipes, pipe_cnt) * 1000;
	/* On DCN32/321, PMFW will set PSTATE_CHANGE_TYPE = 1 (FCLK) for UCLK dummy p-state.
	 * In this case we must program FCLK WM Set C to use the UCLK dummy p-state WM
	 * value.
	 */
	context->bw_ctx.bw.dcn.watermarks.c.cstate_pstate.fclk_pstate_change_ns = get_wm_dram_clock_change(&context->bw_ctx.dml, pipes, pipe_cnt) * 1000;
	context->bw_ctx.bw.dcn.watermarks.c.usr_retraining_ns = get_usr_retraining_watermark(&context->bw_ctx.dml, pipes, pipe_cnt) * 1000;

	if ((!pstate_en) && (dc->clk_mgr->bw_params->wm_table.nv_entries[WM_C].valid)) {
		/* The only difference between A and C is p-state latency, if p-state is not supported
		 * with full p-state latency we want to calculate DLG based on dummy p-state latency,
		 * Set A p-state watermark set to 0 on DCN30, when p-state unsupported, for now keep as DCN30.
		 */
		context->bw_ctx.bw.dcn.watermarks.a = context->bw_ctx.bw.dcn.watermarks.c;
		context->bw_ctx.bw.dcn.watermarks.a.cstate_pstate.pstate_change_ns = 0;
		/* Calculate FCLK p-state change watermark based on FCLK pstate change latency in case
		 * UCLK p-state is not supported, to avoid underflow in case FCLK pstate is supported
		 */
		context->bw_ctx.bw.dcn.watermarks.a.cstate_pstate.fclk_pstate_change_ns = get_fclk_watermark(&context->bw_ctx.dml, pipes, pipe_cnt) * 1000;
	} else {
		/* Set A:
		 * All clocks min.
		 * DCFCLK: Min, as reported by PM FW, when available
		 * UCLK: Min, as reported by PM FW, when available
		 */

		/* For set A set the correct latency values (i.e. non-dummy values) unconditionally
		 */
		context->bw_ctx.dml.soc.dram_clock_change_latency_us = dc->clk_mgr->bw_params->wm_table.nv_entries[WM_A].dml_input.pstate_latency_us;
		context->bw_ctx.dml.soc.sr_enter_plus_exit_time_us = dc->clk_mgr->bw_params->wm_table.nv_entries[WM_A].dml_input.sr_enter_plus_exit_time_us;
		context->bw_ctx.dml.soc.sr_exit_time_us = dc->clk_mgr->bw_params->wm_table.nv_entries[WM_A].dml_input.sr_exit_time_us;

		context->bw_ctx.bw.dcn.watermarks.a.urgent_ns = get_wm_urgent(&context->bw_ctx.dml, pipes, pipe_cnt) * 1000;
		context->bw_ctx.bw.dcn.watermarks.a.cstate_pstate.cstate_enter_plus_exit_ns = get_wm_stutter_enter_exit(&context->bw_ctx.dml, pipes, pipe_cnt) * 1000;
		context->bw_ctx.bw.dcn.watermarks.a.cstate_pstate.cstate_exit_ns = get_wm_stutter_exit(&context->bw_ctx.dml, pipes, pipe_cnt) * 1000;
		context->bw_ctx.bw.dcn.watermarks.a.cstate_pstate.pstate_change_ns = get_wm_dram_clock_change(&context->bw_ctx.dml, pipes, pipe_cnt) * 1000;
		context->bw_ctx.bw.dcn.watermarks.a.pte_meta_urgent_ns = get_wm_memory_trip(&context->bw_ctx.dml, pipes, pipe_cnt) * 1000;
		context->bw_ctx.bw.dcn.watermarks.a.frac_urg_bw_nom = get_fraction_of_urgent_bandwidth(&context->bw_ctx.dml, pipes, pipe_cnt) * 1000;
		context->bw_ctx.bw.dcn.watermarks.a.frac_urg_bw_flip = get_fraction_of_urgent_bandwidth_imm_flip(&context->bw_ctx.dml, pipes, pipe_cnt) * 1000;
		context->bw_ctx.bw.dcn.watermarks.a.urgent_latency_ns = get_urgent_latency(&context->bw_ctx.dml, pipes, pipe_cnt) * 1000;
		context->bw_ctx.bw.dcn.watermarks.a.cstate_pstate.fclk_pstate_change_ns = get_fclk_watermark(&context->bw_ctx.dml, pipes, pipe_cnt) * 1000;
		context->bw_ctx.bw.dcn.watermarks.a.usr_retraining_ns = get_usr_retraining_watermark(&context->bw_ctx.dml, pipes, pipe_cnt) * 1000;
	}

	/* Make set D = set A since we do not optimized watermarks for MALL */
	context->bw_ctx.bw.dcn.watermarks.d = context->bw_ctx.bw.dcn.watermarks.a;

	for (i = 0, pipe_idx = 0; i < dc->res_pool->pipe_count; i++) {
		if (!context->res_ctx.pipe_ctx[i].stream)
			continue;

		pipes[pipe_idx].clks_cfg.dispclk_mhz = get_dispclk_calculated(&context->bw_ctx.dml, pipes, pipe_cnt);
		pipes[pipe_idx].clks_cfg.dppclk_mhz = get_dppclk_calculated(&context->bw_ctx.dml, pipes, pipe_cnt, pipe_idx);

		if (dc->config.forced_clocks) {
			pipes[pipe_idx].clks_cfg.dispclk_mhz = context->bw_ctx.dml.soc.clock_limits[0].dispclk_mhz;
			pipes[pipe_idx].clks_cfg.dppclk_mhz = context->bw_ctx.dml.soc.clock_limits[0].dppclk_mhz;
		}
		if (dc->debug.min_disp_clk_khz > pipes[pipe_idx].clks_cfg.dispclk_mhz * 1000)
			pipes[pipe_idx].clks_cfg.dispclk_mhz = dc->debug.min_disp_clk_khz / 1000.0;
		if (dc->debug.min_dpp_clk_khz > pipes[pipe_idx].clks_cfg.dppclk_mhz * 1000)
			pipes[pipe_idx].clks_cfg.dppclk_mhz = dc->debug.min_dpp_clk_khz / 1000.0;

		pipe_idx++;
	}

	context->perf_params.stutter_period_us = context->bw_ctx.dml.vba.StutterPeriod;

	/* for proper prefetch calculations, if dummy lat > fclk lat, use fclk lat = dummy lat */
	if (need_fclk_lat_as_dummy)
		context->bw_ctx.dml.soc.fclk_change_latency_us =
				dc->clk_mgr->bw_params->dummy_pstate_table[dummy_latency_index].dummy_pstate_latency_us;

	dcn32_calculate_dlg_params(dc, context, pipes, pipe_cnt, vlevel);

	if (!pstate_en)
		/* Restore full p-state latency */
		context->bw_ctx.dml.soc.dram_clock_change_latency_us =
				dc->clk_mgr->bw_params->wm_table.nv_entries[WM_A].dml_input.pstate_latency_us;

	/* revert fclk lat changes if required */
	if (need_fclk_lat_as_dummy)
		context->bw_ctx.dml.soc.fclk_change_latency_us =
				dc->clk_mgr->bw_params->wm_table.nv_entries[WM_A].dml_input.fclk_change_latency_us;
}

static void dcn32_get_optimal_dcfclk_fclk_for_uclk(unsigned int uclk_mts,
		unsigned int *optimal_dcfclk,
		unsigned int *optimal_fclk)
{
	double bw_from_dram, bw_from_dram1, bw_from_dram2;

	bw_from_dram1 = uclk_mts * dcn3_2_soc.num_chans *
		dcn3_2_soc.dram_channel_width_bytes * (dcn3_2_soc.max_avg_dram_bw_use_normal_percent / 100);
	bw_from_dram2 = uclk_mts * dcn3_2_soc.num_chans *
		dcn3_2_soc.dram_channel_width_bytes * (dcn3_2_soc.max_avg_sdp_bw_use_normal_percent / 100);

	bw_from_dram = (bw_from_dram1 < bw_from_dram2) ? bw_from_dram1 : bw_from_dram2;

	if (optimal_fclk)
		*optimal_fclk = bw_from_dram /
		(dcn3_2_soc.fabric_datapath_to_dcn_data_return_bytes * (dcn3_2_soc.max_avg_sdp_bw_use_normal_percent / 100));

	if (optimal_dcfclk)
		*optimal_dcfclk =  bw_from_dram /
		(dcn3_2_soc.return_bus_width_bytes * (dcn3_2_soc.max_avg_sdp_bw_use_normal_percent / 100));
}

static void remove_entry_from_table_at_index(struct _vcs_dpi_voltage_scaling_st *table, unsigned int *num_entries,
		unsigned int index)
{
	int i;

	if (*num_entries == 0)
		return;

	for (i = index; i < *num_entries - 1; i++) {
		table[i] = table[i + 1];
	}
	memset(&table[--(*num_entries)], 0, sizeof(struct _vcs_dpi_voltage_scaling_st));
}

void dcn32_patch_dpm_table(struct clk_bw_params *bw_params)
{
	int i;
	unsigned int max_dcfclk_mhz = 0, max_dispclk_mhz = 0, max_dppclk_mhz = 0,
			max_phyclk_mhz = 0, max_dtbclk_mhz = 0, max_fclk_mhz = 0, max_uclk_mhz = 0;

	for (i = 0; i < MAX_NUM_DPM_LVL; i++) {
		if (bw_params->clk_table.entries[i].dcfclk_mhz > max_dcfclk_mhz)
			max_dcfclk_mhz = bw_params->clk_table.entries[i].dcfclk_mhz;
		if (bw_params->clk_table.entries[i].fclk_mhz > max_fclk_mhz)
			max_fclk_mhz = bw_params->clk_table.entries[i].fclk_mhz;
		if (bw_params->clk_table.entries[i].memclk_mhz > max_uclk_mhz)
			max_uclk_mhz = bw_params->clk_table.entries[i].memclk_mhz;
		if (bw_params->clk_table.entries[i].dispclk_mhz > max_dispclk_mhz)
			max_dispclk_mhz = bw_params->clk_table.entries[i].dispclk_mhz;
		if (bw_params->clk_table.entries[i].dppclk_mhz > max_dppclk_mhz)
			max_dppclk_mhz = bw_params->clk_table.entries[i].dppclk_mhz;
		if (bw_params->clk_table.entries[i].phyclk_mhz > max_phyclk_mhz)
			max_phyclk_mhz = bw_params->clk_table.entries[i].phyclk_mhz;
		if (bw_params->clk_table.entries[i].dtbclk_mhz > max_dtbclk_mhz)
			max_dtbclk_mhz = bw_params->clk_table.entries[i].dtbclk_mhz;
	}

	/* Scan through clock values we currently have and if they are 0,
	 *  then populate it with dcn3_2_soc.clock_limits[] value.
	 *
	 * Do it for DCFCLK, DISPCLK, DTBCLK and UCLK as any of those being
	 *  0, will cause it to skip building the clock table.
	 */
	if (max_dcfclk_mhz == 0)
		bw_params->clk_table.entries[0].dcfclk_mhz = dcn3_2_soc.clock_limits[0].dcfclk_mhz;
	if (max_dispclk_mhz == 0)
		bw_params->clk_table.entries[0].dispclk_mhz = dcn3_2_soc.clock_limits[0].dispclk_mhz;
	if (max_dtbclk_mhz == 0)
		bw_params->clk_table.entries[0].dtbclk_mhz = dcn3_2_soc.clock_limits[0].dtbclk_mhz;
	if (max_uclk_mhz == 0)
		bw_params->clk_table.entries[0].memclk_mhz = dcn3_2_soc.clock_limits[0].dram_speed_mts / 16;
}

static void swap_table_entries(struct _vcs_dpi_voltage_scaling_st *first_entry,
		struct _vcs_dpi_voltage_scaling_st *second_entry)
{
	struct _vcs_dpi_voltage_scaling_st temp_entry = *first_entry;
	*first_entry = *second_entry;
	*second_entry = temp_entry;
}

/*
 * sort_entries_with_same_bw - Sort entries sharing the same bandwidth by DCFCLK
 */
static void sort_entries_with_same_bw(struct _vcs_dpi_voltage_scaling_st *table, unsigned int *num_entries)
{
	unsigned int start_index = 0;
	unsigned int end_index = 0;
	unsigned int current_bw = 0;

	for (int i = 0; i < (*num_entries - 1); i++) {
		if (table[i].net_bw_in_kbytes_sec == table[i+1].net_bw_in_kbytes_sec) {
			current_bw = table[i].net_bw_in_kbytes_sec;
			start_index = i;
			end_index = ++i;

			while ((i < (*num_entries - 1)) && (table[i+1].net_bw_in_kbytes_sec == current_bw))
				end_index = ++i;
		}

		if (start_index != end_index) {
			for (int j = start_index; j < end_index; j++) {
				for (int k = start_index; k < end_index; k++) {
					if (table[k].dcfclk_mhz > table[k+1].dcfclk_mhz)
						swap_table_entries(&table[k], &table[k+1]);
				}
			}
		}

		start_index = 0;
		end_index = 0;

	}
}

/*
 * remove_inconsistent_entries - Ensure entries with the same bandwidth have MEMCLK and FCLK monotonically increasing
 *                               and remove entries that do not
 */
static void remove_inconsistent_entries(struct _vcs_dpi_voltage_scaling_st *table, unsigned int *num_entries)
{
	for (int i = 0; i < (*num_entries - 1); i++) {
		if (table[i].net_bw_in_kbytes_sec == table[i+1].net_bw_in_kbytes_sec) {
			if ((table[i].dram_speed_mts > table[i+1].dram_speed_mts) ||
				(table[i].fabricclk_mhz > table[i+1].fabricclk_mhz))
				remove_entry_from_table_at_index(table, num_entries, i);
		}
	}
}

/*
 * override_max_clk_values - Overwrite the max clock frequencies with the max DC mode timings
 * Input:
 *	max_clk_limit - struct containing the desired clock timings
 * Output:
 *	curr_clk_limit  - struct containing the timings that need to be overwritten
 * Return: 0 upon success, non-zero for failure
 */
static int override_max_clk_values(struct clk_limit_table_entry *max_clk_limit,
		struct clk_limit_table_entry *curr_clk_limit)
{
	if (NULL == max_clk_limit || NULL == curr_clk_limit)
		return -1; //invalid parameters

	//only overwrite if desired max clock frequency is initialized
	if (max_clk_limit->dcfclk_mhz != 0)
		curr_clk_limit->dcfclk_mhz = max_clk_limit->dcfclk_mhz;

	if (max_clk_limit->fclk_mhz != 0)
		curr_clk_limit->fclk_mhz = max_clk_limit->fclk_mhz;

	if (max_clk_limit->memclk_mhz != 0)
		curr_clk_limit->memclk_mhz = max_clk_limit->memclk_mhz;

	if (max_clk_limit->socclk_mhz != 0)
		curr_clk_limit->socclk_mhz = max_clk_limit->socclk_mhz;

	if (max_clk_limit->dtbclk_mhz != 0)
		curr_clk_limit->dtbclk_mhz = max_clk_limit->dtbclk_mhz;

	if (max_clk_limit->dispclk_mhz != 0)
		curr_clk_limit->dispclk_mhz = max_clk_limit->dispclk_mhz;

	return 0;
}

static int build_synthetic_soc_states(bool disable_dc_mode_overwrite, struct clk_bw_params *bw_params,
		struct _vcs_dpi_voltage_scaling_st *table, unsigned int *num_entries)
{
	int i, j;
	struct _vcs_dpi_voltage_scaling_st entry = {0};
	struct clk_limit_table_entry max_clk_data = {0};

	unsigned int min_dcfclk_mhz = 199, min_fclk_mhz = 299;

	static const unsigned int num_dcfclk_stas = 5;
	unsigned int dcfclk_sta_targets[DC__VOLTAGE_STATES] = {199, 615, 906, 1324, 1564};

	unsigned int num_uclk_dpms = 0;
	unsigned int num_fclk_dpms = 0;
	unsigned int num_dcfclk_dpms = 0;

	unsigned int num_dc_uclk_dpms = 0;
	unsigned int num_dc_fclk_dpms = 0;
	unsigned int num_dc_dcfclk_dpms = 0;

	for (i = 0; i < MAX_NUM_DPM_LVL; i++) {
		if (bw_params->clk_table.entries[i].dcfclk_mhz > max_clk_data.dcfclk_mhz)
			max_clk_data.dcfclk_mhz = bw_params->clk_table.entries[i].dcfclk_mhz;
		if (bw_params->clk_table.entries[i].fclk_mhz > max_clk_data.fclk_mhz)
			max_clk_data.fclk_mhz = bw_params->clk_table.entries[i].fclk_mhz;
		if (bw_params->clk_table.entries[i].memclk_mhz > max_clk_data.memclk_mhz)
			max_clk_data.memclk_mhz = bw_params->clk_table.entries[i].memclk_mhz;
		if (bw_params->clk_table.entries[i].dispclk_mhz > max_clk_data.dispclk_mhz)
			max_clk_data.dispclk_mhz = bw_params->clk_table.entries[i].dispclk_mhz;
		if (bw_params->clk_table.entries[i].dppclk_mhz > max_clk_data.dppclk_mhz)
			max_clk_data.dppclk_mhz = bw_params->clk_table.entries[i].dppclk_mhz;
		if (bw_params->clk_table.entries[i].phyclk_mhz > max_clk_data.phyclk_mhz)
			max_clk_data.phyclk_mhz = bw_params->clk_table.entries[i].phyclk_mhz;
		if (bw_params->clk_table.entries[i].dtbclk_mhz > max_clk_data.dtbclk_mhz)
			max_clk_data.dtbclk_mhz = bw_params->clk_table.entries[i].dtbclk_mhz;

		if (bw_params->clk_table.entries[i].memclk_mhz > 0) {
			num_uclk_dpms++;
			if (bw_params->clk_table.entries[i].memclk_mhz <= bw_params->dc_mode_limit.memclk_mhz)
				num_dc_uclk_dpms++;
		}
		if (bw_params->clk_table.entries[i].fclk_mhz > 0) {
			num_fclk_dpms++;
			if (bw_params->clk_table.entries[i].fclk_mhz <= bw_params->dc_mode_limit.fclk_mhz)
				num_dc_fclk_dpms++;
		}
		if (bw_params->clk_table.entries[i].dcfclk_mhz > 0) {
			num_dcfclk_dpms++;
			if (bw_params->clk_table.entries[i].dcfclk_mhz <= bw_params->dc_mode_limit.dcfclk_mhz)
				num_dc_dcfclk_dpms++;
		}
	}

	if (!disable_dc_mode_overwrite) {
		//Overwrite max frequencies with max DC mode frequencies for DC mode systems
		override_max_clk_values(&bw_params->dc_mode_limit, &max_clk_data);
		num_uclk_dpms = num_dc_uclk_dpms;
		num_fclk_dpms = num_dc_fclk_dpms;
		num_dcfclk_dpms = num_dc_dcfclk_dpms;
		bw_params->clk_table.num_entries_per_clk.num_memclk_levels = num_uclk_dpms;
		bw_params->clk_table.num_entries_per_clk.num_fclk_levels = num_fclk_dpms;
	}

	if (num_dcfclk_dpms > 0 && bw_params->clk_table.entries[0].fclk_mhz > min_fclk_mhz)
		min_fclk_mhz = bw_params->clk_table.entries[0].fclk_mhz;

	if (!max_clk_data.dcfclk_mhz || !max_clk_data.dispclk_mhz || !max_clk_data.dtbclk_mhz)
		return -1;

	if (max_clk_data.dppclk_mhz == 0)
		max_clk_data.dppclk_mhz = max_clk_data.dispclk_mhz;

	if (max_clk_data.fclk_mhz == 0)
		max_clk_data.fclk_mhz = max_clk_data.dcfclk_mhz *
				dcn3_2_soc.pct_ideal_sdp_bw_after_urgent /
				dcn3_2_soc.pct_ideal_fabric_bw_after_urgent;

	if (max_clk_data.phyclk_mhz == 0)
		max_clk_data.phyclk_mhz = dcn3_2_soc.clock_limits[0].phyclk_mhz;

	*num_entries = 0;
	entry.dispclk_mhz = max_clk_data.dispclk_mhz;
	entry.dscclk_mhz = max_clk_data.dispclk_mhz / 3;
	entry.dppclk_mhz = max_clk_data.dppclk_mhz;
	entry.dtbclk_mhz = max_clk_data.dtbclk_mhz;
	entry.phyclk_mhz = max_clk_data.phyclk_mhz;
	entry.phyclk_d18_mhz = dcn3_2_soc.clock_limits[0].phyclk_d18_mhz;
	entry.phyclk_d32_mhz = dcn3_2_soc.clock_limits[0].phyclk_d32_mhz;

	// Insert all the DCFCLK STAs
	for (i = 0; i < num_dcfclk_stas; i++) {
		entry.dcfclk_mhz = dcfclk_sta_targets[i];
		entry.fabricclk_mhz = 0;
		entry.dram_speed_mts = 0;

		get_optimal_ntuple(&entry);
		entry.net_bw_in_kbytes_sec = calculate_net_bw_in_kbytes_sec(&entry);
		insert_entry_into_table_sorted(table, num_entries, &entry);
	}

	// Insert the max DCFCLK
	entry.dcfclk_mhz = max_clk_data.dcfclk_mhz;
	entry.fabricclk_mhz = 0;
	entry.dram_speed_mts = 0;

	get_optimal_ntuple(&entry);
	entry.net_bw_in_kbytes_sec = calculate_net_bw_in_kbytes_sec(&entry);
	insert_entry_into_table_sorted(table, num_entries, &entry);

	// Insert the UCLK DPMS
	for (i = 0; i < num_uclk_dpms; i++) {
		entry.dcfclk_mhz = 0;
		entry.fabricclk_mhz = 0;
		entry.dram_speed_mts = bw_params->clk_table.entries[i].memclk_mhz * 16;

		get_optimal_ntuple(&entry);
		entry.net_bw_in_kbytes_sec = calculate_net_bw_in_kbytes_sec(&entry);
		insert_entry_into_table_sorted(table, num_entries, &entry);
	}

	// If FCLK is coarse grained, insert individual DPMs.
	if (num_fclk_dpms > 2) {
		for (i = 0; i < num_fclk_dpms; i++) {
			entry.dcfclk_mhz = 0;
			entry.fabricclk_mhz = bw_params->clk_table.entries[i].fclk_mhz;
			entry.dram_speed_mts = 0;

			get_optimal_ntuple(&entry);
			entry.net_bw_in_kbytes_sec = calculate_net_bw_in_kbytes_sec(&entry);
			insert_entry_into_table_sorted(table, num_entries, &entry);
		}
	}
	// If FCLK fine grained, only insert max
	else {
		entry.dcfclk_mhz = 0;
		entry.fabricclk_mhz = max_clk_data.fclk_mhz;
		entry.dram_speed_mts = 0;

		get_optimal_ntuple(&entry);
		entry.net_bw_in_kbytes_sec = calculate_net_bw_in_kbytes_sec(&entry);
		insert_entry_into_table_sorted(table, num_entries, &entry);
	}

	// At this point, the table contains all "points of interest" based on
	// DPMs from PMFW, and STAs.  Table is sorted by BW, and all clock
	// ratios (by derate, are exact).

	// Remove states that require higher clocks than are supported
	for (i = *num_entries - 1; i >= 0 ; i--) {
		if (table[i].dcfclk_mhz > max_clk_data.dcfclk_mhz ||
				table[i].fabricclk_mhz > max_clk_data.fclk_mhz ||
				table[i].dram_speed_mts > max_clk_data.memclk_mhz * 16)
			remove_entry_from_table_at_index(table, num_entries, i);
	}

	// Insert entry with all max dc limits without bandwidth matching
	if (!disable_dc_mode_overwrite) {
		struct _vcs_dpi_voltage_scaling_st max_dc_limits_entry = entry;

		max_dc_limits_entry.dcfclk_mhz = max_clk_data.dcfclk_mhz;
		max_dc_limits_entry.fabricclk_mhz = max_clk_data.fclk_mhz;
		max_dc_limits_entry.dram_speed_mts = max_clk_data.memclk_mhz * 16;

		max_dc_limits_entry.net_bw_in_kbytes_sec = calculate_net_bw_in_kbytes_sec(&max_dc_limits_entry);
		insert_entry_into_table_sorted(table, num_entries, &max_dc_limits_entry);

		sort_entries_with_same_bw(table, num_entries);
		remove_inconsistent_entries(table, num_entries);
	}

	// At this point, the table only contains supported points of interest
	// it could be used as is, but some states may be redundant due to
	// coarse grained nature of some clocks, so we want to round up to
	// coarse grained DPMs and remove duplicates.

	// Round up UCLKs
	for (i = *num_entries - 1; i >= 0 ; i--) {
		for (j = 0; j < num_uclk_dpms; j++) {
			if (bw_params->clk_table.entries[j].memclk_mhz * 16 >= table[i].dram_speed_mts) {
				table[i].dram_speed_mts = bw_params->clk_table.entries[j].memclk_mhz * 16;
				break;
			}
		}
	}

	// If FCLK is coarse grained, round up to next DPMs
	if (num_fclk_dpms > 2) {
		for (i = *num_entries - 1; i >= 0 ; i--) {
			for (j = 0; j < num_fclk_dpms; j++) {
				if (bw_params->clk_table.entries[j].fclk_mhz >= table[i].fabricclk_mhz) {
					table[i].fabricclk_mhz = bw_params->clk_table.entries[j].fclk_mhz;
					break;
				}
			}
		}
	}
	// Otherwise, round up to minimum.
	else {
		for (i = *num_entries - 1; i >= 0 ; i--) {
			if (table[i].fabricclk_mhz < min_fclk_mhz) {
				table[i].fabricclk_mhz = min_fclk_mhz;
			}
		}
	}

	// Round DCFCLKs up to minimum
	for (i = *num_entries - 1; i >= 0 ; i--) {
		if (table[i].dcfclk_mhz < min_dcfclk_mhz) {
			table[i].dcfclk_mhz = min_dcfclk_mhz;
		}
	}

	// Remove duplicate states, note duplicate states are always neighbouring since table is sorted.
	i = 0;
	while (i < *num_entries - 1) {
		if (table[i].dcfclk_mhz == table[i + 1].dcfclk_mhz &&
				table[i].fabricclk_mhz == table[i + 1].fabricclk_mhz &&
				table[i].dram_speed_mts == table[i + 1].dram_speed_mts)
			remove_entry_from_table_at_index(table, num_entries, i + 1);
		else
			i++;
	}

	// Fix up the state indicies
	for (i = *num_entries - 1; i >= 0 ; i--) {
		table[i].state = i;
	}

	return 0;
}

/*
 * dcn32_update_bw_bounding_box
 *
 * This would override some dcn3_2 ip_or_soc initial parameters hardcoded from
 * spreadsheet with actual values as per dGPU SKU:
 * - with passed few options from dc->config
 * - with dentist_vco_frequency from Clk Mgr (currently hardcoded, but might
 *   need to get it from PM FW)
 * - with passed latency values (passed in ns units) in dc-> bb override for
 *   debugging purposes
 * - with passed latencies from VBIOS (in 100_ns units) if available for
 *   certain dGPU SKU
 * - with number of DRAM channels from VBIOS (which differ for certain dGPU SKU
 *   of the same ASIC)
 * - clocks levels with passed clk_table entries from Clk Mgr as reported by PM
 *   FW for different clocks (which might differ for certain dGPU SKU of the
 *   same ASIC)
 */
void dcn32_update_bw_bounding_box_fpu(struct dc *dc, struct clk_bw_params *bw_params)
{
	dc_assert_fp_enabled();

	/* Overrides from dc->config options */
	dcn3_2_ip.clamp_min_dcfclk = dc->config.clamp_min_dcfclk;

	/* Override from passed dc->bb_overrides if available*/
	if ((int)(dcn3_2_soc.sr_exit_time_us * 1000) != dc->bb_overrides.sr_exit_time_ns
			&& dc->bb_overrides.sr_exit_time_ns) {
		dc->dml2_options.bbox_overrides.sr_exit_latency_us =
		dcn3_2_soc.sr_exit_time_us = dc->bb_overrides.sr_exit_time_ns / 1000.0;
	}

	if ((int)(dcn3_2_soc.sr_enter_plus_exit_time_us * 1000)
			!= dc->bb_overrides.sr_enter_plus_exit_time_ns
			&& dc->bb_overrides.sr_enter_plus_exit_time_ns) {
		dc->dml2_options.bbox_overrides.sr_enter_plus_exit_latency_us =
		dcn3_2_soc.sr_enter_plus_exit_time_us =
			dc->bb_overrides.sr_enter_plus_exit_time_ns / 1000.0;
	}

	if ((int)(dcn3_2_soc.urgent_latency_us * 1000) != dc->bb_overrides.urgent_latency_ns
		&& dc->bb_overrides.urgent_latency_ns) {
		dcn3_2_soc.urgent_latency_us = dc->bb_overrides.urgent_latency_ns / 1000.0;
		dc->dml2_options.bbox_overrides.urgent_latency_us =
		dcn3_2_soc.urgent_latency_pixel_data_only_us = dc->bb_overrides.urgent_latency_ns / 1000.0;
	}

	if ((int)(dcn3_2_soc.dram_clock_change_latency_us * 1000)
			!= dc->bb_overrides.dram_clock_change_latency_ns
			&& dc->bb_overrides.dram_clock_change_latency_ns) {
		dc->dml2_options.bbox_overrides.dram_clock_change_latency_us =
		dcn3_2_soc.dram_clock_change_latency_us =
			dc->bb_overrides.dram_clock_change_latency_ns / 1000.0;
	}

	if ((int)(dcn3_2_soc.fclk_change_latency_us * 1000)
			!= dc->bb_overrides.fclk_clock_change_latency_ns
			&& dc->bb_overrides.fclk_clock_change_latency_ns) {
		dc->dml2_options.bbox_overrides.fclk_change_latency_us =
		dcn3_2_soc.fclk_change_latency_us =
			dc->bb_overrides.fclk_clock_change_latency_ns / 1000;
	}

	if ((int)(dcn3_2_soc.dummy_pstate_latency_us * 1000)
			!= dc->bb_overrides.dummy_clock_change_latency_ns
			&& dc->bb_overrides.dummy_clock_change_latency_ns) {
		dcn3_2_soc.dummy_pstate_latency_us =
			dc->bb_overrides.dummy_clock_change_latency_ns / 1000.0;
	}

	/* Override from VBIOS if VBIOS bb_info available */
	if (dc->ctx->dc_bios->funcs->get_soc_bb_info) {
		struct bp_soc_bb_info bb_info = {0};

		if (dc->ctx->dc_bios->funcs->get_soc_bb_info(dc->ctx->dc_bios, &bb_info) == BP_RESULT_OK) {
			if (bb_info.dram_clock_change_latency_100ns > 0)
				dc->dml2_options.bbox_overrides.dram_clock_change_latency_us =
				dcn3_2_soc.dram_clock_change_latency_us =
					bb_info.dram_clock_change_latency_100ns * 10;

			if (bb_info.dram_sr_enter_exit_latency_100ns > 0)
				dc->dml2_options.bbox_overrides.sr_enter_plus_exit_latency_us =
				dcn3_2_soc.sr_enter_plus_exit_time_us =
					bb_info.dram_sr_enter_exit_latency_100ns * 10;

			if (bb_info.dram_sr_exit_latency_100ns > 0)
				dc->dml2_options.bbox_overrides.sr_exit_latency_us =
				dcn3_2_soc.sr_exit_time_us =
					bb_info.dram_sr_exit_latency_100ns * 10;
		}
	}

	/* Override from VBIOS for num_chan */
	if (dc->ctx->dc_bios->vram_info.num_chans) {
		dc->dml2_options.bbox_overrides.dram_num_chan =
		dcn3_2_soc.num_chans = dc->ctx->dc_bios->vram_info.num_chans;
		dcn3_2_soc.mall_allocated_for_dcn_mbytes = (double)(dcn32_calc_num_avail_chans_for_mall(dc,
			dc->ctx->dc_bios->vram_info.num_chans) * dc->caps.mall_size_per_mem_channel);
	}

	if (dc->ctx->dc_bios->vram_info.dram_channel_width_bytes)
		dc->dml2_options.bbox_overrides.dram_chanel_width_bytes =
		dcn3_2_soc.dram_channel_width_bytes = dc->ctx->dc_bios->vram_info.dram_channel_width_bytes;

	/* DML DSC delay factor workaround */
	dcn3_2_ip.dsc_delay_factor_wa = dc->debug.dsc_delay_factor_wa_x1000 / 1000.0;

	dcn3_2_ip.min_prefetch_in_strobe_us = dc->debug.min_prefetch_in_strobe_ns / 1000.0;

	/* Override dispclk_dppclk_vco_speed_mhz from Clk Mgr */
	dcn3_2_soc.dispclk_dppclk_vco_speed_mhz = dc->clk_mgr->dentist_vco_freq_khz / 1000.0;
	dc->dml.soc.dispclk_dppclk_vco_speed_mhz = dc->clk_mgr->dentist_vco_freq_khz / 1000.0;
	dc->dml2_options.bbox_overrides.disp_pll_vco_speed_mhz = dc->clk_mgr->dentist_vco_freq_khz / 1000.0;
	dc->dml2_options.bbox_overrides.xtalclk_mhz = dc->ctx->dc_bios->fw_info.pll_info.crystal_frequency / 1000.0;
	dc->dml2_options.bbox_overrides.dchub_refclk_mhz = dc->res_pool->ref_clocks.dchub_ref_clock_inKhz / 1000.0;
	dc->dml2_options.bbox_overrides.dprefclk_mhz = dc->clk_mgr->dprefclk_khz / 1000.0;

	/* Overrides Clock levelsfrom CLK Mgr table entries as reported by PM FW */
	if (bw_params->clk_table.entries[0].memclk_mhz) {
		if (dc->debug.use_legacy_soc_bb_mechanism) {
			unsigned int i = 0, j = 0, num_states = 0;

			unsigned int dcfclk_mhz[DC__VOLTAGE_STATES] = {0};
			unsigned int dram_speed_mts[DC__VOLTAGE_STATES] = {0};
			unsigned int optimal_uclk_for_dcfclk_sta_targets[DC__VOLTAGE_STATES] = {0};
			unsigned int optimal_dcfclk_for_uclk[DC__VOLTAGE_STATES] = {0};
			unsigned int min_dcfclk = UINT_MAX;
			/* Set 199 as first value in STA target array to have a minimum DCFCLK value.
			 * For DCN32 we set min to 199 so minimum FCLK DPM0 (300Mhz can be achieved) */
			unsigned int dcfclk_sta_targets[DC__VOLTAGE_STATES] = {199, 615, 906, 1324, 1564};
			unsigned int num_dcfclk_sta_targets = 4, num_uclk_states = 0;
			unsigned int max_dcfclk_mhz = 0, max_dispclk_mhz = 0, max_dppclk_mhz = 0, max_phyclk_mhz = 0;

			for (i = 0; i < MAX_NUM_DPM_LVL; i++) {
				if (bw_params->clk_table.entries[i].dcfclk_mhz > max_dcfclk_mhz)
					max_dcfclk_mhz = bw_params->clk_table.entries[i].dcfclk_mhz;
				if (bw_params->clk_table.entries[i].dcfclk_mhz != 0 &&
						bw_params->clk_table.entries[i].dcfclk_mhz < min_dcfclk)
					min_dcfclk = bw_params->clk_table.entries[i].dcfclk_mhz;
				if (bw_params->clk_table.entries[i].dispclk_mhz > max_dispclk_mhz)
					max_dispclk_mhz = bw_params->clk_table.entries[i].dispclk_mhz;
				if (bw_params->clk_table.entries[i].dppclk_mhz > max_dppclk_mhz)
					max_dppclk_mhz = bw_params->clk_table.entries[i].dppclk_mhz;
				if (bw_params->clk_table.entries[i].phyclk_mhz > max_phyclk_mhz)
					max_phyclk_mhz = bw_params->clk_table.entries[i].phyclk_mhz;
			}
			if (min_dcfclk > dcfclk_sta_targets[0])
				dcfclk_sta_targets[0] = min_dcfclk;
			if (!max_dcfclk_mhz)
				max_dcfclk_mhz = dcn3_2_soc.clock_limits[0].dcfclk_mhz;
			if (!max_dispclk_mhz)
				max_dispclk_mhz = dcn3_2_soc.clock_limits[0].dispclk_mhz;
			if (!max_dppclk_mhz)
				max_dppclk_mhz = dcn3_2_soc.clock_limits[0].dppclk_mhz;
			if (!max_phyclk_mhz)
				max_phyclk_mhz = dcn3_2_soc.clock_limits[0].phyclk_mhz;

			if (max_dcfclk_mhz > dcfclk_sta_targets[num_dcfclk_sta_targets-1]) {
				// If max DCFCLK is greater than the max DCFCLK STA target, insert into the DCFCLK STA target array
				dcfclk_sta_targets[num_dcfclk_sta_targets] = max_dcfclk_mhz;
				num_dcfclk_sta_targets++;
			} else if (max_dcfclk_mhz < dcfclk_sta_targets[num_dcfclk_sta_targets-1]) {
				// If max DCFCLK is less than the max DCFCLK STA target, cap values and remove duplicates
				for (i = 0; i < num_dcfclk_sta_targets; i++) {
					if (dcfclk_sta_targets[i] > max_dcfclk_mhz) {
						dcfclk_sta_targets[i] = max_dcfclk_mhz;
						break;
					}
				}
				// Update size of array since we "removed" duplicates
				num_dcfclk_sta_targets = i + 1;
			}

			num_uclk_states = bw_params->clk_table.num_entries;

			// Calculate optimal dcfclk for each uclk
			for (i = 0; i < num_uclk_states; i++) {
				dcn32_get_optimal_dcfclk_fclk_for_uclk(bw_params->clk_table.entries[i].memclk_mhz * 16,
						&optimal_dcfclk_for_uclk[i], NULL);
				if (optimal_dcfclk_for_uclk[i] < bw_params->clk_table.entries[0].dcfclk_mhz) {
					optimal_dcfclk_for_uclk[i] = bw_params->clk_table.entries[0].dcfclk_mhz;
				}
			}

			// Calculate optimal uclk for each dcfclk sta target
			for (i = 0; i < num_dcfclk_sta_targets; i++) {
				for (j = 0; j < num_uclk_states; j++) {
					if (dcfclk_sta_targets[i] < optimal_dcfclk_for_uclk[j]) {
						optimal_uclk_for_dcfclk_sta_targets[i] =
								bw_params->clk_table.entries[j].memclk_mhz * 16;
						break;
					}
				}
			}

			i = 0;
			j = 0;
			// create the final dcfclk and uclk table
			while (i < num_dcfclk_sta_targets && j < num_uclk_states && num_states < DC__VOLTAGE_STATES) {
				if (dcfclk_sta_targets[i] < optimal_dcfclk_for_uclk[j] && i < num_dcfclk_sta_targets) {
					dcfclk_mhz[num_states] = dcfclk_sta_targets[i];
					dram_speed_mts[num_states++] = optimal_uclk_for_dcfclk_sta_targets[i++];
				} else {
					if (j < num_uclk_states && optimal_dcfclk_for_uclk[j] <= max_dcfclk_mhz) {
						dcfclk_mhz[num_states] = optimal_dcfclk_for_uclk[j];
						dram_speed_mts[num_states++] = bw_params->clk_table.entries[j++].memclk_mhz * 16;
					} else {
						j = num_uclk_states;
					}
				}
			}

			while (i < num_dcfclk_sta_targets && num_states < DC__VOLTAGE_STATES) {
				dcfclk_mhz[num_states] = dcfclk_sta_targets[i];
				dram_speed_mts[num_states++] = optimal_uclk_for_dcfclk_sta_targets[i++];
			}

			while (j < num_uclk_states && num_states < DC__VOLTAGE_STATES &&
					optimal_dcfclk_for_uclk[j] <= max_dcfclk_mhz) {
				dcfclk_mhz[num_states] = optimal_dcfclk_for_uclk[j];
				dram_speed_mts[num_states++] = bw_params->clk_table.entries[j++].memclk_mhz * 16;
			}

			dcn3_2_soc.num_states = num_states;
			for (i = 0; i < dcn3_2_soc.num_states; i++) {
				dcn3_2_soc.clock_limits[i].state = i;
				dcn3_2_soc.clock_limits[i].dcfclk_mhz = dcfclk_mhz[i];
				dcn3_2_soc.clock_limits[i].fabricclk_mhz = dcfclk_mhz[i];

				/* Fill all states with max values of all these clocks */
				dcn3_2_soc.clock_limits[i].dispclk_mhz = max_dispclk_mhz;
				dcn3_2_soc.clock_limits[i].dppclk_mhz  = max_dppclk_mhz;
				dcn3_2_soc.clock_limits[i].phyclk_mhz  = max_phyclk_mhz;
				dcn3_2_soc.clock_limits[i].dscclk_mhz  = max_dispclk_mhz / 3;

				/* Populate from bw_params for DTBCLK, SOCCLK */
				if (i > 0) {
					if (!bw_params->clk_table.entries[i].dtbclk_mhz) {
						dcn3_2_soc.clock_limits[i].dtbclk_mhz  = dcn3_2_soc.clock_limits[i-1].dtbclk_mhz;
					} else {
						dcn3_2_soc.clock_limits[i].dtbclk_mhz  = bw_params->clk_table.entries[i].dtbclk_mhz;
					}
				} else if (bw_params->clk_table.entries[i].dtbclk_mhz) {
					dcn3_2_soc.clock_limits[i].dtbclk_mhz  = bw_params->clk_table.entries[i].dtbclk_mhz;
				}

				if (!bw_params->clk_table.entries[i].socclk_mhz && i > 0)
					dcn3_2_soc.clock_limits[i].socclk_mhz = dcn3_2_soc.clock_limits[i-1].socclk_mhz;
				else
					dcn3_2_soc.clock_limits[i].socclk_mhz = bw_params->clk_table.entries[i].socclk_mhz;

				if (!dram_speed_mts[i] && i > 0)
					dcn3_2_soc.clock_limits[i].dram_speed_mts = dcn3_2_soc.clock_limits[i-1].dram_speed_mts;
				else
					dcn3_2_soc.clock_limits[i].dram_speed_mts = dram_speed_mts[i];

				/* These clocks cannot come from bw_params, always fill from dcn3_2_soc[0] */
				/* PHYCLK_D18, PHYCLK_D32 */
				dcn3_2_soc.clock_limits[i].phyclk_d18_mhz = dcn3_2_soc.clock_limits[0].phyclk_d18_mhz;
				dcn3_2_soc.clock_limits[i].phyclk_d32_mhz = dcn3_2_soc.clock_limits[0].phyclk_d32_mhz;
			}
		} else {
			build_synthetic_soc_states(dc->debug.disable_dc_mode_overwrite, bw_params,
					dcn3_2_soc.clock_limits, &dcn3_2_soc.num_states);
		}

		/* Re-init DML with updated bb */
		dml_init_instance(&dc->dml, &dcn3_2_soc, &dcn3_2_ip, DML_PROJECT_DCN32);
		if (dc->current_state)
			dml_init_instance(&dc->current_state->bw_ctx.dml, &dcn3_2_soc, &dcn3_2_ip, DML_PROJECT_DCN32);
	}

	if (dc->clk_mgr->bw_params->clk_table.num_entries > 1) {
		unsigned int i = 0;

		dc->dml2_options.bbox_overrides.clks_table.num_states = dc->clk_mgr->bw_params->clk_table.num_entries;

		dc->dml2_options.bbox_overrides.clks_table.num_entries_per_clk.num_dcfclk_levels =
			dc->clk_mgr->bw_params->clk_table.num_entries_per_clk.num_dcfclk_levels;

		dc->dml2_options.bbox_overrides.clks_table.num_entries_per_clk.num_fclk_levels =
			dc->clk_mgr->bw_params->clk_table.num_entries_per_clk.num_fclk_levels;

		dc->dml2_options.bbox_overrides.clks_table.num_entries_per_clk.num_memclk_levels =
			dc->clk_mgr->bw_params->clk_table.num_entries_per_clk.num_memclk_levels;

		dc->dml2_options.bbox_overrides.clks_table.num_entries_per_clk.num_socclk_levels =
			dc->clk_mgr->bw_params->clk_table.num_entries_per_clk.num_socclk_levels;

		dc->dml2_options.bbox_overrides.clks_table.num_entries_per_clk.num_dtbclk_levels =
			dc->clk_mgr->bw_params->clk_table.num_entries_per_clk.num_dtbclk_levels;

		dc->dml2_options.bbox_overrides.clks_table.num_entries_per_clk.num_dispclk_levels =
			dc->clk_mgr->bw_params->clk_table.num_entries_per_clk.num_dispclk_levels;

		dc->dml2_options.bbox_overrides.clks_table.num_entries_per_clk.num_dppclk_levels =
			dc->clk_mgr->bw_params->clk_table.num_entries_per_clk.num_dppclk_levels;

		for (i = 0; i < dc->clk_mgr->bw_params->clk_table.num_entries_per_clk.num_dcfclk_levels; i++) {
			if (dc->clk_mgr->bw_params->clk_table.entries[i].dcfclk_mhz)
				dc->dml2_options.bbox_overrides.clks_table.clk_entries[i].dcfclk_mhz =
					dc->clk_mgr->bw_params->clk_table.entries[i].dcfclk_mhz;
		}

		for (i = 0; i < dc->clk_mgr->bw_params->clk_table.num_entries_per_clk.num_fclk_levels; i++) {
			if (dc->clk_mgr->bw_params->clk_table.entries[i].fclk_mhz)
				dc->dml2_options.bbox_overrides.clks_table.clk_entries[i].fclk_mhz =
					dc->clk_mgr->bw_params->clk_table.entries[i].fclk_mhz;
		}

		for (i = 0; i < dc->clk_mgr->bw_params->clk_table.num_entries_per_clk.num_memclk_levels; i++) {
			if (dc->clk_mgr->bw_params->clk_table.entries[i].memclk_mhz)
				dc->dml2_options.bbox_overrides.clks_table.clk_entries[i].memclk_mhz =
					dc->clk_mgr->bw_params->clk_table.entries[i].memclk_mhz;
		}

		for (i = 0; i < dc->clk_mgr->bw_params->clk_table.num_entries_per_clk.num_socclk_levels; i++) {
			if (dc->clk_mgr->bw_params->clk_table.entries[i].socclk_mhz)
				dc->dml2_options.bbox_overrides.clks_table.clk_entries[i].socclk_mhz =
					dc->clk_mgr->bw_params->clk_table.entries[i].socclk_mhz;
		}

		for (i = 0; i < dc->clk_mgr->bw_params->clk_table.num_entries_per_clk.num_dtbclk_levels; i++) {
			if (dc->clk_mgr->bw_params->clk_table.entries[i].dtbclk_mhz)
				dc->dml2_options.bbox_overrides.clks_table.clk_entries[i].dtbclk_mhz =
					dc->clk_mgr->bw_params->clk_table.entries[i].dtbclk_mhz;
		}

		for (i = 0; i < dc->clk_mgr->bw_params->clk_table.num_entries_per_clk.num_dispclk_levels; i++) {
			if (dc->clk_mgr->bw_params->clk_table.entries[i].dispclk_mhz) {
				dc->dml2_options.bbox_overrides.clks_table.clk_entries[i].dispclk_mhz =
					dc->clk_mgr->bw_params->clk_table.entries[i].dispclk_mhz;
				dc->dml2_options.bbox_overrides.clks_table.clk_entries[i].dppclk_mhz =
					dc->clk_mgr->bw_params->clk_table.entries[i].dispclk_mhz;
			}
		}
	}
}

void dcn32_zero_pipe_dcc_fraction(display_e2e_pipe_params_st *pipes,
				  int pipe_cnt)
{
	dc_assert_fp_enabled();

	pipes[pipe_cnt].pipe.src.dcc_fraction_of_zs_req_luma = 0;
	pipes[pipe_cnt].pipe.src.dcc_fraction_of_zs_req_chroma = 0;
}

bool dcn32_allow_subvp_with_active_margin(struct pipe_ctx *pipe)
{
	bool allow = false;
	uint32_t refresh_rate = 0;
	uint32_t min_refresh = subvp_active_margin_list.min_refresh;
	uint32_t max_refresh = subvp_active_margin_list.max_refresh;
	uint32_t i;

	for (i = 0; i < SUBVP_ACTIVE_MARGIN_LIST_LEN; i++) {
		uint32_t width = subvp_active_margin_list.res[i].width;
		uint32_t height = subvp_active_margin_list.res[i].height;

		refresh_rate = (pipe->stream->timing.pix_clk_100hz * (uint64_t)100 +
			pipe->stream->timing.v_total * pipe->stream->timing.h_total - (uint64_t)1);
		refresh_rate = div_u64(refresh_rate, pipe->stream->timing.v_total);
		refresh_rate = div_u64(refresh_rate, pipe->stream->timing.h_total);

		if (refresh_rate >= min_refresh && refresh_rate <= max_refresh &&
				dcn32_check_native_scaling_for_res(pipe, width, height)) {
			allow = true;
			break;
		}
	}
	return allow;
}

/**
 * dcn32_allow_subvp_high_refresh_rate: Determine if the high refresh rate config will allow subvp
 *
 * @dc: Current DC state
 * @context: New DC state to be programmed
 * @pipe: Pipe to be considered for use in subvp
 *
 * On high refresh rate display configs, we will allow subvp under the following conditions:
 * 1. Resolution is 3840x2160, 3440x1440, or 2560x1440
 * 2. Refresh rate is between 120hz - 165hz
 * 3. No scaling
 * 4. Freesync is inactive
 * 5. For single display cases, freesync must be disabled
 *
 * Return: True if pipe can be used for subvp, false otherwise
 */
bool dcn32_allow_subvp_high_refresh_rate(struct dc *dc, struct dc_state *context, struct pipe_ctx *pipe)
{
	bool allow = false;
	uint32_t refresh_rate = 0;
	uint32_t subvp_min_refresh = subvp_high_refresh_list.min_refresh;
	uint32_t subvp_max_refresh = subvp_high_refresh_list.max_refresh;
	uint32_t min_refresh = subvp_max_refresh;
	uint32_t i;

	/* Only allow SubVP on high refresh displays if all connected displays
	 * are considered "high refresh" (i.e. >= 120hz). We do not want to
	 * allow combinations such as 120hz (SubVP) + 60hz (SubVP).
	 */
	for (i = 0; i < dc->res_pool->pipe_count; i++) {
		struct pipe_ctx *pipe_ctx = &context->res_ctx.pipe_ctx[i];

		if (!pipe_ctx->stream)
			continue;
		refresh_rate = (pipe_ctx->stream->timing.pix_clk_100hz * 100 +
				pipe_ctx->stream->timing.v_total * pipe_ctx->stream->timing.h_total - 1)
						/ (double)(pipe_ctx->stream->timing.v_total * pipe_ctx->stream->timing.h_total);

		if (refresh_rate < min_refresh)
			min_refresh = refresh_rate;
	}

	if (!dc->debug.disable_subvp_high_refresh && min_refresh >= subvp_min_refresh && pipe->stream &&
			pipe->plane_state && !(pipe->stream->vrr_active_variable || pipe->stream->vrr_active_fixed)) {
		refresh_rate = (pipe->stream->timing.pix_clk_100hz * 100 +
						pipe->stream->timing.v_total * pipe->stream->timing.h_total - 1)
						/ (double)(pipe->stream->timing.v_total * pipe->stream->timing.h_total);
		if (refresh_rate >= subvp_min_refresh && refresh_rate <= subvp_max_refresh) {
			for (i = 0; i < SUBVP_HIGH_REFRESH_LIST_LEN; i++) {
				uint32_t width = subvp_high_refresh_list.res[i].width;
				uint32_t height = subvp_high_refresh_list.res[i].height;

				if (dcn32_check_native_scaling_for_res(pipe, width, height)) {
					if ((context->stream_count == 1 && !pipe->stream->allow_freesync) || context->stream_count > 1) {
						allow = true;
						break;
					}
				}
			}
		}
	}
	return allow;
}

/**
 * dcn32_determine_max_vratio_prefetch: Determine max Vratio for prefetch by driver policy
 *
 * @dc: Current DC state
 * @context: New DC state to be programmed
 *
 * Return: Max vratio for prefetch
 */
double dcn32_determine_max_vratio_prefetch(struct dc *dc, struct dc_state *context)
{
	double max_vratio_pre = __DML_MAX_BW_RATIO_PRE__; // Default value is 4
	int i;

	/* For single display MPO configs, allow the max vratio to be 8
	 * if any plane is YUV420 format
	 */
	if (context->stream_count == 1 && context->stream_status[0].plane_count > 1) {
		for (i = 0; i < context->stream_status[0].plane_count; i++) {
			if (context->stream_status[0].plane_states[i]->format == SURFACE_PIXEL_FORMAT_VIDEO_420_YCbCr ||
					context->stream_status[0].plane_states[i]->format == SURFACE_PIXEL_FORMAT_VIDEO_420_YCrCb) {
				max_vratio_pre = __DML_MAX_VRATIO_PRE__;
			}
		}
	}
	return max_vratio_pre;
}

/**
 * dcn32_assign_fpo_vactive_candidate - Assign the FPO stream candidate for FPO + VActive case
 *
 * This function chooses the FPO candidate stream for FPO + VActive cases (2 stream config).
 * For FPO + VAtive cases, the assumption is that one display has ActiveMargin > 0, and the
 * other display has ActiveMargin <= 0. This function will choose the pipe/stream that has
 * ActiveMargin <= 0 to be the FPO stream candidate if found.
 *
 *
 * @dc: current dc state
 * @context: new dc state
 * @fpo_candidate_stream: pointer to FPO stream candidate if one is found
 *
 * Return: void
 */
void dcn32_assign_fpo_vactive_candidate(struct dc *dc, const struct dc_state *context, struct dc_stream_state **fpo_candidate_stream)
{
	unsigned int i, pipe_idx;
	const struct vba_vars_st *vba = &context->bw_ctx.dml.vba;

	for (i = 0, pipe_idx = 0; i < dc->res_pool->pipe_count; i++) {
		const struct pipe_ctx *pipe = &context->res_ctx.pipe_ctx[i];

		/* In DCN32/321, FPO uses per-pipe P-State force.
		 * If there's no planes, HUBP is power gated and
		 * therefore programming UCLK_PSTATE_FORCE does
		 * nothing (P-State will always be asserted naturally
		 * on a pipe that has HUBP power gated. Therefore we
		 * only want to enable FPO if the FPO pipe has both
		 * a stream and a plane.
		 */
		if (!pipe->stream || !pipe->plane_state)
			continue;

		if (vba->ActiveDRAMClockChangeLatencyMarginPerState[vba->VoltageLevel][vba->maxMpcComb][vba->pipe_plane[pipe_idx]] <= 0) {
			*fpo_candidate_stream = pipe->stream;
			break;
		}
		pipe_idx++;
	}
}

/**
 * dcn32_find_vactive_pipe - Determines if the config has a pipe that can switch in VACTIVE
 *
 * @dc: current dc state
 * @context: new dc state
 * @vactive_margin_req_us: The vactive marign required for a vactive pipe to be considered "found"
 *
 * Return: True if VACTIVE display is found, false otherwise
 */
bool dcn32_find_vactive_pipe(struct dc *dc, const struct dc_state *context, uint32_t vactive_margin_req_us)
{
	unsigned int i, pipe_idx;
	const struct vba_vars_st *vba = &context->bw_ctx.dml.vba;
	bool vactive_found = false;
	unsigned int blank_us = 0;

	for (i = 0, pipe_idx = 0; i < dc->res_pool->pipe_count; i++) {
		const struct pipe_ctx *pipe = &context->res_ctx.pipe_ctx[i];

		if (!pipe->stream)
			continue;

		blank_us = ((pipe->stream->timing.v_total - pipe->stream->timing.v_addressable) * pipe->stream->timing.h_total /
				(double)(pipe->stream->timing.pix_clk_100hz * 100)) * 1000000;
		if (vba->ActiveDRAMClockChangeLatencyMarginPerState[vba->VoltageLevel][vba->maxMpcComb][vba->pipe_plane[pipe_idx]] >= vactive_margin_req_us &&
				!(pipe->stream->vrr_active_variable || pipe->stream->vrr_active_fixed) && blank_us < dc->debug.fpo_vactive_max_blank_us) {
			vactive_found = true;
			break;
		}
		pipe_idx++;
	}
	return vactive_found;
}

void dcn32_set_clock_limits(const struct _vcs_dpi_soc_bounding_box_st *soc_bb)
{
	dc_assert_fp_enabled();
	dcn3_2_soc.clock_limits[0].dcfclk_mhz = 1200.0;
}

void dcn32_override_min_req_memclk(struct dc *dc, struct dc_state *context)
{
	// WA: restrict FPO and SubVP to use first non-strobe mode (DCN32 BW issue)
	if ((context->bw_ctx.bw.dcn.clk.fw_based_mclk_switching || dcn32_subvp_in_use(dc, context)) &&
			dc->dml.soc.num_chans <= 8) {
		int num_mclk_levels = dc->clk_mgr->bw_params->clk_table.num_entries_per_clk.num_memclk_levels;

		if (context->bw_ctx.dml.vba.DRAMSpeed <= dc->clk_mgr->bw_params->clk_table.entries[0].memclk_mhz * 16 &&
				num_mclk_levels > 1) {
			context->bw_ctx.dml.vba.DRAMSpeed = dc->clk_mgr->bw_params->clk_table.entries[1].memclk_mhz * 16;
			context->bw_ctx.bw.dcn.clk.dramclk_khz = context->bw_ctx.dml.vba.DRAMSpeed * 1000 / 16;
		}
	}
}<|MERGE_RESOLUTION|>--- conflicted
+++ resolved
@@ -1428,11 +1428,7 @@
 	return false;
 }
 
-<<<<<<< HEAD
-static void dcn32_full_validate_bw_helper(struct dc *dc,
-=======
 static bool dcn32_full_validate_bw_helper(struct dc *dc,
->>>>>>> 0c383648
 				   struct dc_state *context,
 				   display_e2e_pipe_params_st *pipes,
 				   int *vlevel,
@@ -1489,23 +1485,7 @@
 	    vba->DRAMClockChangeSupport[*vlevel][vba->maxMpcComb] == dm_dram_clock_change_unsupported ||
 	    dc->debug.force_subvp_mclk_switch)) {
 
-<<<<<<< HEAD
-		dcn32_merge_pipes_for_subvp(dc, context);
-		memset(merge, 0, MAX_PIPES * sizeof(bool));
-
 		vlevel_temp = *vlevel;
-		/* to re-initialize viewport after the pipe merge */
-		for (i = 0; i < dc->res_pool->pipe_count; i++) {
-			struct pipe_ctx *pipe_ctx = &context->res_ctx.pipe_ctx[i];
-
-			if (!pipe_ctx->plane_state || !pipe_ctx->stream)
-				continue;
-
-			resource_build_scaling_params(pipe_ctx);
-		}
-=======
-		vlevel_temp = *vlevel;
->>>>>>> 0c383648
 
 		while (!found_supported_config && dcn32_enough_pipes_for_subvp(dc, context) &&
 			dcn32_assign_subvp_pipe(dc, context, &dc_pipe_idx)) {
@@ -1606,10 +1586,7 @@
 		try_odm_power_optimization_and_revalidate(
 				dc, context, pipes, split, merge, vlevel, *pipe_cnt);
 
-<<<<<<< HEAD
-=======
 	return true;
->>>>>>> 0c383648
 }
 
 static bool is_dtbclk_required(struct dc *dc, struct dc_state *context)
@@ -2171,11 +2148,7 @@
 	if (!pipes)
 		return false;
 
-<<<<<<< HEAD
-	// For each full update, remove all existing phantom pipes first
-=======
 	/* For each full update, remove all existing phantom pipes first */
->>>>>>> 0c383648
 	dc_state_remove_phantom_streams_and_planes(dc, context);
 	dc_state_release_phantom_streams_and_planes(dc, context);
 
@@ -2252,188 +2225,8 @@
 		pipe_idx++;
 	}
 
-<<<<<<< HEAD
-	if (dc->config.enable_windowed_mpo_odm) {
-		repopulate_pipes = update_pipes_with_split_flags(
-				dc, context, vba, split, merge);
-	} else {
-		/* the code below will be removed once windowed mpo odm is fully
-		 * enabled.
-		 */
-		/* merge pipes if necessary */
-		for (i = 0; i < dc->res_pool->pipe_count; i++) {
-			struct pipe_ctx *pipe = &context->res_ctx.pipe_ctx[i];
-
-			/*skip pipes that don't need merging*/
-			if (!merge[i])
-				continue;
-
-			/* if ODM merge we ignore mpc tree, mpo pipes will have their own flags */
-			if (pipe->prev_odm_pipe) {
-				/*split off odm pipe*/
-				pipe->prev_odm_pipe->next_odm_pipe = pipe->next_odm_pipe;
-				if (pipe->next_odm_pipe)
-					pipe->next_odm_pipe->prev_odm_pipe = pipe->prev_odm_pipe;
-
-				/*2:1ODM+MPC Split MPO to Single Pipe + MPC Split MPO*/
-				if (pipe->bottom_pipe) {
-					if (pipe->bottom_pipe->prev_odm_pipe || pipe->bottom_pipe->next_odm_pipe) {
-						/*MPC split rules will handle this case*/
-						pipe->bottom_pipe->top_pipe = NULL;
-					} else {
-						/* when merging an ODM pipes, the bottom MPC pipe must now point to
-						 * the previous ODM pipe and its associated stream assets
-						 */
-						if (pipe->prev_odm_pipe->bottom_pipe) {
-							/* 3 plane MPO*/
-							pipe->bottom_pipe->top_pipe = pipe->prev_odm_pipe->bottom_pipe;
-							pipe->prev_odm_pipe->bottom_pipe->bottom_pipe = pipe->bottom_pipe;
-						} else {
-							/* 2 plane MPO*/
-							pipe->bottom_pipe->top_pipe = pipe->prev_odm_pipe;
-							pipe->prev_odm_pipe->bottom_pipe = pipe->bottom_pipe;
-						}
-
-						memcpy(&pipe->bottom_pipe->stream_res, &pipe->bottom_pipe->top_pipe->stream_res, sizeof(struct stream_resource));
-					}
-				}
-
-				if (pipe->top_pipe) {
-					pipe->top_pipe->bottom_pipe = NULL;
-				}
-
-				pipe->bottom_pipe = NULL;
-				pipe->next_odm_pipe = NULL;
-				pipe->plane_state = NULL;
-				pipe->stream = NULL;
-				pipe->top_pipe = NULL;
-				pipe->prev_odm_pipe = NULL;
-				if (pipe->stream_res.dsc)
-					dcn20_release_dsc(&context->res_ctx, dc->res_pool, &pipe->stream_res.dsc);
-				memset(&pipe->plane_res, 0, sizeof(pipe->plane_res));
-				memset(&pipe->stream_res, 0, sizeof(pipe->stream_res));
-				memset(&pipe->link_res, 0, sizeof(pipe->link_res));
-				repopulate_pipes = true;
-			} else if (pipe->top_pipe && pipe->top_pipe->plane_state == pipe->plane_state) {
-				struct pipe_ctx *top_pipe = pipe->top_pipe;
-				struct pipe_ctx *bottom_pipe = pipe->bottom_pipe;
-
-				top_pipe->bottom_pipe = bottom_pipe;
-				if (bottom_pipe)
-					bottom_pipe->top_pipe = top_pipe;
-
-				pipe->top_pipe = NULL;
-				pipe->bottom_pipe = NULL;
-				pipe->plane_state = NULL;
-				pipe->stream = NULL;
-				memset(&pipe->plane_res, 0, sizeof(pipe->plane_res));
-				memset(&pipe->stream_res, 0, sizeof(pipe->stream_res));
-				memset(&pipe->link_res, 0, sizeof(pipe->link_res));
-				repopulate_pipes = true;
-			} else
-				ASSERT(0); /* Should never try to merge master pipe */
-
-		}
-
-		for (i = 0, pipe_idx = -1; i < dc->res_pool->pipe_count; i++) {
-			struct pipe_ctx *pipe = &context->res_ctx.pipe_ctx[i];
-			struct pipe_ctx *old_pipe = &dc->current_state->res_ctx.pipe_ctx[i];
-			struct pipe_ctx *hsplit_pipe = NULL;
-			bool odm;
-			int old_index = -1;
-
-			if (!pipe->stream || newly_split[i])
-				continue;
-
-			pipe_idx++;
-			odm = vba->ODMCombineEnabled[vba->pipe_plane[pipe_idx]] != dm_odm_combine_mode_disabled;
-
-			if (!pipe->plane_state && !odm)
-				continue;
-
-			if (split[i]) {
-				if (odm) {
-					if (split[i] == 4 && old_pipe->next_odm_pipe && old_pipe->next_odm_pipe->next_odm_pipe)
-						old_index = old_pipe->next_odm_pipe->next_odm_pipe->pipe_idx;
-					else if (old_pipe->next_odm_pipe)
-						old_index = old_pipe->next_odm_pipe->pipe_idx;
-				} else {
-					if (split[i] == 4 && old_pipe->bottom_pipe && old_pipe->bottom_pipe->bottom_pipe &&
-							old_pipe->bottom_pipe->bottom_pipe->plane_state == old_pipe->plane_state)
-						old_index = old_pipe->bottom_pipe->bottom_pipe->pipe_idx;
-					else if (old_pipe->bottom_pipe &&
-							old_pipe->bottom_pipe->plane_state == old_pipe->plane_state)
-						old_index = old_pipe->bottom_pipe->pipe_idx;
-				}
-				hsplit_pipe = dcn32_find_split_pipe(dc, context, old_index);
-				ASSERT(hsplit_pipe);
-				if (!hsplit_pipe)
-					goto validate_fail;
-
-				if (!dcn32_split_stream_for_mpc_or_odm(
-						dc, &context->res_ctx,
-						pipe, hsplit_pipe, odm))
-					goto validate_fail;
-
-				newly_split[hsplit_pipe->pipe_idx] = true;
-				repopulate_pipes = true;
-			}
-			if (split[i] == 4) {
-				struct pipe_ctx *pipe_4to1;
-
-				if (odm && old_pipe->next_odm_pipe)
-					old_index = old_pipe->next_odm_pipe->pipe_idx;
-				else if (!odm && old_pipe->bottom_pipe &&
-							old_pipe->bottom_pipe->plane_state == old_pipe->plane_state)
-					old_index = old_pipe->bottom_pipe->pipe_idx;
-				else
-					old_index = -1;
-				pipe_4to1 = dcn32_find_split_pipe(dc, context, old_index);
-				ASSERT(pipe_4to1);
-				if (!pipe_4to1)
-					goto validate_fail;
-				if (!dcn32_split_stream_for_mpc_or_odm(
-						dc, &context->res_ctx,
-						pipe, pipe_4to1, odm))
-					goto validate_fail;
-				newly_split[pipe_4to1->pipe_idx] = true;
-
-				if (odm && old_pipe->next_odm_pipe && old_pipe->next_odm_pipe->next_odm_pipe
-						&& old_pipe->next_odm_pipe->next_odm_pipe->next_odm_pipe)
-					old_index = old_pipe->next_odm_pipe->next_odm_pipe->next_odm_pipe->pipe_idx;
-				else if (!odm && old_pipe->bottom_pipe && old_pipe->bottom_pipe->bottom_pipe &&
-						old_pipe->bottom_pipe->bottom_pipe->bottom_pipe &&
-						old_pipe->bottom_pipe->bottom_pipe->bottom_pipe->plane_state == old_pipe->plane_state)
-					old_index = old_pipe->bottom_pipe->bottom_pipe->bottom_pipe->pipe_idx;
-				else
-					old_index = -1;
-				pipe_4to1 = dcn32_find_split_pipe(dc, context, old_index);
-				ASSERT(pipe_4to1);
-				if (!pipe_4to1)
-					goto validate_fail;
-				if (!dcn32_split_stream_for_mpc_or_odm(
-						dc, &context->res_ctx,
-						hsplit_pipe, pipe_4to1, odm))
-					goto validate_fail;
-				newly_split[pipe_4to1->pipe_idx] = true;
-			}
-			if (odm)
-				dcn20_build_mapped_resource(dc, context, pipe->stream);
-		}
-
-		for (i = 0; i < dc->res_pool->pipe_count; i++) {
-			struct pipe_ctx *pipe = &context->res_ctx.pipe_ctx[i];
-
-			if (pipe->plane_state) {
-				if (!resource_build_scaling_params(pipe))
-					goto validate_fail;
-			}
-		}
-	}
-=======
 	if (!dcn32_apply_merge_split_flags_helper(dc, context, &repopulate_pipes, split, merge))
 		goto validate_fail;
->>>>>>> 0c383648
 
 	/* Actual dsc count per stream dsc validation*/
 	if (!dcn20_validate_dsc(dc, context)) {
