--- conflicted
+++ resolved
@@ -2800,21 +2800,10 @@
 		wa_mcr_write_or(wal, LSC_CHICKEN_BIT_0, DISABLE_D8_D16_COASLESCE);
 	}
 
-<<<<<<< HEAD
 	if (IS_DG2(i915)) {
 		/* Wa_14015227452:dg2,pvc */
 		wa_mcr_masked_en(wal, GEN9_ROW_CHICKEN4, XEHP_DIS_BBL_SYSPIPE);
 
-		/* Wa_16015675438:dg2,pvc */
-		wa_masked_en(wal, FF_SLICE_CS_CHICKEN2, GEN12_PERF_FIX_BALANCING_CFE_DISABLE);
-
-=======
-	if (IS_PONTEVECCHIO(i915) || IS_DG2(i915))
-		/* Wa_14015227452:dg2,pvc */
-		wa_mcr_masked_en(wal, GEN9_ROW_CHICKEN4, XEHP_DIS_BBL_SYSPIPE);
-
-	if (IS_DG2(i915)) {
->>>>>>> 4d3421e0
 		/*
 		 * Wa_16011620976:dg2_g11
 		 * Wa_22015475538:dg2
