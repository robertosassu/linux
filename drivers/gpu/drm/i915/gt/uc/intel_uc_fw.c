--- conflicted
+++ resolved
@@ -48,24 +48,6 @@
  * Note that RKL and ADL-S have the same GuC/HuC device ID's and use the same
  * firmware as TGL.
  */
-<<<<<<< HEAD
-#define INTEL_UC_FIRMWARE_DEFS(fw_def, guc_def, huc_def) \
-	fw_def(ALDERLAKE_P, 0, guc_def(adlp, 62, 0, 3), huc_def(tgl, 7, 9, 3)) \
-	fw_def(ALDERLAKE_S, 0, guc_def(tgl, 62, 0, 0), huc_def(tgl,  7, 9, 3)) \
-	fw_def(DG1,         0, guc_def(dg1, 62, 0, 0), huc_def(dg1,  7, 9, 3)) \
-	fw_def(ROCKETLAKE,  0, guc_def(tgl, 62, 0, 0), huc_def(tgl,  7, 9, 3)) \
-	fw_def(TIGERLAKE,   0, guc_def(tgl, 62, 0, 0), huc_def(tgl,  7, 9, 3)) \
-	fw_def(JASPERLAKE,  0, guc_def(ehl, 62, 0, 0), huc_def(ehl,  9, 0, 0)) \
-	fw_def(ELKHARTLAKE, 0, guc_def(ehl, 62, 0, 0), huc_def(ehl,  9, 0, 0)) \
-	fw_def(ICELAKE,     0, guc_def(icl, 62, 0, 0), huc_def(icl,  9, 0, 0)) \
-	fw_def(COMETLAKE,   5, guc_def(cml, 62, 0, 0), huc_def(cml,  4, 0, 0)) \
-	fw_def(COMETLAKE,   0, guc_def(kbl, 62, 0, 0), huc_def(kbl,  4, 0, 0)) \
-	fw_def(COFFEELAKE,  0, guc_def(kbl, 62, 0, 0), huc_def(kbl,  4, 0, 0)) \
-	fw_def(GEMINILAKE,  0, guc_def(glk, 62, 0, 0), huc_def(glk,  4, 0, 0)) \
-	fw_def(KABYLAKE,    0, guc_def(kbl, 62, 0, 0), huc_def(kbl,  4, 0, 0)) \
-	fw_def(BROXTON,     0, guc_def(bxt, 62, 0, 0), huc_def(bxt,  2, 0, 0)) \
-	fw_def(SKYLAKE,     0, guc_def(skl, 62, 0, 0), huc_def(skl,  2, 0, 0))
-=======
 #define INTEL_GUC_FIRMWARE_DEFS(fw_def, guc_def) \
 	fw_def(ALDERLAKE_P,  0, guc_def(adlp, 62, 0, 3)) \
 	fw_def(ALDERLAKE_S,  0, guc_def(tgl,  62, 0, 0)) \
@@ -99,7 +81,6 @@
 	fw_def(KABYLAKE,     0, huc_def(kbl,  4, 0, 0)) \
 	fw_def(BROXTON,      0, huc_def(bxt,  2, 0, 0)) \
 	fw_def(SKYLAKE,      0, huc_def(skl,  2, 0, 0))
->>>>>>> 754e0b0e
 
 #define __MAKE_UC_FW_PATH(prefix_, name_, major_, minor_, patch_) \
 	"i915/" \
@@ -481,17 +462,10 @@
 	/* uc_fw->obj cache domains were not controlled across suspend */
 	if (i915_gem_object_has_struct_page(obj))
 		drm_clflush_sg(dummy->pages);
-<<<<<<< HEAD
 
 	if (i915_gem_object_is_lmem(obj))
 		pte_flags |= PTE_LM;
 
-=======
-
-	if (i915_gem_object_is_lmem(obj))
-		pte_flags |= PTE_LM;
-
->>>>>>> 754e0b0e
 	ggtt->vm.insert_entries(&ggtt->vm, dummy, I915_CACHE_NONE, pte_flags);
 }
 
