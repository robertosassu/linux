--- conflicted
+++ resolved
@@ -891,10 +891,7 @@
 						      IS_I915GM(dev)))
 #define SUPPORTS_INTEGRATED_HDMI(dev)	(IS_G4X(dev) || IS_IGDNG(dev))
 #define SUPPORTS_INTEGRATED_DP(dev)	(IS_G4X(dev) || IS_IGDNG(dev))
-<<<<<<< HEAD
-=======
 #define SUPPORTS_EDP(dev)		(IS_IGDNG_M(dev))
->>>>>>> 9799218a
 #define I915_HAS_HOTPLUG(dev) (IS_I945G(dev) || IS_I945GM(dev) || IS_I965G(dev))
 /* dsparb controlled by hw only */
 #define DSPARB_HWCONTROL(dev) (IS_G4X(dev) || IS_IGDNG(dev))
