// SPDX-License-Identifier: GPL-2.0-only
/*
 * Copyright (C) 2013 Red Hat
 * Author: Rob Clark <robdclark@gmail.com>
 */

#include <linux/dma-fence-unwrap.h>
#include <linux/file.h>
#include <linux/sync_file.h>
#include <linux/uaccess.h>

#include <drm/drm_drv.h>
#include <drm/drm_file.h>
#include <drm/drm_syncobj.h>

#include "msm_drv.h"
#include "msm_gpu.h"
#include "msm_gem.h"
#include "msm_gpu_trace.h"
#include "msm_syncobj.h"

/* For userspace errors, use DRM_UT_DRIVER.. so that userspace can enable
 * error msgs for debugging, but we don't spam dmesg by default
 */
#define SUBMIT_ERROR(err, submit, fmt, ...) \
	UERR(err, (submit)->dev, fmt, ##__VA_ARGS__)

/*
 * Cmdstream submission:
 */

static struct msm_gem_submit *submit_create(struct drm_device *dev,
		struct msm_gpu *gpu,
		struct msm_gpu_submitqueue *queue, uint32_t nr_bos,
		uint32_t nr_cmds, u64 drm_client_id)
{
	static atomic_t ident = ATOMIC_INIT(0);
	struct msm_gem_submit *submit;
	uint64_t sz;
	int ret;

	sz = struct_size(submit, bos, nr_bos) +
			((u64)nr_cmds * sizeof(submit->cmd[0]));

	if (sz > SIZE_MAX)
		return ERR_PTR(-ENOMEM);

	submit = kzalloc(sz, GFP_KERNEL | __GFP_NOWARN);
	if (!submit)
		return ERR_PTR(-ENOMEM);

	submit->hw_fence = msm_fence_alloc();
	if (IS_ERR(submit->hw_fence)) {
		ret = PTR_ERR(submit->hw_fence);
		kfree(submit);
		return ERR_PTR(ret);
	}

	ret = drm_sched_job_init(&submit->base, queue->entity, 1, queue,
				 drm_client_id);
	if (ret) {
		kfree(submit->hw_fence);
		kfree(submit);
		return ERR_PTR(ret);
	}

	kref_init(&submit->ref);
	submit->dev = dev;
	submit->vm = msm_context_vm(dev, queue->ctx);
	submit->gpu = gpu;
	submit->cmd = (void *)&submit->bos[nr_bos];
	submit->queue = queue;
	submit->pid = get_pid(task_pid(current));
	submit->ring = gpu->rb[queue->ring_nr];
	submit->fault_dumped = false;

	/* Get a unique identifier for the submission for logging purposes */
	submit->ident = atomic_inc_return(&ident) - 1;

	INIT_LIST_HEAD(&submit->node);

	return submit;
}

void __msm_gem_submit_destroy(struct kref *kref)
{
	struct msm_gem_submit *submit =
			container_of(kref, struct msm_gem_submit, ref);
	unsigned i;

	/*
	 * In error paths, we could unref the submit without calling
	 * drm_sched_entity_push_job(), so msm_job_free() will never
	 * get called.  Since drm_sched_job_cleanup() will NULL out
	 * s_fence, we can use that to detect this case.
	 */
	if (submit->base.s_fence)
		drm_sched_job_cleanup(&submit->base);

	if (submit->fence_id) {
		spin_lock(&submit->queue->idr_lock);
		idr_remove(&submit->queue->fence_idr, submit->fence_id);
		spin_unlock(&submit->queue->idr_lock);
	}

	dma_fence_put(submit->user_fence);

	/*
	 * If the submit is freed before msm_job_run(), then hw_fence is
	 * just some pre-allocated memory, not a reference counted fence.
	 * Once the job runs and the hw_fence is initialized, it will
	 * have a refcount of at least one, since the submit holds a ref
	 * to the hw_fence.
	 */
	if (kref_read(&submit->hw_fence->refcount) == 0) {
		kfree(submit->hw_fence);
	} else {
		dma_fence_put(submit->hw_fence);
	}

	put_pid(submit->pid);
	msm_submitqueue_put(submit->queue);

	for (i = 0; i < submit->nr_cmds; i++)
		kfree(submit->cmd[i].relocs);

	kfree(submit);
}

static int submit_lookup_objects(struct msm_gem_submit *submit,
		struct drm_msm_gem_submit *args, struct drm_file *file)
{
	unsigned i;
	int ret = 0;

	for (i = 0; i < args->nr_bos; i++) {
		struct drm_msm_gem_submit_bo submit_bo;
		void __user *userptr =
			u64_to_user_ptr(args->bos + (i * sizeof(submit_bo)));

		/* make sure we don't have garbage flags, in case we hit
		 * error path before flags is initialized:
		 */
		submit->bos[i].flags = 0;

		if (copy_from_user(&submit_bo, userptr, sizeof(submit_bo))) {
			ret = -EFAULT;
			i = 0;
			goto out;
		}

/* at least one of READ and/or WRITE flags should be set: */
#define MANDATORY_FLAGS (MSM_SUBMIT_BO_READ | MSM_SUBMIT_BO_WRITE)

		if ((submit_bo.flags & ~MSM_SUBMIT_BO_FLAGS) ||
			!(submit_bo.flags & MANDATORY_FLAGS)) {
			ret = SUBMIT_ERROR(EINVAL, submit, "invalid flags: %x\n", submit_bo.flags);
			i = 0;
			goto out;
		}

		submit->bos[i].handle = submit_bo.handle;
		submit->bos[i].flags = submit_bo.flags;
	}

	spin_lock(&file->table_lock);

	for (i = 0; i < args->nr_bos; i++) {
		struct drm_gem_object *obj;

		/* normally use drm_gem_object_lookup(), but for bulk lookup
		 * all under single table_lock just hit object_idr directly:
		 */
		obj = idr_find(&file->object_idr, submit->bos[i].handle);
		if (!obj) {
			ret = SUBMIT_ERROR(EINVAL, submit, "invalid handle %u at index %u\n", submit->bos[i].handle, i);
			goto out_unlock;
		}

		drm_gem_object_get(obj);

		submit->bos[i].obj = obj;
	}

out_unlock:
	spin_unlock(&file->table_lock);

out:
	submit->nr_bos = i;

	return ret;
}

static int submit_lookup_cmds(struct msm_gem_submit *submit,
		struct drm_msm_gem_submit *args, struct drm_file *file)
{
	struct msm_context *ctx = file->driver_priv;
	unsigned i;
	size_t sz;
	int ret = 0;

	for (i = 0; i < args->nr_cmds; i++) {
		struct drm_msm_gem_submit_cmd submit_cmd;
		void __user *userptr =
			u64_to_user_ptr(args->cmds + (i * sizeof(submit_cmd)));

		ret = copy_from_user(&submit_cmd, userptr, sizeof(submit_cmd));
		if (ret) {
			ret = -EFAULT;
			goto out;
		}

		/* validate input from userspace: */
		switch (submit_cmd.type) {
		case MSM_SUBMIT_CMD_BUF:
		case MSM_SUBMIT_CMD_IB_TARGET_BUF:
		case MSM_SUBMIT_CMD_CTX_RESTORE_BUF:
			break;
		default:
			return SUBMIT_ERROR(EINVAL, submit, "invalid type: %08x\n", submit_cmd.type);
		}

		if (submit_cmd.size % 4) {
			ret = SUBMIT_ERROR(EINVAL, submit, "non-aligned cmdstream buffer size: %u\n",
					   submit_cmd.size);
			goto out;
		}

		if (msm_context_is_vmbind(ctx)) {
			if (submit_cmd.nr_relocs) {
				ret = SUBMIT_ERROR(EINVAL, submit, "nr_relocs must be zero");
				goto out;
			}

			if (submit_cmd.submit_idx || submit_cmd.submit_offset) {
				ret = SUBMIT_ERROR(EINVAL, submit, "submit_idx/offset must be zero");
				goto out;
			}

			submit->cmd[i].iova = submit_cmd.iova;
		}

		submit->cmd[i].type = submit_cmd.type;
		submit->cmd[i].size = submit_cmd.size / 4;
		submit->cmd[i].offset = submit_cmd.submit_offset / 4;
		submit->cmd[i].idx  = submit_cmd.submit_idx;
		submit->cmd[i].nr_relocs = submit_cmd.nr_relocs;

		userptr = u64_to_user_ptr(submit_cmd.relocs);

		sz = array_size(submit_cmd.nr_relocs,
				sizeof(struct drm_msm_gem_submit_reloc));
		/* check for overflow: */
		if (sz == SIZE_MAX) {
			ret = -ENOMEM;
			goto out;
		}
		submit->cmd[i].relocs = kmalloc(sz, GFP_KERNEL | __GFP_NOWARN);
		if (!submit->cmd[i].relocs) {
			ret = -ENOMEM;
			goto out;
		}
		ret = copy_from_user(submit->cmd[i].relocs, userptr, sz);
		if (ret) {
			ret = -EFAULT;
			goto out;
		}
	}

out:
	return ret;
}

/* This is where we make sure all the bo's are reserved and pin'd: */
static int submit_lock_objects(struct msm_gem_submit *submit)
{
	unsigned flags = DRM_EXEC_INTERRUPTIBLE_WAIT;
	struct drm_exec *exec = &submit->exec;
	int ret;

	if (msm_context_is_vmbind(submit->queue->ctx)) {
		flags |= DRM_EXEC_IGNORE_DUPLICATES;

		drm_exec_init(&submit->exec, flags, submit->nr_bos);

		drm_exec_until_all_locked (&submit->exec) {
			ret = drm_gpuvm_prepare_vm(submit->vm, exec, 1);
			drm_exec_retry_on_contention(exec);
			if (ret)
				return ret;

			ret = drm_gpuvm_prepare_objects(submit->vm, exec, 1);
			drm_exec_retry_on_contention(exec);
			if (ret)
				return ret;
		}

		return 0;
	}

	drm_exec_init(&submit->exec, flags, submit->nr_bos);

	drm_exec_until_all_locked (&submit->exec) {
		ret = drm_exec_lock_obj(&submit->exec,
					drm_gpuvm_resv_obj(submit->vm));
		drm_exec_retry_on_contention(&submit->exec);
		if (ret)
			return ret;
		for (unsigned i = 0; i < submit->nr_bos; i++) {
			struct drm_gem_object *obj = submit->bos[i].obj;
			ret = drm_exec_prepare_obj(&submit->exec, obj, 1);
			drm_exec_retry_on_contention(&submit->exec);
			if (ret)
				return ret;
		}
	}

	return 0;
}

static int submit_fence_sync(struct msm_gem_submit *submit)
{
	int i, ret = 0;

	for (i = 0; i < submit->nr_bos; i++) {
		struct drm_gem_object *obj = submit->bos[i].obj;
		bool write = submit->bos[i].flags & MSM_SUBMIT_BO_WRITE;

		/* Otherwise userspace can ask for implicit sync to be
		 * disabled on specific buffers.  This is useful for internal
		 * usermode driver managed buffers, suballocation, etc.
		 */
		if (submit->bos[i].flags & MSM_SUBMIT_BO_NO_IMPLICIT)
			continue;

		ret = drm_sched_job_add_implicit_dependencies(&submit->base,
							      obj,
							      write);
		if (ret)
			break;
	}

	return ret;
}

static int submit_pin_objects(struct msm_gem_submit *submit)
{
	struct msm_drm_private *priv = submit->dev->dev_private;
	int i, ret = 0;

	for (i = 0; i < submit->nr_bos; i++) {
		struct drm_gem_object *obj = submit->bos[i].obj;
		struct drm_gpuva *vma;

		/* if locking succeeded, pin bo: */
		vma = msm_gem_get_vma_locked(obj, submit->vm);
		if (IS_ERR(vma)) {
			ret = PTR_ERR(vma);
			break;
		}

		ret = msm_gem_pin_vma_locked(obj, vma);
		if (ret)
			break;

		submit->bos[i].vm_bo = drm_gpuvm_bo_get(vma->vm_bo);
		submit->bos[i].iova = vma->va.addr;
	}

	/*
	 * A second loop while holding the LRU lock (a) avoids acquiring/dropping
	 * the LRU lock for each individual bo, while (b) avoiding holding the
	 * LRU lock while calling msm_gem_pin_vma_locked() (which could trigger
	 * get_pages() which could trigger reclaim.. and if we held the LRU lock
	 * could trigger deadlock with the shrinker).
	 */
	mutex_lock(&priv->lru.lock);
	for (i = 0; i < submit->nr_bos; i++) {
		msm_gem_pin_obj_locked(submit->bos[i].obj);
	}
	mutex_unlock(&priv->lru.lock);

	submit->bos_pinned = true;

	return ret;
}

static void submit_unpin_objects(struct msm_gem_submit *submit)
{
	if (!submit->bos_pinned)
		return;

	for (int i = 0; i < submit->nr_bos; i++) {
		struct drm_gem_object *obj = submit->bos[i].obj;

		msm_gem_unpin_locked(obj);
	}

	submit->bos_pinned = false;
}

static void submit_attach_object_fences(struct msm_gem_submit *submit)
{
	struct msm_gem_vm *vm = to_msm_vm(submit->vm);
	struct dma_fence *last_fence;

	if (msm_context_is_vmbind(submit->queue->ctx)) {
		drm_gpuvm_resv_add_fence(submit->vm, &submit->exec,
					 submit->user_fence,
					 DMA_RESV_USAGE_BOOKKEEP,
					 DMA_RESV_USAGE_BOOKKEEP);
		return;
	}

	for (unsigned i = 0; i < submit->nr_bos; i++) {
		struct drm_gem_object *obj = submit->bos[i].obj;

		if (submit->bos[i].flags & MSM_SUBMIT_BO_WRITE)
			dma_resv_add_fence(obj->resv, submit->user_fence,
					   DMA_RESV_USAGE_WRITE);
		else if (submit->bos[i].flags & MSM_SUBMIT_BO_READ)
			dma_resv_add_fence(obj->resv, submit->user_fence,
					   DMA_RESV_USAGE_READ);
	}

	last_fence = vm->last_fence;
	vm->last_fence = dma_fence_unwrap_merge(submit->user_fence, last_fence);
	dma_fence_put(last_fence);
}

static int submit_bo(struct msm_gem_submit *submit, uint32_t idx,
		struct drm_gem_object **obj, uint64_t *iova)
{
	if (idx >= submit->nr_bos) {
		return SUBMIT_ERROR(EINVAL, submit, "invalid buffer index: %u (out of %u)\n",
				    idx, submit->nr_bos);
	}

	if (obj)
		*obj = submit->bos[idx].obj;
	if (iova)
		*iova = submit->bos[idx].iova;

	return 0;
}

/* process the reloc's and patch up the cmdstream as needed: */
static int submit_reloc(struct msm_gem_submit *submit, struct drm_gem_object *obj,
		uint32_t offset, uint32_t nr_relocs, struct drm_msm_gem_submit_reloc *relocs)
{
	uint32_t i, last_offset = 0;
	uint32_t *ptr;
	int ret = 0;

	if (offset % 4)
		return SUBMIT_ERROR(EINVAL, submit, "non-aligned cmdstream buffer: %u\n", offset);

	/* For now, just map the entire thing.  Eventually we probably
	 * to do it page-by-page, w/ kmap() if not vmap()d..
	 */
	ptr = msm_gem_get_vaddr_locked(obj);

	if (IS_ERR(ptr)) {
		ret = PTR_ERR(ptr);
		DBG("failed to map: %d", ret);
		return ret;
	}

	for (i = 0; i < nr_relocs; i++) {
		struct drm_msm_gem_submit_reloc submit_reloc = relocs[i];
		uint32_t off;
		uint64_t iova;

		if (submit_reloc.submit_offset % 4) {
			ret = SUBMIT_ERROR(EINVAL, submit, "non-aligned reloc offset: %u\n",
					   submit_reloc.submit_offset);
			goto out;
		}

		/* offset in dwords: */
		off = submit_reloc.submit_offset / 4;

		if ((off >= (obj->size / 4)) ||
				(off < last_offset)) {
			ret = SUBMIT_ERROR(EINVAL, submit, "invalid offset %u at reloc %u\n", off, i);
			goto out;
		}

		ret = submit_bo(submit, submit_reloc.reloc_idx, NULL, &iova);
		if (ret)
			goto out;

		iova += submit_reloc.reloc_offset;

		if (submit_reloc.shift < 0)
			iova >>= -submit_reloc.shift;
		else
			iova <<= submit_reloc.shift;

		ptr[off] = iova | submit_reloc.or;

		last_offset = off;
	}

out:
	msm_gem_put_vaddr_locked(obj);

	return ret;
}

/* Cleanup submit at end of ioctl.  In the error case, this also drops
 * references, unpins, and drops active refcnt.  In the non-error case,
 * this is done when the submit is retired.
 */
static void submit_cleanup(struct msm_gem_submit *submit, bool error)
{
	if (submit->exec.objects)
		drm_exec_fini(&submit->exec);

	if (error) {
		submit_unpin_objects(submit);
		/* job wasn't enqueued to scheduler, so early retirement: */
		msm_submit_retire(submit);
	}
}

void msm_submit_retire(struct msm_gem_submit *submit)
{
	int i;

	for (i = 0; i < submit->nr_bos; i++) {
		struct drm_gem_object *obj = submit->bos[i].obj;
		struct drm_gpuvm_bo *vm_bo = submit->bos[i].vm_bo;

		msm_gem_lock(obj);
		drm_gpuvm_bo_put(vm_bo);
		msm_gem_unlock(obj);
		drm_gem_object_put(obj);
	}
}

int msm_ioctl_gem_submit(struct drm_device *dev, void *data,
		struct drm_file *file)
{
	struct msm_drm_private *priv = dev->dev_private;
	struct drm_msm_gem_submit *args = data;
	struct msm_context *ctx = file->driver_priv;
	struct msm_gem_submit *submit = NULL;
	struct msm_gpu *gpu = priv->gpu;
	struct msm_gpu_submitqueue *queue;
	struct msm_ringbuffer *ring;
	struct msm_syncobj_post_dep *post_deps = NULL;
	struct drm_syncobj **syncobjs_to_reset = NULL;
	struct sync_file *sync_file = NULL;
<<<<<<< HEAD
=======
	unsigned cmds_to_parse;
>>>>>>> 711fa266
	int out_fence_fd = -1;
	unsigned i;
	int ret;

	if (!gpu)
		return -ENXIO;

	if (args->pad)
		return -EINVAL;

	if (to_msm_vm(ctx->vm)->unusable)
		return UERR(EPIPE, dev, "context is unusable");

	/* for now, we just have 3d pipe.. eventually this would need to
	 * be more clever to dispatch to appropriate gpu module:
	 */
	if (MSM_PIPE_ID(args->flags) != MSM_PIPE_3D0)
		return UERR(EINVAL, dev, "invalid pipe");

	if (MSM_PIPE_FLAGS(args->flags) & ~MSM_SUBMIT_FLAGS)
		return UERR(EINVAL, dev, "invalid flags");

	if (args->flags & MSM_SUBMIT_SUDO) {
		if (!IS_ENABLED(CONFIG_DRM_MSM_GPU_SUDO) ||
		    !capable(CAP_SYS_RAWIO))
			return -EINVAL;
	}

	queue = msm_submitqueue_get(ctx, args->queueid);
	if (!queue)
		return -ENOENT;

	if (queue->flags & MSM_SUBMITQUEUE_VM_BIND) {
		ret = UERR(EINVAL, dev, "Invalid queue type");
		goto out_post_unlock;
	}

	ring = gpu->rb[queue->ring_nr];

	if (args->flags & MSM_SUBMIT_FENCE_FD_OUT) {
		out_fence_fd = get_unused_fd_flags(O_CLOEXEC);
		if (out_fence_fd < 0) {
			ret = out_fence_fd;
			goto out_post_unlock;
		}
	}

	submit = submit_create(dev, gpu, queue, args->nr_bos, args->nr_cmds,
			       file->client_id);
	if (IS_ERR(submit)) {
		ret = PTR_ERR(submit);
		goto out_post_unlock;
	}

	trace_msm_gpu_submit(pid_nr(submit->pid), ring->id, submit->ident,
		args->nr_bos, args->nr_cmds);

	ret = mutex_lock_interruptible(&queue->lock);
	if (ret)
		goto out_post_unlock;

	if (args->flags & MSM_SUBMIT_SUDO)
		submit->in_rb = true;

	if (args->flags & MSM_SUBMIT_FENCE_FD_IN) {
		struct dma_fence *in_fence;

		in_fence = sync_file_get_fence(args->fence_fd);

		if (!in_fence) {
			ret = UERR(EINVAL, dev, "invalid in-fence");
			goto out_unlock;
		}

		ret = drm_sched_job_add_dependency(&submit->base, in_fence);
		if (ret)
			goto out_unlock;
	}

	if (args->flags & MSM_SUBMIT_SYNCOBJ_IN) {
		syncobjs_to_reset = msm_syncobj_parse_deps(dev, &submit->base,
							   file, args->in_syncobjs,
							   args->nr_in_syncobjs,
							   args->syncobj_stride);
		if (IS_ERR(syncobjs_to_reset)) {
			ret = PTR_ERR(syncobjs_to_reset);
			goto out_unlock;
		}
	}

	if (args->flags & MSM_SUBMIT_SYNCOBJ_OUT) {
		post_deps = msm_syncobj_parse_post_deps(dev, file,
							args->out_syncobjs,
							args->nr_out_syncobjs,
							args->syncobj_stride);
		if (IS_ERR(post_deps)) {
			ret = PTR_ERR(post_deps);
			goto out_unlock;
		}
	}

	ret = submit_lookup_objects(submit, args, file);
	if (ret)
		goto out;

	ret = submit_lookup_cmds(submit, args, file);
	if (ret)
		goto out;

	/* copy_*_user while holding a ww ticket upsets lockdep */
	ret = submit_lock_objects(submit);
	if (ret)
		goto out;

	if (!(args->flags & MSM_SUBMIT_NO_IMPLICIT)) {
		ret = submit_fence_sync(submit);
		if (ret)
			goto out;
	}

	ret = submit_pin_objects(submit);
	if (ret)
		goto out;

	cmds_to_parse = msm_context_is_vmbind(ctx) ? 0 : args->nr_cmds;

	for (i = 0; i < cmds_to_parse; i++) {
		struct drm_gem_object *obj;
		uint64_t iova;

		ret = submit_bo(submit, submit->cmd[i].idx, &obj, &iova);
		if (ret)
			goto out;

		if (!submit->cmd[i].size ||
		    (size_add(submit->cmd[i].size, submit->cmd[i].offset) > obj->size / 4)) {
			ret = UERR(EINVAL, dev, "invalid cmdstream size: %u\n",
				   submit->cmd[i].size * 4);
			goto out;
		}

		submit->cmd[i].iova = iova + (submit->cmd[i].offset * 4);

		if (likely(!submit->cmd[i].nr_relocs))
			continue;

		if (!gpu->allow_relocs) {
			ret = UERR(EINVAL, dev, "relocs not allowed\n");
			goto out;
		}

		ret = submit_reloc(submit, obj, submit->cmd[i].offset * 4,
				submit->cmd[i].nr_relocs, submit->cmd[i].relocs);
		if (ret)
			goto out;
	}

	submit->nr_cmds = args->nr_cmds;

	idr_preload(GFP_KERNEL);

	spin_lock(&queue->idr_lock);

	/*
	 * If using userspace provided seqno fence, validate that the id
	 * is available before arming sched job.  Since access to fence_idr
	 * is serialized on the queue lock, the slot should be still avail
	 * after the job is armed
	 */
	if ((args->flags & MSM_SUBMIT_FENCE_SN_IN) &&
			(!args->fence || idr_find(&queue->fence_idr, args->fence))) {
		spin_unlock(&queue->idr_lock);
		idr_preload_end();
		ret = UERR(EINVAL, dev, "invalid in-fence-sn");
		goto out;
	}

	drm_sched_job_arm(&submit->base);

	submit->user_fence = dma_fence_get(&submit->base.s_fence->finished);

	if (args->flags & MSM_SUBMIT_FENCE_SN_IN) {
		/*
		 * Userspace has assigned the seqno fence that it wants
		 * us to use.  It is an error to pick a fence sequence
		 * number that is not available.
		 */
		submit->fence_id = args->fence;
		ret = idr_alloc_u32(&queue->fence_idr, submit->user_fence,
				    &submit->fence_id, submit->fence_id,
				    GFP_NOWAIT);
		/*
		 * We've already validated that the fence_id slot is valid,
		 * so if idr_alloc_u32 failed, it is a kernel bug
		 */
		WARN_ON(ret);
	} else {
		/*
		 * Allocate an id which can be used by WAIT_FENCE ioctl to map
		 * back to the underlying fence.
		 */
		submit->fence_id = idr_alloc_cyclic(&queue->fence_idr,
						    submit->user_fence, 1,
						    INT_MAX, GFP_NOWAIT);
	}

	spin_unlock(&queue->idr_lock);
	idr_preload_end();

	if (submit->fence_id < 0) {
		ret = submit->fence_id;
		submit->fence_id = 0;
	}

	if (ret == 0 && args->flags & MSM_SUBMIT_FENCE_FD_OUT) {
		sync_file = sync_file_create(submit->user_fence);
		if (!sync_file) {
			ret = -ENOMEM;
		} else {
			fd_install(out_fence_fd, sync_file->file);
			args->fence_fd = out_fence_fd;
		}
	}

	if (ret)
		goto out;

	submit_attach_object_fences(submit);

	if (msm_context_is_vmbind(ctx)) {
		/*
		 * If we are not using VM_BIND, submit_pin_vmas() will validate
		 * just the BOs attached to the submit.  In that case we don't
		 * need to validate the _entire_ vm, because userspace tracked
		 * what BOs are associated with the submit.
		 */
		ret = drm_gpuvm_validate(submit->vm, &submit->exec);
		if (ret)
			goto out;
	}

	/* The scheduler owns a ref now: */
	msm_gem_submit_get(submit);

	msm_rd_dump_submit(priv->rd, submit, NULL);

	drm_sched_entity_push_job(&submit->base);

	args->fence = submit->fence_id;
	queue->last_fence = submit->fence_id;

	msm_syncobj_reset(syncobjs_to_reset, args->nr_in_syncobjs);
	msm_syncobj_process_post_deps(post_deps, args->nr_out_syncobjs, submit->user_fence);

out:
	submit_cleanup(submit, !!ret);
out_unlock:
	mutex_unlock(&queue->lock);
out_post_unlock:
	if (ret && (out_fence_fd >= 0)) {
		put_unused_fd(out_fence_fd);
		if (sync_file)
			fput(sync_file->file);
	}

	if (!IS_ERR_OR_NULL(submit)) {
		msm_gem_submit_put(submit);
	} else {
		/*
		 * If the submit hasn't yet taken ownership of the queue
		 * then we need to drop the reference ourself:
		 */
		msm_submitqueue_put(queue);
	}
	if (!IS_ERR_OR_NULL(post_deps)) {
		for (i = 0; i < args->nr_out_syncobjs; ++i) {
			kfree(post_deps[i].chain);
			drm_syncobj_put(post_deps[i].syncobj);
		}
		kfree(post_deps);
	}

	if (!IS_ERR_OR_NULL(syncobjs_to_reset)) {
		for (i = 0; i < args->nr_in_syncobjs; ++i) {
			if (syncobjs_to_reset[i])
				drm_syncobj_put(syncobjs_to_reset[i]);
		}
		kfree(syncobjs_to_reset);
	}

	return ret;
}<|MERGE_RESOLUTION|>--- conflicted
+++ resolved
@@ -552,10 +552,7 @@
 	struct msm_syncobj_post_dep *post_deps = NULL;
 	struct drm_syncobj **syncobjs_to_reset = NULL;
 	struct sync_file *sync_file = NULL;
-<<<<<<< HEAD
-=======
 	unsigned cmds_to_parse;
->>>>>>> 711fa266
 	int out_fence_fd = -1;
 	unsigned i;
 	int ret;
