// SPDX-License-Identifier: GPL-2.0

<<<<<<< HEAD
use kernel::{auxiliary, bindings, c_str, device::Core, pci, prelude::*, sync::Arc};
=======
use kernel::{auxiliary, bindings, c_str, device::Core, pci, prelude::*, sizes::SZ_16M};
>>>>>>> 711fa266

use crate::gpu::Gpu;

#[pin_data]
pub(crate) struct NovaCore {
    #[pin]
    pub(crate) gpu: Gpu,
    _reg: auxiliary::Registration,
}

const BAR0_SIZE: usize = SZ_16M;
pub(crate) type Bar0 = pci::Bar<BAR0_SIZE>;

kernel::pci_device_table!(
    PCI_TABLE,
    MODULE_PCI_TABLE,
    <NovaCore as pci::Driver>::IdInfo,
    [(
        pci::DeviceId::from_id(bindings::PCI_VENDOR_ID_NVIDIA, bindings::PCI_ANY_ID as _),
        ()
    )]
);

impl pci::Driver for NovaCore {
    type IdInfo = ();
    const ID_TABLE: pci::IdTable<Self::IdInfo> = &PCI_TABLE;

    fn probe(pdev: &pci::Device<Core>, _info: &Self::IdInfo) -> Result<Pin<KBox<Self>>> {
        dev_dbg!(pdev.as_ref(), "Probe Nova Core GPU driver.\n");

        pdev.enable_device_mem()?;
        pdev.set_master();

        let bar = Arc::pin_init(
            pdev.iomap_region_sized::<BAR0_SIZE>(0, c_str!("nova-core/bar0")),
            GFP_KERNEL,
        )?;

        let this = KBox::pin_init(
            try_pin_init!(Self {
                gpu <- Gpu::new(pdev, bar)?,
                _reg: auxiliary::Registration::new(
                    pdev.as_ref(),
                    c_str!("nova-drm"),
                    0, // TODO[XARR]: Once it lands, use XArray; for now we don't use the ID.
                    crate::MODULE_NAME
                )?,
            }),
            GFP_KERNEL,
        )?;

        Ok(this)
    }
}<|MERGE_RESOLUTION|>--- conflicted
+++ resolved
@@ -1,10 +1,6 @@
 // SPDX-License-Identifier: GPL-2.0
 
-<<<<<<< HEAD
-use kernel::{auxiliary, bindings, c_str, device::Core, pci, prelude::*, sync::Arc};
-=======
-use kernel::{auxiliary, bindings, c_str, device::Core, pci, prelude::*, sizes::SZ_16M};
->>>>>>> 711fa266
+use kernel::{auxiliary, bindings, c_str, device::Core, pci, prelude::*, sync::Arc, sizes::SZ_16M};
 
 use crate::gpu::Gpu;
 
