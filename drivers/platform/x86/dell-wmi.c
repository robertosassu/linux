/*
 * Dell WMI hotkeys
 *
 * Copyright (C) 2008 Red Hat <mjg@redhat.com>
 * Copyright (C) 2014-2015 Pali Rohár <pali.rohar@gmail.com>
 *
 * Portions based on wistron_btns.c:
 * Copyright (C) 2005 Miloslav Trmac <mitr@volny.cz>
 * Copyright (C) 2005 Bernhard Rosenkraenzer <bero@arklinux.org>
 * Copyright (C) 2005 Dmitry Torokhov <dtor@mail.ru>
 *
 *  This program is free software; you can redistribute it and/or modify
 *  it under the terms of the GNU General Public License as published by
 *  the Free Software Foundation; either version 2 of the License, or
 *  (at your option) any later version.
 *
 *  This program is distributed in the hope that it will be useful,
 *  but WITHOUT ANY WARRANTY; without even the implied warranty of
 *  MERCHANTABILITY or FITNESS FOR A PARTICULAR PURPOSE.  See the
 *  GNU General Public License for more details.
 *
 *  You should have received a copy of the GNU General Public License
 *  along with this program; if not, write to the Free Software
 *  Foundation, Inc., 59 Temple Place, Suite 330, Boston, MA  02111-1307  USA
 */

#define pr_fmt(fmt) KBUILD_MODNAME ": " fmt

#include <linux/kernel.h>
#include <linux/module.h>
#include <linux/init.h>
#include <linux/slab.h>
#include <linux/types.h>
#include <linux/input.h>
#include <linux/input/sparse-keymap.h>
#include <linux/acpi.h>
#include <linux/string.h>
#include <linux/dmi.h>
#include <linux/wmi.h>
#include <acpi/video.h>
#include "dell-smbios.h"
#include "dell-wmi-descriptor.h"

MODULE_AUTHOR("Matthew Garrett <mjg@redhat.com>");
MODULE_AUTHOR("Pali Rohár <pali.rohar@gmail.com>");
MODULE_DESCRIPTION("Dell laptop WMI hotkeys driver");
MODULE_LICENSE("GPL");

#define DELL_EVENT_GUID "9DBB5994-A997-11DA-B012-B622A1EF5492"

static bool wmi_requires_smbios_request;

MODULE_ALIAS("wmi:"DELL_EVENT_GUID);

struct dell_wmi_priv {
	struct input_dev *input_dev;
	u32 interface_version;
};

static int __init dmi_matched(const struct dmi_system_id *dmi)
{
	wmi_requires_smbios_request = 1;
	return 1;
}

static const struct dmi_system_id dell_wmi_smbios_list[] __initconst = {
	{
		.callback = dmi_matched,
		.ident = "Dell Inspiron M5110",
		.matches = {
			DMI_MATCH(DMI_SYS_VENDOR, "Dell Inc."),
			DMI_MATCH(DMI_PRODUCT_NAME, "Inspiron M5110"),
		},
	},
	{
		.callback = dmi_matched,
		.ident = "Dell Vostro V131",
		.matches = {
			DMI_MATCH(DMI_SYS_VENDOR, "Dell Inc."),
			DMI_MATCH(DMI_PRODUCT_NAME, "Vostro V131"),
		},
	},
	{ }
};

/*
 * Keymap for WMI events of type 0x0000
 *
 * Certain keys are flagged as KE_IGNORE. All of these are either
 * notifications (rather than requests for change) or are also sent
 * via the keyboard controller so should not be sent again.
 */
static const struct key_entry dell_wmi_keymap_type_0000[] = {
	{ KE_IGNORE, 0x003a, { KEY_CAPSLOCK } },

	/* Key code is followed by brightness level */
	{ KE_KEY,    0xe005, { KEY_BRIGHTNESSDOWN } },
	{ KE_KEY,    0xe006, { KEY_BRIGHTNESSUP } },

	/* Battery health status button */
	{ KE_KEY,    0xe007, { KEY_BATTERY } },

	/* Radio devices state change, key code is followed by other values */
	{ KE_IGNORE, 0xe008, { KEY_RFKILL } },

	{ KE_KEY,    0xe009, { KEY_EJECTCD } },

	/* Key code is followed by: next, active and attached devices */
	{ KE_KEY,    0xe00b, { KEY_SWITCHVIDEOMODE } },

	/* Key code is followed by keyboard illumination level */
	{ KE_IGNORE, 0xe00c, { KEY_KBDILLUMTOGGLE } },

	/* BIOS error detected */
	{ KE_IGNORE, 0xe00d, { KEY_RESERVED } },

	/* Battery was removed or inserted */
	{ KE_IGNORE, 0xe00e, { KEY_RESERVED } },

	/* Wifi Catcher */
	{ KE_KEY,    0xe011, { KEY_WLAN } },

	/* Ambient light sensor toggle */
	{ KE_IGNORE, 0xe013, { KEY_RESERVED } },

	{ KE_IGNORE, 0xe020, { KEY_MUTE } },

	/* Unknown, defined in ACPI DSDT */
	/* { KE_IGNORE, 0xe023, { KEY_RESERVED } }, */

	/* Untested, Dell Instant Launch key on Inspiron 7520 */
	/* { KE_IGNORE, 0xe024, { KEY_RESERVED } }, */

	/* Dell Instant Launch key */
	{ KE_KEY,    0xe025, { KEY_PROG4 } },

	/* Audio panel key */
	{ KE_IGNORE, 0xe026, { KEY_RESERVED } },

	/* LCD Display On/Off Control key */
	{ KE_KEY,    0xe027, { KEY_DISPLAYTOGGLE } },

	/* Untested, Multimedia key on Dell Vostro 3560 */
	/* { KE_IGNORE, 0xe028, { KEY_RESERVED } }, */

	/* Dell Instant Launch key */
	{ KE_KEY,    0xe029, { KEY_PROG4 } },

	/* Untested, Windows Mobility Center button on Inspiron 7520 */
	/* { KE_IGNORE, 0xe02a, { KEY_RESERVED } }, */

	/* Unknown, defined in ACPI DSDT */
	/* { KE_IGNORE, 0xe02b, { KEY_RESERVED } }, */

	/* Untested, Dell Audio With Preset Switch button on Inspiron 7520 */
	/* { KE_IGNORE, 0xe02c, { KEY_RESERVED } }, */

	{ KE_IGNORE, 0xe02e, { KEY_VOLUMEDOWN } },
	{ KE_IGNORE, 0xe030, { KEY_VOLUMEUP } },
	{ KE_IGNORE, 0xe033, { KEY_KBDILLUMUP } },
	{ KE_IGNORE, 0xe034, { KEY_KBDILLUMDOWN } },
	{ KE_IGNORE, 0xe03a, { KEY_CAPSLOCK } },

	/* NIC Link is Up */
	{ KE_IGNORE, 0xe043, { KEY_RESERVED } },

	/* NIC Link is Down */
	{ KE_IGNORE, 0xe044, { KEY_RESERVED } },

	/*
	 * This entry is very suspicious!
	 * Originally Matthew Garrett created this dell-wmi driver specially for
	 * "button with a picture of a battery" which has event code 0xe045.
	 * Later Mario Limonciello from Dell told us that event code 0xe045 is
	 * reported by Num Lock and should be ignored because key is send also
	 * by keyboard controller.
	 * So for now we will ignore this event to prevent potential double
	 * Num Lock key press.
	 */
	{ KE_IGNORE, 0xe045, { KEY_NUMLOCK } },

	/* Scroll lock and also going to tablet mode on portable devices */
	{ KE_IGNORE, 0xe046, { KEY_SCROLLLOCK } },

	/* Untested, going from tablet mode on portable devices */
	/* { KE_IGNORE, 0xe047, { KEY_RESERVED } }, */

	/* Dell Support Center key */
	{ KE_IGNORE, 0xe06e, { KEY_RESERVED } },

	{ KE_IGNORE, 0xe0f7, { KEY_MUTE } },
	{ KE_IGNORE, 0xe0f8, { KEY_VOLUMEDOWN } },
	{ KE_IGNORE, 0xe0f9, { KEY_VOLUMEUP } },
};

struct dell_bios_keymap_entry {
	u16 scancode;
	u16 keycode;
};

struct dell_bios_hotkey_table {
	struct dmi_header header;
	struct dell_bios_keymap_entry keymap[];

};

struct dell_dmi_results {
	int err;
	int keymap_size;
	struct key_entry *keymap;
};

/* Uninitialized entries here are KEY_RESERVED == 0. */
static const u16 bios_to_linux_keycode[256] = {
	[0]	= KEY_MEDIA,
	[1]	= KEY_NEXTSONG,
	[2]	= KEY_PLAYPAUSE,
	[3]	= KEY_PREVIOUSSONG,
	[4]	= KEY_STOPCD,
	[5]	= KEY_UNKNOWN,
	[6]	= KEY_UNKNOWN,
	[7]	= KEY_UNKNOWN,
	[8]	= KEY_WWW,
	[9]	= KEY_UNKNOWN,
	[10]	= KEY_VOLUMEDOWN,
	[11]	= KEY_MUTE,
	[12]	= KEY_VOLUMEUP,
	[13]	= KEY_UNKNOWN,
	[14]	= KEY_BATTERY,
	[15]	= KEY_EJECTCD,
	[16]	= KEY_UNKNOWN,
	[17]	= KEY_SLEEP,
	[18]	= KEY_PROG1,
	[19]	= KEY_BRIGHTNESSDOWN,
	[20]	= KEY_BRIGHTNESSUP,
	[21]	= KEY_UNKNOWN,
	[22]	= KEY_KBDILLUMTOGGLE,
	[23]	= KEY_UNKNOWN,
	[24]	= KEY_SWITCHVIDEOMODE,
	[25]	= KEY_UNKNOWN,
	[26]	= KEY_UNKNOWN,
	[27]	= KEY_SWITCHVIDEOMODE,
	[28]	= KEY_UNKNOWN,
	[29]	= KEY_UNKNOWN,
	[30]	= KEY_PROG2,
	[31]	= KEY_UNKNOWN,
	[32]	= KEY_UNKNOWN,
	[33]	= KEY_UNKNOWN,
	[34]	= KEY_UNKNOWN,
	[35]	= KEY_UNKNOWN,
	[36]	= KEY_UNKNOWN,
	[37]	= KEY_UNKNOWN,
	[38]	= KEY_MICMUTE,
	[255]	= KEY_PROG3,
};

/*
 * Keymap for WMI events of type 0x0010
 *
 * These are applied if the 0xB2 DMI hotkey table is present and doesn't
 * override them.
 */
static const struct key_entry dell_wmi_keymap_type_0010[] = {
	/* Fn-lock */
	{ KE_IGNORE, 0x151, { KEY_RESERVED } },

	/* Change keyboard illumination */
	{ KE_IGNORE, 0x152, { KEY_KBDILLUMTOGGLE } },

	/*
	 * Radio disable (notify only -- there is no model for which the
	 * WMI event is supposed to trigger an action).
	 */
	{ KE_IGNORE, 0x153, { KEY_RFKILL } },

	/* RGB keyboard backlight control */
	{ KE_IGNORE, 0x154, { KEY_RESERVED } },

	/*
	 * Stealth mode toggle. This will "disable all lights and sounds".
	 * The action is performed by the BIOS and EC; the WMI event is just
	 * a notification. On the XPS 13 9350, this is Fn+F7, and there's
	 * a BIOS setting to enable and disable the hotkey.
	 */
	{ KE_IGNORE, 0x155, { KEY_RESERVED } },

	/* Rugged magnetic dock attach/detach events */
	{ KE_IGNORE, 0x156, { KEY_RESERVED } },
	{ KE_IGNORE, 0x157, { KEY_RESERVED } },

	/* Rugged programmable (P1/P2/P3 keys) */
	{ KE_KEY,    0x850, { KEY_PROG1 } },
	{ KE_KEY,    0x851, { KEY_PROG2 } },
	{ KE_KEY,    0x852, { KEY_PROG3 } },

};

/*
 * Keymap for WMI events of type 0x0011
 */
static const struct key_entry dell_wmi_keymap_type_0011[] = {
	/* Battery unplugged */
	{ KE_IGNORE, 0xfff0, { KEY_RESERVED } },

	/* Battery inserted */
	{ KE_IGNORE, 0xfff1, { KEY_RESERVED } },

	/* Keyboard backlight level changed */
	{ KE_IGNORE, 0x01e1, { KEY_RESERVED } },
	{ KE_IGNORE, 0x02ea, { KEY_RESERVED } },
	{ KE_IGNORE, 0x02eb, { KEY_RESERVED } },
	{ KE_IGNORE, 0x02ec, { KEY_RESERVED } },
	{ KE_IGNORE, 0x02f6, { KEY_RESERVED } },
};

static void dell_wmi_process_key(struct wmi_device *wdev, int type, int code)
{
	struct dell_wmi_priv *priv = dev_get_drvdata(&wdev->dev);
	const struct key_entry *key;

	key = sparse_keymap_entry_from_scancode(priv->input_dev,
						(type << 16) | code);
	if (!key) {
		pr_info("Unknown key with type 0x%04x and code 0x%04x pressed\n",
			type, code);
		return;
	}

	pr_debug("Key with type 0x%04x and code 0x%04x pressed\n", type, code);

	/* Don't report brightness notifications that will also come via ACPI */
	if ((key->keycode == KEY_BRIGHTNESSUP ||
	     key->keycode == KEY_BRIGHTNESSDOWN) &&
	    acpi_video_handles_brightness_key_presses())
		return;

	if (type == 0x0000 && code == 0xe025 && !wmi_requires_smbios_request)
		return;

	if (key->keycode == KEY_KBDILLUMTOGGLE)
		dell_laptop_call_notifier(
			DELL_LAPTOP_KBD_BACKLIGHT_BRIGHTNESS_CHANGED, NULL);

	sparse_keymap_report_entry(priv->input_dev, key, 1, true);
}

static void dell_wmi_notify(struct wmi_device *wdev,
			    union acpi_object *obj)
{
	struct dell_wmi_priv *priv = dev_get_drvdata(&wdev->dev);
	u16 *buffer_entry, *buffer_end;
	acpi_size buffer_size;
	int len, i;

	if (obj->type != ACPI_TYPE_BUFFER) {
		pr_warn("bad response type %x\n", obj->type);
		return;
	}

	pr_debug("Received WMI event (%*ph)\n",
		obj->buffer.length, obj->buffer.pointer);

	buffer_entry = (u16 *)obj->buffer.pointer;
	buffer_size = obj->buffer.length/2;
	buffer_end = buffer_entry + buffer_size;

	/*
	 * BIOS/ACPI on devices with WMI interface version 0 does not clear
	 * buffer before filling it. So next time when BIOS/ACPI send WMI event
	 * which is smaller as previous then it contains garbage in buffer from
	 * previous event.
	 *
	 * BIOS/ACPI on devices with WMI interface version 1 clears buffer and
	 * sometimes send more events in buffer at one call.
	 *
	 * So to prevent reading garbage from buffer we will process only first
	 * one event on devices with WMI interface version 0.
	 */
	if (priv->interface_version == 0 && buffer_entry < buffer_end)
		if (buffer_end > buffer_entry + buffer_entry[0] + 1)
			buffer_end = buffer_entry + buffer_entry[0] + 1;

	while (buffer_entry < buffer_end) {

		len = buffer_entry[0];
		if (len == 0)
			break;

		len++;

		if (buffer_entry + len > buffer_end) {
			pr_warn("Invalid length of WMI event\n");
			break;
		}

		pr_debug("Process buffer (%*ph)\n", len*2, buffer_entry);

		switch (buffer_entry[1]) {
		case 0x0000: /* One key pressed or event occurred */
			if (len > 2)
				dell_wmi_process_key(wdev, 0x0000,
						     buffer_entry[2]);
			/* Other entries could contain additional information */
			break;
		case 0x0010: /* Sequence of keys pressed */
		case 0x0011: /* Sequence of events occurred */
			for (i = 2; i < len; ++i)
				dell_wmi_process_key(wdev, buffer_entry[1],
						     buffer_entry[i]);
			break;
		default: /* Unknown event */
			pr_info("Unknown WMI event type 0x%x\n",
				(int)buffer_entry[1]);
			break;
		}

		buffer_entry += len;

	}

}

static bool have_scancode(u32 scancode, const struct key_entry *keymap, int len)
{
	int i;

	for (i = 0; i < len; i++)
		if (keymap[i].code == scancode)
			return true;

	return false;
}

static void handle_dmi_entry(const struct dmi_header *dm, void *opaque)
{
	struct dell_dmi_results *results = opaque;
	struct dell_bios_hotkey_table *table;
	int hotkey_num, i, pos = 0;
	struct key_entry *keymap;

	if (results->err || results->keymap)
		return;		/* We already found the hotkey table. */

	/* The Dell hotkey table is type 0xB2.  Scan until we find it. */
	if (dm->type != 0xb2)
		return;

	table = container_of(dm, struct dell_bios_hotkey_table, header);

	hotkey_num = (table->header.length -
		      sizeof(struct dell_bios_hotkey_table)) /
				sizeof(struct dell_bios_keymap_entry);
	if (hotkey_num < 1) {
		/*
		 * Historically, dell-wmi would ignore a DMI entry of
		 * fewer than 7 bytes.  Sizes between 4 and 8 bytes are
		 * nonsensical (both the header and all entries are 4
		 * bytes), so we approximate the old behavior by
		 * ignoring tables with fewer than one entry.
		 */
		return;
	}

	keymap = kcalloc(hotkey_num, sizeof(struct key_entry), GFP_KERNEL);
	if (!keymap) {
		results->err = -ENOMEM;
		return;
	}

	for (i = 0; i < hotkey_num; i++) {
		const struct dell_bios_keymap_entry *bios_entry =
					&table->keymap[i];

		/* Uninitialized entries are 0 aka KEY_RESERVED. */
		u16 keycode = (bios_entry->keycode <
			       ARRAY_SIZE(bios_to_linux_keycode)) ?
			bios_to_linux_keycode[bios_entry->keycode] :
			KEY_RESERVED;

		/*
		 * Log if we find an entry in the DMI table that we don't
		 * understand.  If this happens, we should figure out what
		 * the entry means and add it to bios_to_linux_keycode.
		 */
		if (keycode == KEY_RESERVED) {
			pr_info("firmware scancode 0x%x maps to unrecognized keycode 0x%x\n",
				bios_entry->scancode, bios_entry->keycode);
			continue;
		}

		if (keycode == KEY_KBDILLUMTOGGLE)
			keymap[pos].type = KE_IGNORE;
		else
			keymap[pos].type = KE_KEY;
		keymap[pos].code = bios_entry->scancode;
		keymap[pos].keycode = keycode;

		pos++;
	}

	results->keymap = keymap;
	results->keymap_size = pos;
}

static int dell_wmi_input_setup(struct wmi_device *wdev)
{
	struct dell_wmi_priv *priv = dev_get_drvdata(&wdev->dev);
	struct dell_dmi_results dmi_results = {};
	struct key_entry *keymap;
	int err, i, pos = 0;

	priv->input_dev = input_allocate_device();
	if (!priv->input_dev)
		return -ENOMEM;

	priv->input_dev->name = "Dell WMI hotkeys";
	priv->input_dev->id.bustype = BUS_HOST;
	priv->input_dev->dev.parent = &wdev->dev;

	if (dmi_walk(handle_dmi_entry, &dmi_results)) {
		/*
		 * Historically, dell-wmi ignored dmi_walk errors.  A failure
		 * is certainly surprising, but it probably just indicates
		 * a very old laptop.
		 */
		pr_warn("no DMI; using the old-style hotkey interface\n");
	}

	if (dmi_results.err) {
		err = dmi_results.err;
		goto err_free_dev;
	}

	keymap = kcalloc(dmi_results.keymap_size +
			 ARRAY_SIZE(dell_wmi_keymap_type_0000) +
			 ARRAY_SIZE(dell_wmi_keymap_type_0010) +
			 ARRAY_SIZE(dell_wmi_keymap_type_0011) +
			 1,
			 sizeof(struct key_entry), GFP_KERNEL);
	if (!keymap) {
		kfree(dmi_results.keymap);
		err = -ENOMEM;
		goto err_free_dev;
	}

	/* Append table with events of type 0x0010 which comes from DMI */
	for (i = 0; i < dmi_results.keymap_size; i++) {
		keymap[pos] = dmi_results.keymap[i];
		keymap[pos].code |= (0x0010 << 16);
		pos++;
	}

	kfree(dmi_results.keymap);

	/* Append table with extra events of type 0x0010 which are not in DMI */
	for (i = 0; i < ARRAY_SIZE(dell_wmi_keymap_type_0010); i++) {
		const struct key_entry *entry = &dell_wmi_keymap_type_0010[i];

		/*
		 * Check if we've already found this scancode.  This takes
		 * quadratic time, but it doesn't matter unless the list
		 * of extra keys gets very long.
		 */
		if (dmi_results.keymap_size &&
		    have_scancode(entry->code | (0x0010 << 16),
				  keymap, dmi_results.keymap_size)
		   )
			continue;

		keymap[pos] = *entry;
		keymap[pos].code |= (0x0010 << 16);
		pos++;
	}

	/* Append table with events of type 0x0011 */
	for (i = 0; i < ARRAY_SIZE(dell_wmi_keymap_type_0011); i++) {
		keymap[pos] = dell_wmi_keymap_type_0011[i];
		keymap[pos].code |= (0x0011 << 16);
		pos++;
	}

	/*
	 * Now append also table with "legacy" events of type 0x0000. Some of
	 * them are reported also on laptops which have scancodes in DMI.
	 */
	for (i = 0; i < ARRAY_SIZE(dell_wmi_keymap_type_0000); i++) {
		keymap[pos] = dell_wmi_keymap_type_0000[i];
		pos++;
	}

	keymap[pos].type = KE_END;

	err = sparse_keymap_setup(priv->input_dev, keymap, NULL);
	/*
	 * Sparse keymap library makes a copy of keymap so we don't need the
	 * original one that was allocated.
	 */
	kfree(keymap);
	if (err)
		goto err_free_dev;

	err = input_register_device(priv->input_dev);
	if (err)
		goto err_free_dev;

	return 0;

 err_free_dev:
	input_free_device(priv->input_dev);
	return err;
}

static void dell_wmi_input_destroy(struct wmi_device *wdev)
{
	struct dell_wmi_priv *priv = dev_get_drvdata(&wdev->dev);

	input_unregister_device(priv->input_dev);
}

/*
 * According to Dell SMBIOS documentation:
 *
 * 17  3  Application Program Registration
 *
 *     cbArg1 Application ID 1 = 0x00010000
 *     cbArg2 Application ID 2
 *            QUICKSET/DCP = 0x51534554 "QSET"
 *            ALS Driver   = 0x416c7353 "AlsS"
 *            Latitude ON  = 0x4c6f6e52 "LonR"
 *     cbArg3 Application version or revision number
 *     cbArg4 0 = Unregister application
 *            1 = Register application
 *     cbRes1 Standard return codes (0, -1, -2)
 */

static int dell_wmi_events_set_enabled(bool enable)
{
	struct calling_interface_buffer *buffer;
	int ret;

	buffer = kzalloc(sizeof(struct calling_interface_buffer), GFP_KERNEL);
<<<<<<< HEAD
=======
	if (!buffer)
		return -ENOMEM;
>>>>>>> 5fa4ec9c
	buffer->cmd_class = CLASS_INFO;
	buffer->cmd_select = SELECT_APP_REGISTRATION;
	buffer->input[0] = 0x10000;
	buffer->input[1] = 0x51534554;
	buffer->input[3] = enable;
	ret = dell_smbios_call(buffer);
	if (ret == 0)
		ret = buffer->output[0];
	kfree(buffer);

	return dell_smbios_error(ret);
}

static int dell_wmi_probe(struct wmi_device *wdev)
{
	struct dell_wmi_priv *priv;
	int ret;

	ret = dell_wmi_get_descriptor_valid();
	if (ret)
		return ret;

	priv = devm_kzalloc(
		&wdev->dev, sizeof(struct dell_wmi_priv), GFP_KERNEL);
	if (!priv)
		return -ENOMEM;
	dev_set_drvdata(&wdev->dev, priv);

	if (!dell_wmi_get_interface_version(&priv->interface_version))
		return -EPROBE_DEFER;

	return dell_wmi_input_setup(wdev);
}

static int dell_wmi_remove(struct wmi_device *wdev)
{
	dell_wmi_input_destroy(wdev);
	return 0;
}
static const struct wmi_device_id dell_wmi_id_table[] = {
	{ .guid_string = DELL_EVENT_GUID },
	{ },
};

static struct wmi_driver dell_wmi_driver = {
	.driver = {
		.name = "dell-wmi",
	},
	.id_table = dell_wmi_id_table,
	.probe = dell_wmi_probe,
	.remove = dell_wmi_remove,
	.notify = dell_wmi_notify,
};

static int __init dell_wmi_init(void)
{
	int err;

	dmi_check_system(dell_wmi_smbios_list);

	if (wmi_requires_smbios_request) {
		err = dell_wmi_events_set_enabled(true);
		if (err) {
			pr_err("Failed to enable WMI events\n");
			return err;
		}
	}

	return wmi_driver_register(&dell_wmi_driver);
}
module_init(dell_wmi_init);

static void __exit dell_wmi_exit(void)
{
	if (wmi_requires_smbios_request)
		dell_wmi_events_set_enabled(false);

	wmi_driver_unregister(&dell_wmi_driver);
}
module_exit(dell_wmi_exit);<|MERGE_RESOLUTION|>--- conflicted
+++ resolved
@@ -639,11 +639,8 @@
 	int ret;
 
 	buffer = kzalloc(sizeof(struct calling_interface_buffer), GFP_KERNEL);
-<<<<<<< HEAD
-=======
 	if (!buffer)
 		return -ENOMEM;
->>>>>>> 5fa4ec9c
 	buffer->cmd_class = CLASS_INFO;
 	buffer->cmd_select = SELECT_APP_REGISTRATION;
 	buffer->input[0] = 0x10000;
