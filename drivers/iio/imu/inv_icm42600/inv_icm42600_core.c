// SPDX-License-Identifier: GPL-2.0-or-later
/*
 * Copyright (C) 2020 Invensense, Inc.
 */

#include <linux/kernel.h>
#include <linux/device.h>
#include <linux/module.h>
#include <linux/slab.h>
#include <linux/delay.h>
#include <linux/mutex.h>
#include <linux/interrupt.h>
#include <linux/irq.h>
#include <linux/regulator/consumer.h>
#include <linux/pm_runtime.h>
#include <linux/property.h>
#include <linux/regmap.h>

#include <linux/iio/iio.h>

#include "inv_icm42600.h"
#include "inv_icm42600_buffer.h"

static const struct regmap_range_cfg inv_icm42600_regmap_ranges[] = {
	{
		.name = "user banks",
		.range_min = 0x0000,
		.range_max = 0x4FFF,
		.selector_reg = INV_ICM42600_REG_BANK_SEL,
		.selector_mask = INV_ICM42600_BANK_SEL_MASK,
		.selector_shift = 0,
		.window_start = 0,
		.window_len = 0x1000,
	},
};

static const struct regmap_range inv_icm42600_regmap_volatile_yes_ranges[] = {
	/* Sensor data registers */
	regmap_reg_range(0x001D, 0x002A),
	/* INT status, FIFO, APEX data */
	regmap_reg_range(0x002D, 0x0038),
	/* Signal path reset */
	regmap_reg_range(0x004B, 0x004B),
	/* FIFO lost packets */
	regmap_reg_range(0x006C, 0x006D),
	/* Timestamp value */
	regmap_reg_range(0x1062, 0x1064),
};

static const struct regmap_range inv_icm42600_regmap_volatile_no_ranges[] = {
	regmap_reg_range(0x0000, 0x001C),
	regmap_reg_range(0x006E, 0x1061),
	regmap_reg_range(0x1065, 0x4FFF),
};

static const struct regmap_access_table inv_icm42600_regmap_volatile_accesses[] = {
	{
		.yes_ranges = inv_icm42600_regmap_volatile_yes_ranges,
		.n_yes_ranges = ARRAY_SIZE(inv_icm42600_regmap_volatile_yes_ranges),
		.no_ranges = inv_icm42600_regmap_volatile_no_ranges,
		.n_no_ranges = ARRAY_SIZE(inv_icm42600_regmap_volatile_no_ranges),
	},
};

static const struct regmap_range inv_icm42600_regmap_rd_noinc_no_ranges[] = {
	regmap_reg_range(0x0000, INV_ICM42600_REG_FIFO_DATA - 1),
	regmap_reg_range(INV_ICM42600_REG_FIFO_DATA + 1, 0x4FFF),
};

static const struct regmap_access_table inv_icm42600_regmap_rd_noinc_accesses[] = {
	{
		.no_ranges = inv_icm42600_regmap_rd_noinc_no_ranges,
		.n_no_ranges = ARRAY_SIZE(inv_icm42600_regmap_rd_noinc_no_ranges),
	},
};

const struct regmap_config inv_icm42600_regmap_config = {
	.name = "inv_icm42600",
	.reg_bits = 8,
	.val_bits = 8,
	.max_register = 0x4FFF,
	.ranges = inv_icm42600_regmap_ranges,
	.num_ranges = ARRAY_SIZE(inv_icm42600_regmap_ranges),
	.volatile_table = inv_icm42600_regmap_volatile_accesses,
	.rd_noinc_table = inv_icm42600_regmap_rd_noinc_accesses,
	.cache_type = REGCACHE_RBTREE,
};
EXPORT_SYMBOL_NS_GPL(inv_icm42600_regmap_config, "IIO_ICM42600");
<<<<<<< HEAD
=======

/* define specific regmap for SPI not supporting burst write */
const struct regmap_config inv_icm42600_spi_regmap_config = {
	.name = "inv_icm42600",
	.reg_bits = 8,
	.val_bits = 8,
	.max_register = 0x4FFF,
	.ranges = inv_icm42600_regmap_ranges,
	.num_ranges = ARRAY_SIZE(inv_icm42600_regmap_ranges),
	.volatile_table = inv_icm42600_regmap_volatile_accesses,
	.rd_noinc_table = inv_icm42600_regmap_rd_noinc_accesses,
	.cache_type = REGCACHE_RBTREE,
	.use_single_write = true,
};
EXPORT_SYMBOL_NS_GPL(inv_icm42600_spi_regmap_config, "IIO_ICM42600");
>>>>>>> 2737dee1

struct inv_icm42600_hw {
	uint8_t whoami;
	const char *name;
	const struct inv_icm42600_conf *conf;
};

/* chip initial default configuration */
static const struct inv_icm42600_conf inv_icm42600_default_conf = {
	.gyro = {
		.mode = INV_ICM42600_SENSOR_MODE_OFF,
		.fs = INV_ICM42600_GYRO_FS_2000DPS,
		.odr = INV_ICM42600_ODR_50HZ,
		.filter = INV_ICM42600_FILTER_BW_ODR_DIV_2,
	},
	.accel = {
		.mode = INV_ICM42600_SENSOR_MODE_OFF,
		.fs = INV_ICM42600_ACCEL_FS_16G,
		.odr = INV_ICM42600_ODR_50HZ,
		.filter = INV_ICM42600_FILTER_BW_ODR_DIV_2,
	},
	.temp_en = false,
};

static const struct inv_icm42600_conf inv_icm42686_default_conf = {
	.gyro = {
		.mode = INV_ICM42600_SENSOR_MODE_OFF,
		.fs = INV_ICM42686_GYRO_FS_4000DPS,
		.odr = INV_ICM42600_ODR_50HZ,
		.filter = INV_ICM42600_FILTER_BW_ODR_DIV_2,
	},
	.accel = {
		.mode = INV_ICM42600_SENSOR_MODE_OFF,
		.fs = INV_ICM42686_ACCEL_FS_32G,
		.odr = INV_ICM42600_ODR_50HZ,
		.filter = INV_ICM42600_FILTER_BW_ODR_DIV_2,
	},
	.temp_en = false,
};

static const struct inv_icm42600_hw inv_icm42600_hw[INV_CHIP_NB] = {
	[INV_CHIP_ICM42600] = {
		.whoami = INV_ICM42600_WHOAMI_ICM42600,
		.name = "icm42600",
		.conf = &inv_icm42600_default_conf,
	},
	[INV_CHIP_ICM42602] = {
		.whoami = INV_ICM42600_WHOAMI_ICM42602,
		.name = "icm42602",
		.conf = &inv_icm42600_default_conf,
	},
	[INV_CHIP_ICM42605] = {
		.whoami = INV_ICM42600_WHOAMI_ICM42605,
		.name = "icm42605",
		.conf = &inv_icm42600_default_conf,
	},
	[INV_CHIP_ICM42686] = {
		.whoami = INV_ICM42600_WHOAMI_ICM42686,
		.name = "icm42686",
		.conf = &inv_icm42686_default_conf,
	},
	[INV_CHIP_ICM42622] = {
		.whoami = INV_ICM42600_WHOAMI_ICM42622,
		.name = "icm42622",
		.conf = &inv_icm42600_default_conf,
	},
	[INV_CHIP_ICM42688] = {
		.whoami = INV_ICM42600_WHOAMI_ICM42688,
		.name = "icm42688",
		.conf = &inv_icm42600_default_conf,
	},
	[INV_CHIP_ICM42631] = {
		.whoami = INV_ICM42600_WHOAMI_ICM42631,
		.name = "icm42631",
		.conf = &inv_icm42600_default_conf,
	},
};

const struct iio_mount_matrix *
inv_icm42600_get_mount_matrix(const struct iio_dev *indio_dev,
			      const struct iio_chan_spec *chan)
{
	const struct inv_icm42600_state *st = iio_device_get_drvdata(indio_dev);

	return &st->orientation;
}

uint32_t inv_icm42600_odr_to_period(enum inv_icm42600_odr odr)
{
	static uint32_t odr_periods[INV_ICM42600_ODR_NB] = {
		/* reserved values */
		0, 0, 0,
		/* 8kHz */
		125000,
		/* 4kHz */
		250000,
		/* 2kHz */
		500000,
		/* 1kHz */
		1000000,
		/* 200Hz */
		5000000,
		/* 100Hz */
		10000000,
		/* 50Hz */
		20000000,
		/* 25Hz */
		40000000,
		/* 12.5Hz */
		80000000,
		/* 6.25Hz */
		160000000,
		/* 3.125Hz */
		320000000,
		/* 1.5625Hz */
		640000000,
		/* 500Hz */
		2000000,
	};

	return odr_periods[odr];
}

static int inv_icm42600_set_pwr_mgmt0(struct inv_icm42600_state *st,
				      enum inv_icm42600_sensor_mode gyro,
				      enum inv_icm42600_sensor_mode accel,
				      bool temp, unsigned int *sleep_ms)
{
	enum inv_icm42600_sensor_mode oldgyro = st->conf.gyro.mode;
	enum inv_icm42600_sensor_mode oldaccel = st->conf.accel.mode;
	bool oldtemp = st->conf.temp_en;
	unsigned int sleepval;
	unsigned int val;
	int ret;

	/* if nothing changed, exit */
	if (gyro == oldgyro && accel == oldaccel && temp == oldtemp)
		return 0;

	val = INV_ICM42600_PWR_MGMT0_GYRO(gyro) |
	      INV_ICM42600_PWR_MGMT0_ACCEL(accel);
	if (!temp)
		val |= INV_ICM42600_PWR_MGMT0_TEMP_DIS;
	ret = regmap_write(st->map, INV_ICM42600_REG_PWR_MGMT0, val);
	if (ret)
		return ret;

	st->conf.gyro.mode = gyro;
	st->conf.accel.mode = accel;
	st->conf.temp_en = temp;

	/* compute required wait time for sensors to stabilize */
	sleepval = 0;
	/* temperature stabilization time */
	if (temp && !oldtemp) {
		if (sleepval < INV_ICM42600_TEMP_STARTUP_TIME_MS)
			sleepval = INV_ICM42600_TEMP_STARTUP_TIME_MS;
	}
	/* accel startup time */
	if (accel != oldaccel && oldaccel == INV_ICM42600_SENSOR_MODE_OFF) {
		/* block any register write for at least 200 µs */
		usleep_range(200, 300);
		if (sleepval < INV_ICM42600_ACCEL_STARTUP_TIME_MS)
			sleepval = INV_ICM42600_ACCEL_STARTUP_TIME_MS;
	}
	if (gyro != oldgyro) {
		/* gyro startup time */
		if (oldgyro == INV_ICM42600_SENSOR_MODE_OFF) {
			/* block any register write for at least 200 µs */
			usleep_range(200, 300);
			if (sleepval < INV_ICM42600_GYRO_STARTUP_TIME_MS)
				sleepval = INV_ICM42600_GYRO_STARTUP_TIME_MS;
		/* gyro stop time */
		} else if (gyro == INV_ICM42600_SENSOR_MODE_OFF) {
			if (sleepval < INV_ICM42600_GYRO_STOP_TIME_MS)
				sleepval =  INV_ICM42600_GYRO_STOP_TIME_MS;
		}
	}

	/* deferred sleep value if sleep pointer is provided or direct sleep */
	if (sleep_ms)
		*sleep_ms = sleepval;
	else if (sleepval)
		msleep(sleepval);

	return 0;
}

int inv_icm42600_set_accel_conf(struct inv_icm42600_state *st,
				struct inv_icm42600_sensor_conf *conf,
				unsigned int *sleep_ms)
{
	struct inv_icm42600_sensor_conf *oldconf = &st->conf.accel;
	unsigned int val;
	int ret;

	/* Sanitize missing values with current values */
	if (conf->mode < 0)
		conf->mode = oldconf->mode;
	if (conf->fs < 0)
		conf->fs = oldconf->fs;
	if (conf->odr < 0)
		conf->odr = oldconf->odr;
	if (conf->filter < 0)
		conf->filter = oldconf->filter;

	/* force power mode against ODR when sensor is on */
	switch (conf->mode) {
	case INV_ICM42600_SENSOR_MODE_LOW_POWER:
	case INV_ICM42600_SENSOR_MODE_LOW_NOISE:
		if (conf->odr <= INV_ICM42600_ODR_1KHZ_LN) {
			conf->mode = INV_ICM42600_SENSOR_MODE_LOW_NOISE;
			conf->filter = INV_ICM42600_FILTER_BW_ODR_DIV_2;
		} else if (conf->odr >= INV_ICM42600_ODR_6_25HZ_LP &&
			   conf->odr <= INV_ICM42600_ODR_1_5625HZ_LP) {
			conf->mode = INV_ICM42600_SENSOR_MODE_LOW_POWER;
			conf->filter = INV_ICM42600_FILTER_AVG_16X;
		}
		break;
	default:
		break;
	}

	/* set ACCEL_CONFIG0 register (accel fullscale & odr) */
	if (conf->fs != oldconf->fs || conf->odr != oldconf->odr) {
		val = INV_ICM42600_ACCEL_CONFIG0_FS(conf->fs) |
		      INV_ICM42600_ACCEL_CONFIG0_ODR(conf->odr);
		ret = regmap_write(st->map, INV_ICM42600_REG_ACCEL_CONFIG0, val);
		if (ret)
			return ret;
		oldconf->fs = conf->fs;
		oldconf->odr = conf->odr;
	}

	/* set GYRO_ACCEL_CONFIG0 register (accel filter) */
	if (conf->filter != oldconf->filter) {
		val = INV_ICM42600_GYRO_ACCEL_CONFIG0_ACCEL_FILT(conf->filter) |
		      INV_ICM42600_GYRO_ACCEL_CONFIG0_GYRO_FILT(st->conf.gyro.filter);
		ret = regmap_write(st->map, INV_ICM42600_REG_GYRO_ACCEL_CONFIG0, val);
		if (ret)
			return ret;
		oldconf->filter = conf->filter;
	}

	/* set PWR_MGMT0 register (accel sensor mode) */
	return inv_icm42600_set_pwr_mgmt0(st, st->conf.gyro.mode, conf->mode,
					  st->conf.temp_en, sleep_ms);
}

int inv_icm42600_set_gyro_conf(struct inv_icm42600_state *st,
			       struct inv_icm42600_sensor_conf *conf,
			       unsigned int *sleep_ms)
{
	struct inv_icm42600_sensor_conf *oldconf = &st->conf.gyro;
	unsigned int val;
	int ret;

	/* sanitize missing values with current values */
	if (conf->mode < 0)
		conf->mode = oldconf->mode;
	if (conf->fs < 0)
		conf->fs = oldconf->fs;
	if (conf->odr < 0)
		conf->odr = oldconf->odr;
	if (conf->filter < 0)
		conf->filter = oldconf->filter;

	/* set GYRO_CONFIG0 register (gyro fullscale & odr) */
	if (conf->fs != oldconf->fs || conf->odr != oldconf->odr) {
		val = INV_ICM42600_GYRO_CONFIG0_FS(conf->fs) |
		      INV_ICM42600_GYRO_CONFIG0_ODR(conf->odr);
		ret = regmap_write(st->map, INV_ICM42600_REG_GYRO_CONFIG0, val);
		if (ret)
			return ret;
		oldconf->fs = conf->fs;
		oldconf->odr = conf->odr;
	}

	/* set GYRO_ACCEL_CONFIG0 register (gyro filter) */
	if (conf->filter != oldconf->filter) {
		val = INV_ICM42600_GYRO_ACCEL_CONFIG0_ACCEL_FILT(st->conf.accel.filter) |
		      INV_ICM42600_GYRO_ACCEL_CONFIG0_GYRO_FILT(conf->filter);
		ret = regmap_write(st->map, INV_ICM42600_REG_GYRO_ACCEL_CONFIG0, val);
		if (ret)
			return ret;
		oldconf->filter = conf->filter;
	}

	/* set PWR_MGMT0 register (gyro sensor mode) */
	return inv_icm42600_set_pwr_mgmt0(st, conf->mode, st->conf.accel.mode,
					  st->conf.temp_en, sleep_ms);

	return 0;
}

int inv_icm42600_set_temp_conf(struct inv_icm42600_state *st, bool enable,
			       unsigned int *sleep_ms)
{
	return inv_icm42600_set_pwr_mgmt0(st, st->conf.gyro.mode,
					  st->conf.accel.mode, enable,
					  sleep_ms);
}

int inv_icm42600_debugfs_reg(struct iio_dev *indio_dev, unsigned int reg,
			     unsigned int writeval, unsigned int *readval)
{
	struct inv_icm42600_state *st = iio_device_get_drvdata(indio_dev);
	int ret;

	mutex_lock(&st->lock);

	if (readval)
		ret = regmap_read(st->map, reg, readval);
	else
		ret = regmap_write(st->map, reg, writeval);

	mutex_unlock(&st->lock);

	return ret;
}

static int inv_icm42600_set_conf(struct inv_icm42600_state *st,
				 const struct inv_icm42600_conf *conf)
{
	unsigned int val;
	int ret;

	/* set PWR_MGMT0 register (gyro & accel sensor mode, temp enabled) */
	val = INV_ICM42600_PWR_MGMT0_GYRO(conf->gyro.mode) |
	      INV_ICM42600_PWR_MGMT0_ACCEL(conf->accel.mode);
	if (!conf->temp_en)
		val |= INV_ICM42600_PWR_MGMT0_TEMP_DIS;
	ret = regmap_write(st->map, INV_ICM42600_REG_PWR_MGMT0, val);
	if (ret)
		return ret;

	/* set GYRO_CONFIG0 register (gyro fullscale & odr) */
	val = INV_ICM42600_GYRO_CONFIG0_FS(conf->gyro.fs) |
	      INV_ICM42600_GYRO_CONFIG0_ODR(conf->gyro.odr);
	ret = regmap_write(st->map, INV_ICM42600_REG_GYRO_CONFIG0, val);
	if (ret)
		return ret;

	/* set ACCEL_CONFIG0 register (accel fullscale & odr) */
	val = INV_ICM42600_ACCEL_CONFIG0_FS(conf->accel.fs) |
	      INV_ICM42600_ACCEL_CONFIG0_ODR(conf->accel.odr);
	ret = regmap_write(st->map, INV_ICM42600_REG_ACCEL_CONFIG0, val);
	if (ret)
		return ret;

	/* set GYRO_ACCEL_CONFIG0 register (gyro & accel filters) */
	val = INV_ICM42600_GYRO_ACCEL_CONFIG0_ACCEL_FILT(conf->accel.filter) |
	      INV_ICM42600_GYRO_ACCEL_CONFIG0_GYRO_FILT(conf->gyro.filter);
	ret = regmap_write(st->map, INV_ICM42600_REG_GYRO_ACCEL_CONFIG0, val);
	if (ret)
		return ret;

	/* update internal conf */
	st->conf = *conf;

	return 0;
}

/**
 *  inv_icm42600_setup() - check and setup chip
 *  @st:	driver internal state
 *  @bus_setup:	callback for setting up bus specific registers
 *
 *  Returns 0 on success, a negative error code otherwise.
 */
static int inv_icm42600_setup(struct inv_icm42600_state *st,
			      inv_icm42600_bus_setup bus_setup)
{
	const struct inv_icm42600_hw *hw = &inv_icm42600_hw[st->chip];
	const struct device *dev = regmap_get_device(st->map);
	unsigned int val;
	int ret;

	/* check chip self-identification value */
	ret = regmap_read(st->map, INV_ICM42600_REG_WHOAMI, &val);
	if (ret)
		return ret;
	if (val != hw->whoami) {
		dev_err(dev, "invalid whoami %#02x expected %#02x (%s)\n",
			val, hw->whoami, hw->name);
		return -ENODEV;
	}
	st->name = hw->name;

	/* reset to make sure previous state are not there */
	ret = regmap_write(st->map, INV_ICM42600_REG_DEVICE_CONFIG,
			   INV_ICM42600_DEVICE_CONFIG_SOFT_RESET);
	if (ret)
		return ret;
	msleep(INV_ICM42600_RESET_TIME_MS);

	ret = regmap_read(st->map, INV_ICM42600_REG_INT_STATUS, &val);
	if (ret)
		return ret;
	if (!(val & INV_ICM42600_INT_STATUS_RESET_DONE)) {
		dev_err(dev, "reset error, reset done bit not set\n");
		return -ENODEV;
	}

	/* set chip bus configuration */
	ret = bus_setup(st);
	if (ret)
		return ret;

	/* sensor data in big-endian (default) */
	ret = regmap_set_bits(st->map, INV_ICM42600_REG_INTF_CONFIG0,
			      INV_ICM42600_INTF_CONFIG0_SENSOR_DATA_ENDIAN);
	if (ret)
		return ret;

	/*
	 * Use RC clock for accel low-power to fix glitches when switching
	 * gyro on/off while accel low-power is on.
	 */
	ret = regmap_update_bits(st->map, INV_ICM42600_REG_INTF_CONFIG1,
				 INV_ICM42600_INTF_CONFIG1_ACCEL_LP_CLK_RC,
				 INV_ICM42600_INTF_CONFIG1_ACCEL_LP_CLK_RC);
	if (ret)
		return ret;

	return inv_icm42600_set_conf(st, hw->conf);
}

static irqreturn_t inv_icm42600_irq_timestamp(int irq, void *_data)
{
	struct inv_icm42600_state *st = _data;

	st->timestamp.gyro = iio_get_time_ns(st->indio_gyro);
	st->timestamp.accel = iio_get_time_ns(st->indio_accel);

	return IRQ_WAKE_THREAD;
}

static irqreturn_t inv_icm42600_irq_handler(int irq, void *_data)
{
	struct inv_icm42600_state *st = _data;
	struct device *dev = regmap_get_device(st->map);
	unsigned int status;
	int ret;

	mutex_lock(&st->lock);

	ret = regmap_read(st->map, INV_ICM42600_REG_INT_STATUS, &status);
	if (ret)
		goto out_unlock;

	/* FIFO full */
	if (status & INV_ICM42600_INT_STATUS_FIFO_FULL)
		dev_warn(dev, "FIFO full data lost!\n");

	/* FIFO threshold reached */
	if (status & INV_ICM42600_INT_STATUS_FIFO_THS) {
		ret = inv_icm42600_buffer_fifo_read(st, 0);
		if (ret) {
			dev_err(dev, "FIFO read error %d\n", ret);
			goto out_unlock;
		}
		ret = inv_icm42600_buffer_fifo_parse(st);
		if (ret)
			dev_err(dev, "FIFO parsing error %d\n", ret);
	}

out_unlock:
	mutex_unlock(&st->lock);
	return IRQ_HANDLED;
}

/**
 * inv_icm42600_irq_init() - initialize int pin and interrupt handler
 * @st:		driver internal state
 * @irq:	irq number
 * @irq_type:	irq trigger type
 * @open_drain:	true if irq is open drain, false for push-pull
 *
 * Returns 0 on success, a negative error code otherwise.
 */
static int inv_icm42600_irq_init(struct inv_icm42600_state *st, int irq,
				 int irq_type, bool open_drain)
{
	struct device *dev = regmap_get_device(st->map);
	unsigned int val;
	int ret;

	/* configure INT1 interrupt: default is active low on edge */
	switch (irq_type) {
	case IRQF_TRIGGER_RISING:
	case IRQF_TRIGGER_HIGH:
		val = INV_ICM42600_INT_CONFIG_INT1_ACTIVE_HIGH;
		break;
	default:
		val = INV_ICM42600_INT_CONFIG_INT1_ACTIVE_LOW;
		break;
	}

	switch (irq_type) {
	case IRQF_TRIGGER_LOW:
	case IRQF_TRIGGER_HIGH:
		val |= INV_ICM42600_INT_CONFIG_INT1_LATCHED;
		break;
	default:
		break;
	}

	if (!open_drain)
		val |= INV_ICM42600_INT_CONFIG_INT1_PUSH_PULL;

	ret = regmap_write(st->map, INV_ICM42600_REG_INT_CONFIG, val);
	if (ret)
		return ret;

	/* Deassert async reset for proper INT pin operation (cf datasheet) */
	ret = regmap_clear_bits(st->map, INV_ICM42600_REG_INT_CONFIG1,
				INV_ICM42600_INT_CONFIG1_ASYNC_RESET);
	if (ret)
		return ret;

	irq_type |= IRQF_ONESHOT;
	return devm_request_threaded_irq(dev, irq, inv_icm42600_irq_timestamp,
					 inv_icm42600_irq_handler, irq_type,
					 "inv_icm42600", st);
}

static int inv_icm42600_timestamp_setup(struct inv_icm42600_state *st)
{
	unsigned int val;

	/* enable timestamp register */
	val = INV_ICM42600_TMST_CONFIG_TMST_TO_REGS_EN |
	      INV_ICM42600_TMST_CONFIG_TMST_EN;
	return regmap_update_bits(st->map, INV_ICM42600_REG_TMST_CONFIG,
				  INV_ICM42600_TMST_CONFIG_MASK, val);
}

static int inv_icm42600_enable_regulator_vddio(struct inv_icm42600_state *st)
{
	int ret;

	ret = regulator_enable(st->vddio_supply);
	if (ret)
		return ret;

	/* wait a little for supply ramp */
	usleep_range(3000, 4000);

	return 0;
}

static void inv_icm42600_disable_vdd_reg(void *_data)
{
	struct inv_icm42600_state *st = _data;
	const struct device *dev = regmap_get_device(st->map);
	int ret;

	ret = regulator_disable(st->vdd_supply);
	if (ret)
		dev_err(dev, "failed to disable vdd error %d\n", ret);
}

static void inv_icm42600_disable_vddio_reg(void *_data)
{
	struct inv_icm42600_state *st = _data;
	const struct device *dev = regmap_get_device(st->map);
	int ret;

	ret = regulator_disable(st->vddio_supply);
	if (ret)
		dev_err(dev, "failed to disable vddio error %d\n", ret);
}

static void inv_icm42600_disable_pm(void *_data)
{
	struct device *dev = _data;

	pm_runtime_put_sync(dev);
	pm_runtime_disable(dev);
}

int inv_icm42600_core_probe(struct regmap *regmap, int chip, int irq,
			    inv_icm42600_bus_setup bus_setup)
{
	struct device *dev = regmap_get_device(regmap);
	struct inv_icm42600_state *st;
	int irq_type;
	bool open_drain;
	int ret;

	if (chip <= INV_CHIP_INVALID || chip >= INV_CHIP_NB) {
		dev_err(dev, "invalid chip = %d\n", chip);
		return -ENODEV;
	}

	irq_type = irq_get_trigger_type(irq);
	if (!irq_type)
		irq_type = IRQF_TRIGGER_FALLING;

	open_drain = device_property_read_bool(dev, "drive-open-drain");

	st = devm_kzalloc(dev, sizeof(*st), GFP_KERNEL);
	if (!st)
		return -ENOMEM;

	dev_set_drvdata(dev, st);
	mutex_init(&st->lock);
	st->chip = chip;
	st->map = regmap;

	ret = iio_read_mount_matrix(dev, &st->orientation);
	if (ret) {
		dev_err(dev, "failed to retrieve mounting matrix %d\n", ret);
		return ret;
	}

	st->vdd_supply = devm_regulator_get(dev, "vdd");
	if (IS_ERR(st->vdd_supply))
		return PTR_ERR(st->vdd_supply);

	st->vddio_supply = devm_regulator_get(dev, "vddio");
	if (IS_ERR(st->vddio_supply))
		return PTR_ERR(st->vddio_supply);

	ret = regulator_enable(st->vdd_supply);
	if (ret)
		return ret;
	msleep(INV_ICM42600_POWER_UP_TIME_MS);

	ret = devm_add_action_or_reset(dev, inv_icm42600_disable_vdd_reg, st);
	if (ret)
		return ret;

	ret = inv_icm42600_enable_regulator_vddio(st);
	if (ret)
		return ret;

	ret = devm_add_action_or_reset(dev, inv_icm42600_disable_vddio_reg, st);
	if (ret)
		return ret;

	/* setup chip registers */
	ret = inv_icm42600_setup(st, bus_setup);
	if (ret)
		return ret;

	ret = inv_icm42600_timestamp_setup(st);
	if (ret)
		return ret;

	ret = inv_icm42600_buffer_init(st);
	if (ret)
		return ret;

	st->indio_gyro = inv_icm42600_gyro_init(st);
	if (IS_ERR(st->indio_gyro))
		return PTR_ERR(st->indio_gyro);

	st->indio_accel = inv_icm42600_accel_init(st);
	if (IS_ERR(st->indio_accel))
		return PTR_ERR(st->indio_accel);

	ret = inv_icm42600_irq_init(st, irq, irq_type, open_drain);
	if (ret)
		return ret;

	/* setup runtime power management */
	ret = pm_runtime_set_active(dev);
	if (ret)
		return ret;
	pm_runtime_get_noresume(dev);
	pm_runtime_enable(dev);
	pm_runtime_set_autosuspend_delay(dev, INV_ICM42600_SUSPEND_DELAY_MS);
	pm_runtime_use_autosuspend(dev);
	pm_runtime_put(dev);

	return devm_add_action_or_reset(dev, inv_icm42600_disable_pm, dev);
}
EXPORT_SYMBOL_NS_GPL(inv_icm42600_core_probe, "IIO_ICM42600");

/*
 * Suspend saves sensors state and turns everything off.
 * Check first if runtime suspend has not already done the job.
 */
static int inv_icm42600_suspend(struct device *dev)
{
	struct inv_icm42600_state *st = dev_get_drvdata(dev);
	int ret;

	mutex_lock(&st->lock);

	st->suspended.gyro = st->conf.gyro.mode;
	st->suspended.accel = st->conf.accel.mode;
	st->suspended.temp = st->conf.temp_en;
	if (pm_runtime_suspended(dev)) {
		ret = 0;
		goto out_unlock;
	}

	/* disable FIFO data streaming */
	if (st->fifo.on) {
		ret = regmap_write(st->map, INV_ICM42600_REG_FIFO_CONFIG,
				   INV_ICM42600_FIFO_CONFIG_BYPASS);
		if (ret)
			goto out_unlock;
	}

	ret = inv_icm42600_set_pwr_mgmt0(st, INV_ICM42600_SENSOR_MODE_OFF,
					 INV_ICM42600_SENSOR_MODE_OFF, false,
					 NULL);
	if (ret)
		goto out_unlock;

	regulator_disable(st->vddio_supply);

out_unlock:
	mutex_unlock(&st->lock);
	return ret;
}

/*
 * System resume gets the system back on and restores the sensors state.
 * Manually put runtime power management in system active state.
 */
static int inv_icm42600_resume(struct device *dev)
{
	struct inv_icm42600_state *st = dev_get_drvdata(dev);
	struct inv_icm42600_sensor_state *gyro_st = iio_priv(st->indio_gyro);
	struct inv_icm42600_sensor_state *accel_st = iio_priv(st->indio_accel);
	int ret;

	mutex_lock(&st->lock);

	ret = inv_icm42600_enable_regulator_vddio(st);
	if (ret)
		goto out_unlock;

	pm_runtime_disable(dev);
	pm_runtime_set_active(dev);
	pm_runtime_enable(dev);

	/* restore sensors state */
	ret = inv_icm42600_set_pwr_mgmt0(st, st->suspended.gyro,
					 st->suspended.accel,
					 st->suspended.temp, NULL);
	if (ret)
		goto out_unlock;

	/* restore FIFO data streaming */
	if (st->fifo.on) {
		inv_sensors_timestamp_reset(&gyro_st->ts);
		inv_sensors_timestamp_reset(&accel_st->ts);
		ret = regmap_write(st->map, INV_ICM42600_REG_FIFO_CONFIG,
				   INV_ICM42600_FIFO_CONFIG_STREAM);
	}

out_unlock:
	mutex_unlock(&st->lock);
	return ret;
}

/* Runtime suspend will turn off sensors that are enabled by iio devices. */
static int inv_icm42600_runtime_suspend(struct device *dev)
{
	struct inv_icm42600_state *st = dev_get_drvdata(dev);
	int ret;

	mutex_lock(&st->lock);

	/* disable all sensors */
	ret = inv_icm42600_set_pwr_mgmt0(st, INV_ICM42600_SENSOR_MODE_OFF,
					 INV_ICM42600_SENSOR_MODE_OFF, false,
					 NULL);
	if (ret)
		goto error_unlock;

	regulator_disable(st->vddio_supply);

error_unlock:
	mutex_unlock(&st->lock);
	return ret;
}

/* Sensors are enabled by iio devices, no need to turn them back on here. */
static int inv_icm42600_runtime_resume(struct device *dev)
{
	struct inv_icm42600_state *st = dev_get_drvdata(dev);
	int ret;

	mutex_lock(&st->lock);

	ret = inv_icm42600_enable_regulator_vddio(st);

	mutex_unlock(&st->lock);
	return ret;
}

EXPORT_NS_GPL_DEV_PM_OPS(inv_icm42600_pm_ops, IIO_ICM42600) = {
	SYSTEM_SLEEP_PM_OPS(inv_icm42600_suspend, inv_icm42600_resume)
	RUNTIME_PM_OPS(inv_icm42600_runtime_suspend,
		       inv_icm42600_runtime_resume, NULL)
};

MODULE_AUTHOR("InvenSense, Inc.");
MODULE_DESCRIPTION("InvenSense ICM-426xx device driver");
MODULE_LICENSE("GPL");
MODULE_IMPORT_NS("IIO_INV_SENSORS_TIMESTAMP");<|MERGE_RESOLUTION|>--- conflicted
+++ resolved
@@ -86,8 +86,6 @@
 	.cache_type = REGCACHE_RBTREE,
 };
 EXPORT_SYMBOL_NS_GPL(inv_icm42600_regmap_config, "IIO_ICM42600");
-<<<<<<< HEAD
-=======
 
 /* define specific regmap for SPI not supporting burst write */
 const struct regmap_config inv_icm42600_spi_regmap_config = {
@@ -103,7 +101,6 @@
 	.use_single_write = true,
 };
 EXPORT_SYMBOL_NS_GPL(inv_icm42600_spi_regmap_config, "IIO_ICM42600");
->>>>>>> 2737dee1
 
 struct inv_icm42600_hw {
 	uint8_t whoami;
