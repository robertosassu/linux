--- conflicted
+++ resolved
@@ -696,19 +696,6 @@
 	  Register and P-unit access. In addition this creates devices
 	  for iTCO watchdog and telemetry that are part of the PMC.
 
-<<<<<<< HEAD
-config MFD_INTEL_PMT
-	tristate "Intel Platform Monitoring Technology (PMT) support"
-	depends on X86 && PCI
-	select MFD_CORE
-	help
-	  The Intel Platform Monitoring Technology (PMT) is an interface that
-	  provides access to hardware monitor registers. This driver supports
-	  Telemetry, Watcher, and Crashlog PMT capabilities/devices for
-	  platforms starting from Tiger Lake.
-
-=======
->>>>>>> 754e0b0e
 config MFD_IPAQ_MICRO
 	bool "Atmel Micro ASIC (iPAQ h3100/h3600/h3700) Support"
 	depends on SA1100_H3100 || SA1100_H3600
