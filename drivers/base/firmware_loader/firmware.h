/* SPDX-License-Identifier: GPL-2.0 */
#ifndef __FIRMWARE_LOADER_H
#define __FIRMWARE_LOADER_H

#include <linux/bitops.h>
#include <linux/firmware.h>
#include <linux/types.h>
#include <linux/kref.h>
#include <linux/list.h>
#include <linux/completion.h>

#include <generated/utsrelease.h>

/**
 * enum fw_opt - options to control firmware loading behaviour
 *
 * @FW_OPT_UEVENT: Enables the fallback mechanism to send a kobject uevent
 *	when the firmware is not found. Userspace is in charge to load the
 *	firmware using the sysfs loading facility.
 * @FW_OPT_NOWAIT: Used to describe the firmware request is asynchronous.
 * @FW_OPT_USERHELPER: Enable the fallback mechanism, in case the direct
 *	filesystem lookup fails at finding the firmware.  For details refer to
 *	firmware_fallback_sysfs().
 * @FW_OPT_NO_WARN: Quiet, avoid printing warning messages.
 * @FW_OPT_NOCACHE: Disables firmware caching. Firmware caching is used to
 *	cache the firmware upon suspend, so that upon resume races against the
 *	firmware file lookup on storage is avoided. Used for calls where the
 *	file may be too big, or where the driver takes charge of its own
 *	firmware caching mechanism.
 * @FW_OPT_NOFALLBACK: Disable the fallback mechanism. Takes precedence over
 *	&FW_OPT_UEVENT and &FW_OPT_USERHELPER.
 */
enum fw_opt {
	FW_OPT_UEVENT =         BIT(0),
	FW_OPT_NOWAIT =         BIT(1),
	FW_OPT_USERHELPER =     BIT(2),
	FW_OPT_NO_WARN =        BIT(3),
	FW_OPT_NOCACHE =        BIT(4),
	FW_OPT_NOFALLBACK =     BIT(5),
};

enum fw_status {
	FW_STATUS_UNKNOWN,
	FW_STATUS_LOADING,
	FW_STATUS_DONE,
	FW_STATUS_ABORTED,
};

/*
 * Concurrent request_firmware() for the same firmware need to be
 * serialized.  struct fw_state is simple state machine which hold the
 * state of the firmware loading.
 */
struct fw_state {
	struct completion completion;
	enum fw_status status;
};

struct fw_priv {
	struct kref ref;
	struct list_head list;
	struct firmware_cache *fwc;
	struct fw_state fw_st;
	void *data;
	size_t size;
	size_t allocated_size;
#ifdef CONFIG_FW_LOADER_PAGED_BUF
	bool is_paged_buf;
	struct page **pages;
	int nr_pages;
	int page_array_size;
#endif
#ifdef CONFIG_FW_LOADER_USER_HELPER
	bool need_uevent;
	struct list_head pending_list;
#endif
	const char *fw_name;
};

extern struct mutex fw_lock;

static inline bool __fw_state_check(struct fw_priv *fw_priv,
				    enum fw_status status)
{
	struct fw_state *fw_st = &fw_priv->fw_st;

	return fw_st->status == status;
}

static inline int __fw_state_wait_common(struct fw_priv *fw_priv, long timeout)
{
	struct fw_state *fw_st = &fw_priv->fw_st;
	long ret;

	ret = wait_for_completion_killable_timeout(&fw_st->completion, timeout);
	if (ret != 0 && fw_st->status == FW_STATUS_ABORTED)
		return -ENOENT;
	if (!ret)
		return -ETIMEDOUT;

	return ret < 0 ? ret : 0;
}

static inline void __fw_state_set(struct fw_priv *fw_priv,
				  enum fw_status status)
{
	struct fw_state *fw_st = &fw_priv->fw_st;

	WRITE_ONCE(fw_st->status, status);

	if (status == FW_STATUS_DONE || status == FW_STATUS_ABORTED)
		complete_all(&fw_st->completion);
}

static inline void fw_state_aborted(struct fw_priv *fw_priv)
{
	__fw_state_set(fw_priv, FW_STATUS_ABORTED);
}

static inline bool fw_state_is_aborted(struct fw_priv *fw_priv)
{
	return __fw_state_check(fw_priv, FW_STATUS_ABORTED);
}

static inline void fw_state_start(struct fw_priv *fw_priv)
{
	__fw_state_set(fw_priv, FW_STATUS_LOADING);
}

static inline void fw_state_done(struct fw_priv *fw_priv)
{
	__fw_state_set(fw_priv, FW_STATUS_DONE);
}

int assign_fw(struct firmware *fw, struct device *device,
	      enum fw_opt opt_flags);

#ifdef CONFIG_FW_LOADER_PAGED_BUF
void fw_free_paged_buf(struct fw_priv *fw_priv);
int fw_grow_paged_buf(struct fw_priv *fw_priv, int pages_needed);
int fw_map_paged_buf(struct fw_priv *fw_priv);
#else
static inline void fw_free_paged_buf(struct fw_priv *fw_priv) {}
<<<<<<< HEAD
int fw_grow_paged_buf(struct fw_priv *fw_priv, int pages_needed) { return -ENXIO; }
int fw_map_paged_buf(struct fw_priv *fw_priv) { return -ENXIO; }
=======
static inline int fw_grow_paged_buf(struct fw_priv *fw_priv, int pages_needed) { return -ENXIO; }
static inline int fw_map_paged_buf(struct fw_priv *fw_priv) { return -ENXIO; }
>>>>>>> bb831786
#endif

#endif /* __FIRMWARE_LOADER_H */<|MERGE_RESOLUTION|>--- conflicted
+++ resolved
@@ -141,13 +141,8 @@
 int fw_map_paged_buf(struct fw_priv *fw_priv);
 #else
 static inline void fw_free_paged_buf(struct fw_priv *fw_priv) {}
-<<<<<<< HEAD
-int fw_grow_paged_buf(struct fw_priv *fw_priv, int pages_needed) { return -ENXIO; }
-int fw_map_paged_buf(struct fw_priv *fw_priv) { return -ENXIO; }
-=======
 static inline int fw_grow_paged_buf(struct fw_priv *fw_priv, int pages_needed) { return -ENXIO; }
 static inline int fw_map_paged_buf(struct fw_priv *fw_priv) { return -ENXIO; }
->>>>>>> bb831786
 #endif
 
 #endif /* __FIRMWARE_LOADER_H */