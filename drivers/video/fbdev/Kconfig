--- conflicted
+++ resolved
@@ -157,11 +157,7 @@
 
 config FB_CYBER2000
 	tristate "CyberPro 2000/2010/5000 support"
-<<<<<<< HEAD
-	depends on FB && PCI && (BROKEN || !SPARC64)
-=======
 	depends on FB && PCI && HAS_IOPORT && (BROKEN || !SPARC64)
->>>>>>> 0c383648
 	select FB_IOMEM_HELPERS
 	help
 	  This enables support for the Integraphics CyberPro 20x0 and 5000
@@ -249,11 +245,7 @@
 
 config FB_ARC
 	tristate "Arc Monochrome LCD board support"
-<<<<<<< HEAD
-	depends on FB && (X86 || COMPILE_TEST)
-=======
 	depends on FB && HAS_IOPORT && (X86 || COMPILE_TEST)
->>>>>>> 0c383648
 	select FB_SYSMEM_HELPERS_DEFERRED
 	help
 	  This enables support for the Arc Monochrome LCD board. The board
@@ -1115,11 +1107,7 @@
 
 config FB_SIS
 	tristate "SiS/XGI display support"
-<<<<<<< HEAD
-	depends on FB && PCI
-=======
 	depends on FB && PCI && HAS_IOPORT
->>>>>>> 0c383648
 	select BOOT_VESA_SUPPORT if FB_SIS = y
 	select FB_CFB_FILLRECT
 	select FB_CFB_COPYAREA
@@ -1189,11 +1177,7 @@
 
 config FB_NEOMAGIC
 	tristate "NeoMagic display support"
-<<<<<<< HEAD
-	depends on FB && PCI
-=======
 	depends on FB && PCI && HAS_IOPORT
->>>>>>> 0c383648
 	select FB_CFB_FILLRECT
 	select FB_CFB_COPYAREA
 	select FB_CFB_IMAGEBLIT
@@ -1220,11 +1204,7 @@
 
 config FB_3DFX
 	tristate "3Dfx Banshee/Voodoo3/Voodoo5 display support"
-<<<<<<< HEAD
-	depends on FB && PCI
-=======
 	depends on FB && PCI && HAS_IOPORT
->>>>>>> 0c383648
 	select FB_CFB_FILLRECT
 	select FB_CFB_COPYAREA
 	select FB_CFB_IMAGEBLIT
@@ -1668,13 +1648,8 @@
 	select FB_IOMEM_HELPERS
 
 config FB_SH7760
-<<<<<<< HEAD
-	bool "SH7760/SH7763/SH7720/SH7721 LCDC support"
-	depends on FB=y && (CPU_SUBTYPE_SH7760 || CPU_SUBTYPE_SH7763 \
-=======
 	tristate "SH7760/SH7763/SH7720/SH7721 LCDC support"
 	depends on FB && (CPU_SUBTYPE_SH7760 || CPU_SUBTYPE_SH7763 \
->>>>>>> 0c383648
 		|| CPU_SUBTYPE_SH7720 || CPU_SUBTYPE_SH7721)
 	select FB_IOMEM_HELPERS
 	help
@@ -1839,11 +1814,7 @@
 
 config FB_SM712
 	tristate "Silicon Motion SM712 framebuffer support"
-<<<<<<< HEAD
-	depends on FB && PCI
-=======
 	depends on FB && PCI && HAS_IOPORT
->>>>>>> 0c383648
 	select FB_IOMEM_HELPERS
 	help
 	  Frame buffer driver for the Silicon Motion SM710, SM712, SM721
