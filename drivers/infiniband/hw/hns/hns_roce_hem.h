/*
 * Copyright (c) 2016 Hisilicon Limited.
 * Copyright (c) 2007, 2008 Mellanox Technologies. All rights reserved.
 *
 * This software is available to you under a choice of one of two
 * licenses.  You may choose to be licensed under the terms of the GNU
 * General Public License (GPL) Version 2, available from the file
 * COPYING in the main directory of this source tree, or the
 * OpenIB.org BSD license below:
 *
 *     Redistribution and use in source and binary forms, with or
 *     without modification, are permitted provided that the following
 *     conditions are met:
 *
 *      - Redistributions of source code must retain the above
 *        copyright notice, this list of conditions and the following
 *        disclaimer.
 *
 *      - Redistributions in binary form must reproduce the above
 *        copyright notice, this list of conditions and the following
 *        disclaimer in the documentation and/or other materials
 *        provided with the distribution.
 *
 * THE SOFTWARE IS PROVIDED "AS IS", WITHOUT WARRANTY OF ANY KIND,
 * EXPRESS OR IMPLIED, INCLUDING BUT NOT LIMITED TO THE WARRANTIES OF
 * MERCHANTABILITY, FITNESS FOR A PARTICULAR PURPOSE AND
 * NONINFRINGEMENT. IN NO EVENT SHALL THE AUTHORS OR COPYRIGHT HOLDERS
 * BE LIABLE FOR ANY CLAIM, DAMAGES OR OTHER LIABILITY, WHETHER IN AN
 * ACTION OF CONTRACT, TORT OR OTHERWISE, ARISING FROM, OUT OF OR IN
 * CONNECTION WITH THE SOFTWARE OR THE USE OR OTHER DEALINGS IN THE
 * SOFTWARE.
 */

#ifndef _HNS_ROCE_HEM_H
#define _HNS_ROCE_HEM_H

#define HEM_HOP_STEP_DIRECT 0xff

enum {
	/* MAP HEM(Hardware Entry Memory) */
	HEM_TYPE_QPC = 0,
	HEM_TYPE_MTPT,
	HEM_TYPE_CQC,
	HEM_TYPE_SRQC,
	HEM_TYPE_SCCC,
	HEM_TYPE_QPC_TIMER,
	HEM_TYPE_CQC_TIMER,
	HEM_TYPE_GMV,

	 /* UNMAP HEM */
	HEM_TYPE_MTT,
	HEM_TYPE_CQE,
	HEM_TYPE_SRQWQE,
	HEM_TYPE_IDX,
	HEM_TYPE_IRRL,
	HEM_TYPE_TRRL,
};

#define check_whether_bt_num_3(type, hop_num) \
	((type) < HEM_TYPE_MTT && (hop_num) == 2)

#define check_whether_bt_num_2(type, hop_num) \
	(((type) < HEM_TYPE_MTT && (hop_num) == 1) || \
	((type) >= HEM_TYPE_MTT && (hop_num) == 2))

#define check_whether_bt_num_1(type, hop_num) \
<<<<<<< HEAD
	((type < HEM_TYPE_MTT && hop_num == HNS_ROCE_HOP_NUM_0) || \
	(type >= HEM_TYPE_MTT && hop_num == 1) || \
	(type >= HEM_TYPE_MTT && hop_num == HNS_ROCE_HOP_NUM_0))
=======
	(((type) < HEM_TYPE_MTT && (hop_num) == HNS_ROCE_HOP_NUM_0) || \
	((type) >= HEM_TYPE_MTT && (hop_num) == 1) || \
	((type) >= HEM_TYPE_MTT && (hop_num) == HNS_ROCE_HOP_NUM_0))
>>>>>>> 0c383648

struct hns_roce_hem {
	void *buf;
	dma_addr_t dma;
	unsigned long size;
	refcount_t refcount;
};

struct hns_roce_hem_mhop {
	u32	hop_num;
	u32	buf_chunk_size;
	u32	bt_chunk_size;
	u32	ba_l0_num;
	u32	l0_idx; /* level 0 base address table index */
	u32	l1_idx; /* level 1 base address table index */
	u32	l2_idx; /* level 2 base address table index */
};

void hns_roce_free_hem(struct hns_roce_dev *hr_dev, struct hns_roce_hem *hem);
int hns_roce_table_get(struct hns_roce_dev *hr_dev,
		       struct hns_roce_hem_table *table, unsigned long obj);
void hns_roce_table_put(struct hns_roce_dev *hr_dev,
			struct hns_roce_hem_table *table, unsigned long obj);
void *hns_roce_table_find(struct hns_roce_dev *hr_dev,
			  struct hns_roce_hem_table *table, unsigned long obj,
			  dma_addr_t *dma_handle);
int hns_roce_init_hem_table(struct hns_roce_dev *hr_dev,
			    struct hns_roce_hem_table *table, u32 type,
			    unsigned long obj_size, unsigned long nobj);
void hns_roce_cleanup_hem_table(struct hns_roce_dev *hr_dev,
				struct hns_roce_hem_table *table);
void hns_roce_cleanup_hem(struct hns_roce_dev *hr_dev);
int hns_roce_calc_hem_mhop(struct hns_roce_dev *hr_dev,
			   struct hns_roce_hem_table *table, unsigned long *obj,
			   struct hns_roce_hem_mhop *mhop);
bool hns_roce_check_whether_mhop(struct hns_roce_dev *hr_dev, u32 type);

void hns_roce_hem_list_init(struct hns_roce_hem_list *hem_list);
int hns_roce_hem_list_calc_root_ba(const struct hns_roce_buf_region *regions,
				   int region_cnt, int unit);
int hns_roce_hem_list_request(struct hns_roce_dev *hr_dev,
			      struct hns_roce_hem_list *hem_list,
			      const struct hns_roce_buf_region *regions,
			      int region_cnt, unsigned int bt_pg_shift);
void hns_roce_hem_list_release(struct hns_roce_dev *hr_dev,
			       struct hns_roce_hem_list *hem_list);
void *hns_roce_hem_list_find_mtt(struct hns_roce_dev *hr_dev,
				 struct hns_roce_hem_list *hem_list,
				 int offset, int *mtt_cnt);

#endif /* _HNS_ROCE_HEM_H */<|MERGE_RESOLUTION|>--- conflicted
+++ resolved
@@ -64,15 +64,9 @@
 	((type) >= HEM_TYPE_MTT && (hop_num) == 2))
 
 #define check_whether_bt_num_1(type, hop_num) \
-<<<<<<< HEAD
-	((type < HEM_TYPE_MTT && hop_num == HNS_ROCE_HOP_NUM_0) || \
-	(type >= HEM_TYPE_MTT && hop_num == 1) || \
-	(type >= HEM_TYPE_MTT && hop_num == HNS_ROCE_HOP_NUM_0))
-=======
 	(((type) < HEM_TYPE_MTT && (hop_num) == HNS_ROCE_HOP_NUM_0) || \
 	((type) >= HEM_TYPE_MTT && (hop_num) == 1) || \
 	((type) >= HEM_TYPE_MTT && (hop_num) == HNS_ROCE_HOP_NUM_0))
->>>>>>> 0c383648
 
 struct hns_roce_hem {
 	void *buf;
