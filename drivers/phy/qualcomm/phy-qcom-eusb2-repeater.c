// SPDX-License-Identifier: GPL-2.0
/*
 * Copyright (c) 2023, Linaro Limited
 */

#include <linux/module.h>
#include <linux/platform_device.h>
#include <linux/regulator/consumer.h>
#include <linux/regmap.h>
#include <linux/of.h>
#include <linux/phy/phy.h>

/* eUSB2 status registers */
#define EUSB2_RPTR_STATUS		0x08
#define	RPTR_OK				BIT(7)

/* eUSB2 control registers */
#define EUSB2_EN_CTL1			0x46
#define EUSB2_RPTR_EN			BIT(7)

#define EUSB2_FORCE_EN_5		0xe8
#define F_CLK_19P2M_EN			BIT(6)

#define EUSB2_FORCE_VAL_5		0xeD
#define V_CLK_19P2M_EN			BIT(6)

#define EUSB2_TUNE_USB2_CROSSOVER	0x50
#define EUSB2_TUNE_IUSB2		0x51
#define EUSB2_TUNE_RES_FSDIF		0x52
#define EUSB2_TUNE_HSDISC		0x53
#define EUSB2_TUNE_SQUELCH_U		0x54
#define EUSB2_TUNE_USB2_SLEW		0x55
#define EUSB2_TUNE_USB2_EQU		0x56
#define EUSB2_TUNE_USB2_PREEM		0x57
#define EUSB2_TUNE_USB2_HS_COMP_CUR	0x58
#define EUSB2_TUNE_EUSB_SLEW		0x59
#define EUSB2_TUNE_EUSB_EQU		0x5A
#define EUSB2_TUNE_EUSB_HS_COMP_CUR	0x5B

enum eusb2_reg_layout {
	TUNE_EUSB_HS_COMP_CUR,
	TUNE_EUSB_EQU,
	TUNE_EUSB_SLEW,
	TUNE_USB2_HS_COMP_CUR,
	TUNE_USB2_PREEM,
	TUNE_USB2_EQU,
	TUNE_USB2_SLEW,
	TUNE_SQUELCH_U,
	TUNE_HSDISC,
	TUNE_RES_FSDIF,
	TUNE_IUSB2,
	TUNE_USB2_CROSSOVER,
	NUM_TUNE_FIELDS,

	FORCE_VAL_5 = NUM_TUNE_FIELDS,
	FORCE_EN_5,

	EN_CTL1,

	RPTR_STATUS,
	LAYOUT_SIZE,
};

struct eusb2_repeater_cfg {
	const u32 *init_tbl;
	int init_tbl_num;
	const char * const *vreg_list;
	int num_vregs;
};

struct eusb2_repeater {
	struct device *dev;
	struct regmap *regmap;
	struct phy *phy;
	struct regulator_bulk_data *vregs;
	const struct eusb2_repeater_cfg *cfg;
	u32 base;
	enum phy_mode mode;
};

static const char * const pm8550b_vreg_l[] = {
	"vdd18", "vdd3",
};

static const u32 pm8550b_init_tbl[NUM_TUNE_FIELDS] = {
	[TUNE_IUSB2] = 0x8,
	[TUNE_SQUELCH_U] = 0x3,
	[TUNE_USB2_PREEM] = 0x5,
<<<<<<< HEAD
=======
};

static const u32 smb2360_init_tbl[NUM_TUNE_FIELDS] = {
	[TUNE_IUSB2] = 0x5,
	[TUNE_SQUELCH_U] = 0x3,
	[TUNE_USB2_PREEM] = 0x2,
>>>>>>> 0c383648
};

static const struct eusb2_repeater_cfg pm8550b_eusb2_cfg = {
	.init_tbl	= pm8550b_init_tbl,
	.init_tbl_num	= ARRAY_SIZE(pm8550b_init_tbl),
	.vreg_list	= pm8550b_vreg_l,
	.num_vregs	= ARRAY_SIZE(pm8550b_vreg_l),
};

static const struct eusb2_repeater_cfg smb2360_eusb2_cfg = {
	.init_tbl	= smb2360_init_tbl,
	.init_tbl_num	= ARRAY_SIZE(smb2360_init_tbl),
	.vreg_list	= pm8550b_vreg_l,
	.num_vregs	= ARRAY_SIZE(pm8550b_vreg_l),
};

static int eusb2_repeater_init_vregs(struct eusb2_repeater *rptr)
{
	int num = rptr->cfg->num_vregs;
	struct device *dev = rptr->dev;
	int i;

	rptr->vregs = devm_kcalloc(dev, num, sizeof(*rptr->vregs), GFP_KERNEL);
	if (!rptr->vregs)
		return -ENOMEM;

	for (i = 0; i < num; i++)
		rptr->vregs[i].supply = rptr->cfg->vreg_list[i];

	return devm_regulator_bulk_get(dev, num, rptr->vregs);
}

static int eusb2_repeater_init(struct phy *phy)
{
	struct eusb2_repeater *rptr = phy_get_drvdata(phy);
	struct device_node *np = rptr->dev->of_node;
	struct regmap *regmap = rptr->regmap;
	const u32 *init_tbl = rptr->cfg->init_tbl;
	u8 tune_usb2_preem = init_tbl[TUNE_USB2_PREEM];
	u8 tune_hsdisc = init_tbl[TUNE_HSDISC];
	u8 tune_iusb2 = init_tbl[TUNE_IUSB2];
	u32 base = rptr->base;
	u32 val;
	int ret;

	of_property_read_u8(np, "qcom,tune-usb2-amplitude", &tune_iusb2);
	of_property_read_u8(np, "qcom,tune-usb2-disc-thres", &tune_hsdisc);
	of_property_read_u8(np, "qcom,tune-usb2-preem", &tune_usb2_preem);

	ret = regulator_bulk_enable(rptr->cfg->num_vregs, rptr->vregs);
	if (ret)
		return ret;

	regmap_write(regmap, base + EUSB2_EN_CTL1, EUSB2_RPTR_EN);

	regmap_write(regmap, base + EUSB2_TUNE_EUSB_HS_COMP_CUR, init_tbl[TUNE_EUSB_HS_COMP_CUR]);
	regmap_write(regmap, base + EUSB2_TUNE_EUSB_EQU, init_tbl[TUNE_EUSB_EQU]);
	regmap_write(regmap, base + EUSB2_TUNE_EUSB_SLEW, init_tbl[TUNE_EUSB_SLEW]);
	regmap_write(regmap, base + EUSB2_TUNE_USB2_HS_COMP_CUR, init_tbl[TUNE_USB2_HS_COMP_CUR]);
	regmap_write(regmap, base + EUSB2_TUNE_USB2_EQU, init_tbl[TUNE_USB2_EQU]);
	regmap_write(regmap, base + EUSB2_TUNE_USB2_SLEW, init_tbl[TUNE_USB2_SLEW]);
	regmap_write(regmap, base + EUSB2_TUNE_SQUELCH_U, init_tbl[TUNE_SQUELCH_U]);
	regmap_write(regmap, base + EUSB2_TUNE_RES_FSDIF, init_tbl[TUNE_RES_FSDIF]);
	regmap_write(regmap, base + EUSB2_TUNE_USB2_CROSSOVER, init_tbl[TUNE_USB2_CROSSOVER]);
<<<<<<< HEAD

	regmap_write(regmap, base + EUSB2_TUNE_USB2_PREEM, tune_usb2_preem);
	regmap_write(regmap, base + EUSB2_TUNE_HSDISC, tune_hsdisc);
	regmap_write(regmap, base + EUSB2_TUNE_IUSB2, tune_iusb2);

=======

	regmap_write(regmap, base + EUSB2_TUNE_USB2_PREEM, tune_usb2_preem);
	regmap_write(regmap, base + EUSB2_TUNE_HSDISC, tune_hsdisc);
	regmap_write(regmap, base + EUSB2_TUNE_IUSB2, tune_iusb2);

>>>>>>> 0c383648
	ret = regmap_read_poll_timeout(regmap, base + EUSB2_RPTR_STATUS, val, val & RPTR_OK, 10, 5);
	if (ret)
		dev_err(rptr->dev, "initialization timed-out\n");

	return ret;
}

static int eusb2_repeater_set_mode(struct phy *phy,
				   enum phy_mode mode, int submode)
{
	struct eusb2_repeater *rptr = phy_get_drvdata(phy);
	struct regmap *regmap = rptr->regmap;
	u32 base = rptr->base;

	switch (mode) {
	case PHY_MODE_USB_HOST:
		/*
		 * CM.Lx is prohibited when repeater is already into Lx state as
		 * per eUSB 1.2 Spec. Below implement software workaround until
		 * PHY and controller is fixing seen observation.
		 */
		regmap_write(regmap, base + EUSB2_FORCE_EN_5, F_CLK_19P2M_EN);
		regmap_write(regmap, base + EUSB2_FORCE_VAL_5, V_CLK_19P2M_EN);
		break;
	case PHY_MODE_USB_DEVICE:
		/*
		 * In device mode clear host mode related workaround as there
		 * is no repeater reset available, and enable/disable of
		 * repeater doesn't clear previous value due to shared
		 * regulators (say host <-> device mode switch).
		 */
		regmap_write(regmap, base + EUSB2_FORCE_EN_5, 0);
		regmap_write(regmap, base + EUSB2_FORCE_VAL_5, 0);
		break;
	default:
		return -EINVAL;
	}

	return 0;
}

static int eusb2_repeater_exit(struct phy *phy)
{
	struct eusb2_repeater *rptr = phy_get_drvdata(phy);

	return regulator_bulk_disable(rptr->cfg->num_vregs, rptr->vregs);
}

static const struct phy_ops eusb2_repeater_ops = {
	.init		= eusb2_repeater_init,
	.exit		= eusb2_repeater_exit,
	.set_mode	= eusb2_repeater_set_mode,
	.owner		= THIS_MODULE,
};

static int eusb2_repeater_probe(struct platform_device *pdev)
{
	struct eusb2_repeater *rptr;
	struct device *dev = &pdev->dev;
	struct phy_provider *phy_provider;
	struct device_node *np = dev->of_node;
	u32 res;
	int ret;

	rptr = devm_kzalloc(dev, sizeof(*rptr), GFP_KERNEL);
	if (!rptr)
		return -ENOMEM;

	rptr->dev = dev;
	dev_set_drvdata(dev, rptr);

	rptr->cfg = of_device_get_match_data(dev);
	if (!rptr->cfg)
		return -EINVAL;

	rptr->regmap = dev_get_regmap(dev->parent, NULL);
	if (!rptr->regmap)
		return -ENODEV;

	ret = of_property_read_u32(np, "reg", &res);
	if (ret < 0)
		return ret;

	rptr->base = res;

	ret = eusb2_repeater_init_vregs(rptr);
	if (ret < 0) {
		dev_err(dev, "unable to get supplies\n");
		return ret;
	}

	rptr->phy = devm_phy_create(dev, np, &eusb2_repeater_ops);
	if (IS_ERR(rptr->phy)) {
		dev_err(dev, "failed to create PHY: %d\n", ret);
		return PTR_ERR(rptr->phy);
	}

	phy_set_drvdata(rptr->phy, rptr);

	phy_provider = devm_of_phy_provider_register(dev, of_phy_simple_xlate);
	if (IS_ERR(phy_provider))
		return PTR_ERR(phy_provider);

	dev_info(dev, "Registered Qcom-eUSB2 repeater\n");

	return 0;
}

static void eusb2_repeater_remove(struct platform_device *pdev)
{
	struct eusb2_repeater *rptr = platform_get_drvdata(pdev);

	if (!rptr)
		return;

	eusb2_repeater_exit(rptr->phy);
}

static const struct of_device_id eusb2_repeater_of_match_table[] = {
	{
		.compatible = "qcom,pm8550b-eusb2-repeater",
		.data = &pm8550b_eusb2_cfg,
	},
	{
		.compatible = "qcom,smb2360-eusb2-repeater",
		.data = &smb2360_eusb2_cfg,
	},
	{ },
};
MODULE_DEVICE_TABLE(of, eusb2_repeater_of_match_table);

static struct platform_driver eusb2_repeater_driver = {
	.probe		= eusb2_repeater_probe,
	.remove_new	= eusb2_repeater_remove,
	.driver = {
		.name	= "qcom-eusb2-repeater",
		.of_match_table = eusb2_repeater_of_match_table,
	},
};

module_platform_driver(eusb2_repeater_driver);

MODULE_DESCRIPTION("Qualcomm PMIC eUSB2 Repeater driver");
MODULE_LICENSE("GPL");<|MERGE_RESOLUTION|>--- conflicted
+++ resolved
@@ -86,15 +86,12 @@
 	[TUNE_IUSB2] = 0x8,
 	[TUNE_SQUELCH_U] = 0x3,
 	[TUNE_USB2_PREEM] = 0x5,
-<<<<<<< HEAD
-=======
 };
 
 static const u32 smb2360_init_tbl[NUM_TUNE_FIELDS] = {
 	[TUNE_IUSB2] = 0x5,
 	[TUNE_SQUELCH_U] = 0x3,
 	[TUNE_USB2_PREEM] = 0x2,
->>>>>>> 0c383648
 };
 
 static const struct eusb2_repeater_cfg pm8550b_eusb2_cfg = {
@@ -159,19 +156,11 @@
 	regmap_write(regmap, base + EUSB2_TUNE_SQUELCH_U, init_tbl[TUNE_SQUELCH_U]);
 	regmap_write(regmap, base + EUSB2_TUNE_RES_FSDIF, init_tbl[TUNE_RES_FSDIF]);
 	regmap_write(regmap, base + EUSB2_TUNE_USB2_CROSSOVER, init_tbl[TUNE_USB2_CROSSOVER]);
-<<<<<<< HEAD
 
 	regmap_write(regmap, base + EUSB2_TUNE_USB2_PREEM, tune_usb2_preem);
 	regmap_write(regmap, base + EUSB2_TUNE_HSDISC, tune_hsdisc);
 	regmap_write(regmap, base + EUSB2_TUNE_IUSB2, tune_iusb2);
 
-=======
-
-	regmap_write(regmap, base + EUSB2_TUNE_USB2_PREEM, tune_usb2_preem);
-	regmap_write(regmap, base + EUSB2_TUNE_HSDISC, tune_hsdisc);
-	regmap_write(regmap, base + EUSB2_TUNE_IUSB2, tune_iusb2);
-
->>>>>>> 0c383648
 	ret = regmap_read_poll_timeout(regmap, base + EUSB2_RPTR_STATUS, val, val & RPTR_OK, 10, 5);
 	if (ret)
 		dev_err(rptr->dev, "initialization timed-out\n");
