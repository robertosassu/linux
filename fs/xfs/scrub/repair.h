--- conflicted
+++ resolved
@@ -90,15 +90,12 @@
 int xrep_metadata_inode_forks(struct xfs_scrub *sc);
 int xrep_setup_ag_rmapbt(struct xfs_scrub *sc);
 int xrep_setup_ag_refcountbt(struct xfs_scrub *sc);
-<<<<<<< HEAD
-=======
 int xrep_setup_xattr(struct xfs_scrub *sc);
 int xrep_setup_directory(struct xfs_scrub *sc);
 int xrep_setup_parent(struct xfs_scrub *sc);
 int xrep_setup_nlinks(struct xfs_scrub *sc);
 int xrep_setup_symlink(struct xfs_scrub *sc, unsigned int *resblks);
 int xrep_setup_dirtree(struct xfs_scrub *sc);
->>>>>>> 0c383648
 
 /* Repair setup functions */
 int xrep_setup_ag_allocbt(struct xfs_scrub *sc);
@@ -132,13 +129,6 @@
 int xrep_bmap_cow(struct xfs_scrub *sc);
 int xrep_nlinks(struct xfs_scrub *sc);
 int xrep_fscounters(struct xfs_scrub *sc);
-<<<<<<< HEAD
-
-#ifdef CONFIG_XFS_RT
-int xrep_rtbitmap(struct xfs_scrub *sc);
-#else
-# define xrep_rtbitmap			xrep_notsupported
-=======
 int xrep_xattr(struct xfs_scrub *sc);
 int xrep_directory(struct xfs_scrub *sc);
 int xrep_parent(struct xfs_scrub *sc);
@@ -151,7 +141,6 @@
 #else
 # define xrep_rtbitmap			xrep_notsupported
 # define xrep_rtsummary			xrep_notsupported
->>>>>>> 0c383648
 #endif /* CONFIG_XFS_RT */
 
 #ifdef CONFIG_XFS_QUOTA
@@ -169,11 +158,8 @@
 		struct xfs_trans **tpp);
 void xrep_trans_cancel_hook_dummy(void **cookiep, struct xfs_trans *tp);
 
-<<<<<<< HEAD
-=======
 bool xrep_buf_verify_struct(struct xfs_buf *bp, const struct xfs_buf_ops *ops);
 
->>>>>>> 0c383648
 #else
 
 #define xrep_ino_dqattach(sc)	(0)
@@ -217,11 +203,6 @@
 #define xrep_setup_ag_allocbt		xrep_setup_nothing
 #define xrep_setup_ag_rmapbt		xrep_setup_nothing
 #define xrep_setup_ag_refcountbt	xrep_setup_nothing
-<<<<<<< HEAD
-
-#define xrep_setup_inode(sc, imap)	((void)0)
-
-=======
 #define xrep_setup_xattr		xrep_setup_nothing
 #define xrep_setup_directory		xrep_setup_nothing
 #define xrep_setup_parent		xrep_setup_nothing
@@ -235,7 +216,6 @@
 	return 0;
 }
 
->>>>>>> 0c383648
 #define xrep_revalidate_allocbt		(NULL)
 #define xrep_revalidate_iallocbt	(NULL)
 
@@ -257,15 +237,12 @@
 #define xrep_quotacheck			xrep_notsupported
 #define xrep_nlinks			xrep_notsupported
 #define xrep_fscounters			xrep_notsupported
-<<<<<<< HEAD
-=======
 #define xrep_rtsummary			xrep_notsupported
 #define xrep_xattr			xrep_notsupported
 #define xrep_directory			xrep_notsupported
 #define xrep_parent			xrep_notsupported
 #define xrep_symlink			xrep_notsupported
 #define xrep_dirtree			xrep_notsupported
->>>>>>> 0c383648
 
 #endif /* CONFIG_XFS_ONLINE_REPAIR */
 
