--- conflicted
+++ resolved
@@ -69,12 +69,7 @@
 struct iommu_fault_page_request {
 #define IOMMU_FAULT_PAGE_REQUEST_PASID_VALID	(1 << 0)
 #define IOMMU_FAULT_PAGE_REQUEST_LAST_PAGE	(1 << 1)
-<<<<<<< HEAD
-#define IOMMU_FAULT_PAGE_REQUEST_PRIV_DATA	(1 << 2)
-#define IOMMU_FAULT_PAGE_RESPONSE_NEEDS_PASID	(1 << 3)
-=======
 #define IOMMU_FAULT_PAGE_RESPONSE_NEEDS_PASID	(1 << 2)
->>>>>>> 0c383648
 	u32	flags;
 	u32	pasid;
 	u32	grpid;
@@ -522,10 +517,7 @@
  *                     Upon failure, ERR_PTR must be returned.
  * @domain_alloc_paging: Allocate an iommu_domain that can be used for
  *                       UNMANAGED, DMA, and DMA_FQ domain types.
-<<<<<<< HEAD
-=======
  * @domain_alloc_sva: Allocate an iommu_domain for Shared Virtual Addressing.
->>>>>>> 0c383648
  * @probe_device: Add device to iommu driver handling
  * @release_device: Remove device from iommu driver handling
  * @probe_finalize: Do final setup work after the device is added to an IOMMU
@@ -566,11 +558,8 @@
 		struct device *dev, u32 flags, struct iommu_domain *parent,
 		const struct iommu_user_data *user_data);
 	struct iommu_domain *(*domain_alloc_paging)(struct device *dev);
-<<<<<<< HEAD
-=======
 	struct iommu_domain *(*domain_alloc_sva)(struct device *dev,
 						 struct mm_struct *mm);
->>>>>>> 0c383648
 
 	struct iommu_device *(*probe_device)(struct device *dev);
 	void (*release_device)(struct device *dev);
