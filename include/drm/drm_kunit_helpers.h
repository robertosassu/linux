--- conflicted
+++ resolved
@@ -119,17 +119,15 @@
 			     const struct drm_crtc_funcs *funcs,
 			     const struct drm_crtc_helper_funcs *helper_funcs);
 
-<<<<<<< HEAD
-int drm_kunit_add_mode_destroy_action(struct kunit *test,
-				      struct drm_display_mode *mode);
-=======
 int drm_kunit_helper_enable_crtc_connector(struct kunit *test,
 					   struct drm_device *drm,
 					   struct drm_crtc *crtc,
 					   struct drm_connector *connector,
 					   const struct drm_display_mode *mode,
 					   struct drm_modeset_acquire_ctx *ctx);
->>>>>>> e8bf4a1b
+
+int drm_kunit_add_mode_destroy_action(struct kunit *test,
+				      struct drm_display_mode *mode);
 
 struct drm_display_mode *
 drm_kunit_display_mode_from_cea_vic(struct kunit *test, struct drm_device *dev,
