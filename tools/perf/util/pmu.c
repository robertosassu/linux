// SPDX-License-Identifier: GPL-2.0
#include <linux/list.h>
#include <linux/compiler.h>
#include <sys/types.h>
#include <errno.h>
#include <fcntl.h>
#include <sys/stat.h>
#include <unistd.h>
#include <stdio.h>
#include <stdbool.h>
#include <stdarg.h>
#include <dirent.h>
#include <api/fs/fs.h>
#include <locale.h>
#include <regex.h>
#include "util.h"
#include "pmu.h"
#include "parse-events.h"
#include "cpumap.h"
#include "header.h"
#include "pmu-events/pmu-events.h"
#include "cache.h"
#include "string2.h"

struct perf_pmu_format {
	char *name;
	int value;
	DECLARE_BITMAP(bits, PERF_PMU_FORMAT_BITS);
	struct list_head list;
};

#define EVENT_SOURCE_DEVICE_PATH "/bus/event_source/devices/"

int perf_pmu_parse(struct list_head *list, char *name);
extern FILE *perf_pmu_in;

static LIST_HEAD(pmus);

/*
 * Parse & process all the sysfs attributes located under
 * the directory specified in 'dir' parameter.
 */
int perf_pmu__format_parse(char *dir, struct list_head *head)
{
	struct dirent *evt_ent;
	DIR *format_dir;
	int ret = 0;

	format_dir = opendir(dir);
	if (!format_dir)
		return -EINVAL;

	while (!ret && (evt_ent = readdir(format_dir))) {
		char path[PATH_MAX];
		char *name = evt_ent->d_name;
		FILE *file;

		if (!strcmp(name, ".") || !strcmp(name, ".."))
			continue;

		snprintf(path, PATH_MAX, "%s/%s", dir, name);

		ret = -EINVAL;
		file = fopen(path, "r");
		if (!file)
			break;

		perf_pmu_in = file;
		ret = perf_pmu_parse(head, name);
		fclose(file);
	}

	closedir(format_dir);
	return ret;
}

/*
 * Reading/parsing the default pmu format definition, which should be
 * located at:
 * /sys/bus/event_source/devices/<dev>/format as sysfs group attributes.
 */
static int pmu_format(const char *name, struct list_head *format)
{
	struct stat st;
	char path[PATH_MAX];
	const char *sysfs = sysfs__mountpoint();

	if (!sysfs)
		return -1;

	snprintf(path, PATH_MAX,
		 "%s" EVENT_SOURCE_DEVICE_PATH "%s/format", sysfs, name);

	if (stat(path, &st) < 0)
		return 0;	/* no error if format does not exist */

	if (perf_pmu__format_parse(path, format))
		return -1;

	return 0;
}

static int convert_scale(const char *scale, char **end, double *sval)
{
	char *lc;
	int ret = 0;

	/*
	 * save current locale
	 */
	lc = setlocale(LC_NUMERIC, NULL);

	/*
	 * The lc string may be allocated in static storage,
	 * so get a dynamic copy to make it survive setlocale
	 * call below.
	 */
	lc = strdup(lc);
	if (!lc) {
		ret = -ENOMEM;
		goto out;
	}

	/*
	 * force to C locale to ensure kernel
	 * scale string is converted correctly.
	 * kernel uses default C locale.
	 */
	setlocale(LC_NUMERIC, "C");

	*sval = strtod(scale, end);

out:
	/* restore locale */
	setlocale(LC_NUMERIC, lc);
	free(lc);
	return ret;
}

static int perf_pmu__parse_scale(struct perf_pmu_alias *alias, char *dir, char *name)
{
	struct stat st;
	ssize_t sret;
	char scale[128];
	int fd, ret = -1;
	char path[PATH_MAX];

	snprintf(path, PATH_MAX, "%s/%s.scale", dir, name);

	fd = open(path, O_RDONLY);
	if (fd == -1)
		return -1;

	if (fstat(fd, &st) < 0)
		goto error;

	sret = read(fd, scale, sizeof(scale)-1);
	if (sret < 0)
		goto error;

	if (scale[sret - 1] == '\n')
		scale[sret - 1] = '\0';
	else
		scale[sret] = '\0';

	ret = convert_scale(scale, NULL, &alias->scale);
error:
	close(fd);
	return ret;
}

static int perf_pmu__parse_unit(struct perf_pmu_alias *alias, char *dir, char *name)
{
	char path[PATH_MAX];
	ssize_t sret;
	int fd;

	snprintf(path, PATH_MAX, "%s/%s.unit", dir, name);

	fd = open(path, O_RDONLY);
	if (fd == -1)
		return -1;

	sret = read(fd, alias->unit, UNIT_MAX_LEN);
	if (sret < 0)
		goto error;

	close(fd);

	if (alias->unit[sret - 1] == '\n')
		alias->unit[sret - 1] = '\0';
	else
		alias->unit[sret] = '\0';

	return 0;
error:
	close(fd);
	alias->unit[0] = '\0';
	return -1;
}

static int
perf_pmu__parse_per_pkg(struct perf_pmu_alias *alias, char *dir, char *name)
{
	char path[PATH_MAX];
	int fd;

	snprintf(path, PATH_MAX, "%s/%s.per-pkg", dir, name);

	fd = open(path, O_RDONLY);
	if (fd == -1)
		return -1;

	close(fd);

	alias->per_pkg = true;
	return 0;
}

static int perf_pmu__parse_snapshot(struct perf_pmu_alias *alias,
				    char *dir, char *name)
{
	char path[PATH_MAX];
	int fd;

	snprintf(path, PATH_MAX, "%s/%s.snapshot", dir, name);

	fd = open(path, O_RDONLY);
	if (fd == -1)
		return -1;

	alias->snapshot = true;
	close(fd);
	return 0;
}

static int __perf_pmu__new_alias(struct list_head *list, char *dir, char *name,
				 char *desc, char *val,
				 char *long_desc, char *topic,
				 char *unit, char *perpkg,
				 char *metric_expr,
				 char *metric_name)
{
	struct perf_pmu_alias *alias;
	int ret;
	int num;

	alias = malloc(sizeof(*alias));
	if (!alias)
		return -ENOMEM;

	INIT_LIST_HEAD(&alias->terms);
	alias->scale = 1.0;
	alias->unit[0] = '\0';
	alias->per_pkg = false;
	alias->snapshot = false;

	ret = parse_events_terms(&alias->terms, val);
	if (ret) {
		pr_err("Cannot parse alias %s: %d\n", val, ret);
		free(alias);
		return ret;
	}

	alias->name = strdup(name);
	if (dir) {
		/*
		 * load unit name and scale if available
		 */
		perf_pmu__parse_unit(alias, dir, name);
		perf_pmu__parse_scale(alias, dir, name);
		perf_pmu__parse_per_pkg(alias, dir, name);
		perf_pmu__parse_snapshot(alias, dir, name);
	}

	alias->metric_expr = metric_expr ? strdup(metric_expr) : NULL;
	alias->metric_name = metric_name ? strdup(metric_name): NULL;
	alias->desc = desc ? strdup(desc) : NULL;
	alias->long_desc = long_desc ? strdup(long_desc) :
				desc ? strdup(desc) : NULL;
	alias->topic = topic ? strdup(topic) : NULL;
	if (unit) {
		if (convert_scale(unit, &unit, &alias->scale) < 0)
			return -1;
		snprintf(alias->unit, sizeof(alias->unit), "%s", unit);
	}
	alias->per_pkg = perpkg && sscanf(perpkg, "%d", &num) == 1 && num == 1;
	alias->str = strdup(val);

	list_add_tail(&alias->list, list);

	return 0;
}

static int perf_pmu__new_alias(struct list_head *list, char *dir, char *name, FILE *file)
{
	char buf[256];
	int ret;

	ret = fread(buf, 1, sizeof(buf), file);
	if (ret == 0)
		return -EINVAL;

	buf[ret] = 0;

	return __perf_pmu__new_alias(list, dir, name, NULL, buf, NULL, NULL, NULL,
				     NULL, NULL, NULL);
}

static inline bool pmu_alias_info_file(char *name)
{
	size_t len;

	len = strlen(name);
	if (len > 5 && !strcmp(name + len - 5, ".unit"))
		return true;
	if (len > 6 && !strcmp(name + len - 6, ".scale"))
		return true;
	if (len > 8 && !strcmp(name + len - 8, ".per-pkg"))
		return true;
	if (len > 9 && !strcmp(name + len - 9, ".snapshot"))
		return true;

	return false;
}

/*
 * Process all the sysfs attributes located under the directory
 * specified in 'dir' parameter.
 */
static int pmu_aliases_parse(char *dir, struct list_head *head)
{
	struct dirent *evt_ent;
	DIR *event_dir;

	event_dir = opendir(dir);
	if (!event_dir)
		return -EINVAL;

	while ((evt_ent = readdir(event_dir))) {
		char path[PATH_MAX];
		char *name = evt_ent->d_name;
		FILE *file;

		if (!strcmp(name, ".") || !strcmp(name, ".."))
			continue;

		/*
		 * skip info files parsed in perf_pmu__new_alias()
		 */
		if (pmu_alias_info_file(name))
			continue;

		snprintf(path, PATH_MAX, "%s/%s", dir, name);

		file = fopen(path, "r");
		if (!file) {
			pr_debug("Cannot open %s\n", path);
			continue;
		}

		if (perf_pmu__new_alias(head, dir, name, file) < 0)
			pr_debug("Cannot set up %s\n", name);
		fclose(file);
	}

	closedir(event_dir);
	return 0;
}

/*
 * Reading the pmu event aliases definition, which should be located at:
 * /sys/bus/event_source/devices/<dev>/events as sysfs group attributes.
 */
static int pmu_aliases(const char *name, struct list_head *head)
{
	struct stat st;
	char path[PATH_MAX];
	const char *sysfs = sysfs__mountpoint();

	if (!sysfs)
		return -1;

	snprintf(path, PATH_MAX,
		 "%s/bus/event_source/devices/%s/events", sysfs, name);

	if (stat(path, &st) < 0)
		return 0;	 /* no error if 'events' does not exist */

	if (pmu_aliases_parse(path, head))
		return -1;

	return 0;
}

static int pmu_alias_terms(struct perf_pmu_alias *alias,
			   struct list_head *terms)
{
	struct parse_events_term *term, *cloned;
	LIST_HEAD(list);
	int ret;

	list_for_each_entry(term, &alias->terms, list) {
		ret = parse_events_term__clone(&cloned, term);
		if (ret) {
			parse_events_terms__purge(&list);
			return ret;
		}
		/*
		 * Weak terms don't override command line options,
		 * which we don't want for implicit terms in aliases.
		 */
		cloned->weak = true;
		list_add_tail(&cloned->list, &list);
	}
	list_splice(&list, terms);
	return 0;
}

/*
 * Reading/parsing the default pmu type value, which should be
 * located at:
 * /sys/bus/event_source/devices/<dev>/type as sysfs attribute.
 */
static int pmu_type(const char *name, __u32 *type)
{
	struct stat st;
	char path[PATH_MAX];
	FILE *file;
	int ret = 0;
	const char *sysfs = sysfs__mountpoint();

	if (!sysfs)
		return -1;

	snprintf(path, PATH_MAX,
		 "%s" EVENT_SOURCE_DEVICE_PATH "%s/type", sysfs, name);

	if (stat(path, &st) < 0)
		return -1;

	file = fopen(path, "r");
	if (!file)
		return -EINVAL;

	if (1 != fscanf(file, "%u", type))
		ret = -1;

	fclose(file);
	return ret;
}

/* Add all pmus in sysfs to pmu list: */
static void pmu_read_sysfs(void)
{
	char path[PATH_MAX];
	DIR *dir;
	struct dirent *dent;
	const char *sysfs = sysfs__mountpoint();

	if (!sysfs)
		return;

	snprintf(path, PATH_MAX,
		 "%s" EVENT_SOURCE_DEVICE_PATH, sysfs);

	dir = opendir(path);
	if (!dir)
		return;

	while ((dent = readdir(dir))) {
		if (!strcmp(dent->d_name, ".") || !strcmp(dent->d_name, ".."))
			continue;
		/* add to static LIST_HEAD(pmus): */
		perf_pmu__find(dent->d_name);
	}

	closedir(dir);
}

static struct cpu_map *__pmu_cpumask(const char *path)
{
	FILE *file;
	struct cpu_map *cpus;

	file = fopen(path, "r");
	if (!file)
		return NULL;

	cpus = cpu_map__read(file);
	fclose(file);
	return cpus;
}

/*
 * Uncore PMUs have a "cpumask" file under sysfs. CPU PMUs (e.g. on arm/arm64)
 * may have a "cpus" file.
 */
#define CPUS_TEMPLATE_UNCORE	"%s/bus/event_source/devices/%s/cpumask"
#define CPUS_TEMPLATE_CPU	"%s/bus/event_source/devices/%s/cpus"

static struct cpu_map *pmu_cpumask(const char *name)
{
	char path[PATH_MAX];
	struct cpu_map *cpus;
	const char *sysfs = sysfs__mountpoint();
	const char *templates[] = {
		CPUS_TEMPLATE_UNCORE,
		CPUS_TEMPLATE_CPU,
		NULL
	};
	const char **template;

	if (!sysfs)
		return NULL;

	for (template = templates; *template; template++) {
		snprintf(path, PATH_MAX, *template, sysfs, name);
		cpus = __pmu_cpumask(path);
		if (cpus)
			return cpus;
	}

	return NULL;
}

static bool pmu_is_uncore(const char *name)
{
	char path[PATH_MAX];
	struct cpu_map *cpus;
	const char *sysfs = sysfs__mountpoint();

	snprintf(path, PATH_MAX, CPUS_TEMPLATE_UNCORE, sysfs, name);
	cpus = __pmu_cpumask(path);
	cpu_map__put(cpus);

	return !!cpus;
}

/*
 *  PMU CORE devices have different name other than cpu in sysfs on some
 *  platforms. looking for possible sysfs files to identify as core device.
 */
static int is_pmu_core(const char *name)
{
	struct stat st;
	char path[PATH_MAX];
	const char *sysfs = sysfs__mountpoint();

	if (!sysfs)
		return 0;

	/* Look for cpu sysfs (x86 and others) */
	scnprintf(path, PATH_MAX, "%s/bus/event_source/devices/cpu", sysfs);
	if ((stat(path, &st) == 0) &&
			(strncmp(name, "cpu", strlen("cpu")) == 0))
		return 1;

	/* Look for cpu sysfs (specific to arm) */
	scnprintf(path, PATH_MAX, "%s/bus/event_source/devices/%s/cpus",
				sysfs, name);
	if (stat(path, &st) == 0)
		return 1;

	return 0;
}

/*
 * Return the CPU id as a raw string.
 *
 * Each architecture should provide a more precise id string that
 * can be use to match the architecture's "mapfile".
 */
char * __weak get_cpuid_str(struct perf_pmu *pmu __maybe_unused)
{
	return NULL;
}

<<<<<<< HEAD
static char *perf_pmu__getcpuid(void)
=======
static char *perf_pmu__getcpuid(struct perf_pmu *pmu)
>>>>>>> 5fa4ec9c
{
	char *cpuid;
	static bool printed;

	cpuid = getenv("PERF_CPUID");
	if (cpuid)
		cpuid = strdup(cpuid);
	if (!cpuid)
		cpuid = get_cpuid_str(pmu);
	if (!cpuid)
		return NULL;

	if (!printed) {
		pr_debug("Using CPUID %s\n", cpuid);
		printed = true;
	}
	return cpuid;
}

<<<<<<< HEAD
struct pmu_events_map *perf_pmu__find_map(void)
{
	struct pmu_events_map *map;
	char *cpuid = perf_pmu__getcpuid();
	int i;

	i = 0;
	for (;;) {
=======
struct pmu_events_map *perf_pmu__find_map(struct perf_pmu *pmu)
{
	struct pmu_events_map *map;
	char *cpuid = perf_pmu__getcpuid(pmu);
	int i;

	/* on some platforms which uses cpus map, cpuid can be NULL for
	 * PMUs other than CORE PMUs.
	 */
	if (!cpuid)
		return NULL;

	i = 0;
	for (;;) {
		regex_t re;
		regmatch_t pmatch[1];
		int match;

>>>>>>> 5fa4ec9c
		map = &pmu_events_map[i++];
		if (!map->table) {
			map = NULL;
			break;
		}

		if (regcomp(&re, map->cpuid, REG_EXTENDED) != 0) {
			/* Warn unable to generate match particular string. */
			pr_info("Invalid regular expression %s\n", map->cpuid);
			break;
		}

		match = !regexec(&re, cpuid, 1, pmatch, 0);
		regfree(&re);
		if (match) {
			size_t match_len = (pmatch[0].rm_eo - pmatch[0].rm_so);

			/* Verify the entire string matched. */
			if (match_len == strlen(cpuid))
				break;
		}
	}
	free(cpuid);
	return map;
}

/*
 * From the pmu_events_map, find the table of PMU events that corresponds
 * to the current running CPU. Then, add all PMU events from that table
 * as aliases.
 */
<<<<<<< HEAD
static void pmu_add_cpu_aliases(struct list_head *head, const char *name)
=======
static void pmu_add_cpu_aliases(struct list_head *head, struct perf_pmu *pmu)
>>>>>>> 5fa4ec9c
{
	int i;
	struct pmu_events_map *map;
	struct pmu_event *pe;
<<<<<<< HEAD

	map = perf_pmu__find_map();
=======
	const char *name = pmu->name;

	map = perf_pmu__find_map(pmu);
>>>>>>> 5fa4ec9c
	if (!map)
		return;

	/*
	 * Found a matching PMU events table. Create aliases
	 */
	i = 0;
	while (1) {

		pe = &map->table[i++];
		if (!pe->name) {
			if (pe->metric_group || pe->metric_name)
				continue;
			break;
		}

		if (!is_pmu_core(name)) {
			/* check for uncore devices */
			if (pe->pmu == NULL)
				continue;
			if (strncmp(pe->pmu, name, strlen(pe->pmu)))
				continue;
		}

		/* need type casts to override 'const' */
		__perf_pmu__new_alias(head, NULL, (char *)pe->name,
				(char *)pe->desc, (char *)pe->event,
				(char *)pe->long_desc, (char *)pe->topic,
				(char *)pe->unit, (char *)pe->perpkg,
				(char *)pe->metric_expr,
				(char *)pe->metric_name);
	}
}

struct perf_event_attr * __weak
perf_pmu__get_default_config(struct perf_pmu *pmu __maybe_unused)
{
	return NULL;
}

static struct perf_pmu *pmu_lookup(const char *name)
{
	struct perf_pmu *pmu;
	LIST_HEAD(format);
	LIST_HEAD(aliases);
	__u32 type;

	/*
	 * The pmu data we store & need consists of the pmu
	 * type value and format definitions. Load both right
	 * now.
	 */
	if (pmu_format(name, &format))
		return NULL;

	/*
	 * Check the type first to avoid unnecessary work.
	 */
	if (pmu_type(name, &type))
		return NULL;

	if (pmu_aliases(name, &aliases))
		return NULL;

	pmu = zalloc(sizeof(*pmu));
	if (!pmu)
		return NULL;

	pmu->cpus = pmu_cpumask(name);
	pmu->name = strdup(name);
	pmu->type = type;
	pmu->is_uncore = pmu_is_uncore(name);
	pmu_add_cpu_aliases(&aliases, pmu);

	INIT_LIST_HEAD(&pmu->format);
	INIT_LIST_HEAD(&pmu->aliases);
	list_splice(&format, &pmu->format);
	list_splice(&aliases, &pmu->aliases);
	list_add_tail(&pmu->list, &pmus);

	pmu->default_config = perf_pmu__get_default_config(pmu);

	return pmu;
}

static struct perf_pmu *pmu_find(const char *name)
{
	struct perf_pmu *pmu;

	list_for_each_entry(pmu, &pmus, list)
		if (!strcmp(pmu->name, name))
			return pmu;

	return NULL;
}

struct perf_pmu *perf_pmu__scan(struct perf_pmu *pmu)
{
	/*
	 * pmu iterator: If pmu is NULL, we start at the begin,
	 * otherwise return the next pmu. Returns NULL on end.
	 */
	if (!pmu) {
		pmu_read_sysfs();
		pmu = list_prepare_entry(pmu, &pmus, list);
	}
	list_for_each_entry_continue(pmu, &pmus, list)
		return pmu;
	return NULL;
}

struct perf_pmu *perf_pmu__find(const char *name)
{
	struct perf_pmu *pmu;

	/*
	 * Once PMU is loaded it stays in the list,
	 * so we keep us from multiple reading/parsing
	 * the pmu format definitions.
	 */
	pmu = pmu_find(name);
	if (pmu)
		return pmu;

	return pmu_lookup(name);
}

static struct perf_pmu_format *
pmu_find_format(struct list_head *formats, const char *name)
{
	struct perf_pmu_format *format;

	list_for_each_entry(format, formats, list)
		if (!strcmp(format->name, name))
			return format;

	return NULL;
}

__u64 perf_pmu__format_bits(struct list_head *formats, const char *name)
{
	struct perf_pmu_format *format = pmu_find_format(formats, name);
	__u64 bits = 0;
	int fbit;

	if (!format)
		return 0;

	for_each_set_bit(fbit, format->bits, PERF_PMU_FORMAT_BITS)
		bits |= 1ULL << fbit;

	return bits;
}

/*
 * Sets value based on the format definition (format parameter)
 * and unformated value (value parameter).
 */
static void pmu_format_value(unsigned long *format, __u64 value, __u64 *v,
			     bool zero)
{
	unsigned long fbit, vbit;

	for (fbit = 0, vbit = 0; fbit < PERF_PMU_FORMAT_BITS; fbit++) {

		if (!test_bit(fbit, format))
			continue;

		if (value & (1llu << vbit++))
			*v |= (1llu << fbit);
		else if (zero)
			*v &= ~(1llu << fbit);
	}
}

static __u64 pmu_format_max_value(const unsigned long *format)
{
	__u64 w = 0;
	int fbit;

	for_each_set_bit(fbit, format, PERF_PMU_FORMAT_BITS)
		w |= (1ULL << fbit);

	return w;
}

/*
 * Term is a string term, and might be a param-term. Try to look up it's value
 * in the remaining terms.
 * - We have a term like "base-or-format-term=param-term",
 * - We need to find the value supplied for "param-term" (with param-term named
 *   in a config string) later on in the term list.
 */
static int pmu_resolve_param_term(struct parse_events_term *term,
				  struct list_head *head_terms,
				  __u64 *value)
{
	struct parse_events_term *t;

	list_for_each_entry(t, head_terms, list) {
		if (t->type_val == PARSE_EVENTS__TERM_TYPE_NUM) {
			if (!strcmp(t->config, term->config)) {
				t->used = true;
				*value = t->val.num;
				return 0;
			}
		}
	}

	if (verbose > 0)
		printf("Required parameter '%s' not specified\n", term->config);

	return -1;
}

static char *pmu_formats_string(struct list_head *formats)
{
	struct perf_pmu_format *format;
	char *str = NULL;
	struct strbuf buf = STRBUF_INIT;
	unsigned i = 0;

	if (!formats)
		return NULL;

	/* sysfs exported terms */
	list_for_each_entry(format, formats, list)
		if (strbuf_addf(&buf, i++ ? ",%s" : "%s", format->name) < 0)
			goto error;

	str = strbuf_detach(&buf, NULL);
error:
	strbuf_release(&buf);

	return str;
}

/*
 * Setup one of config[12] attr members based on the
 * user input data - term parameter.
 */
static int pmu_config_term(struct list_head *formats,
			   struct perf_event_attr *attr,
			   struct parse_events_term *term,
			   struct list_head *head_terms,
			   bool zero, struct parse_events_error *err)
{
	struct perf_pmu_format *format;
	__u64 *vp;
	__u64 val, max_val;

	/*
	 * If this is a parameter we've already used for parameterized-eval,
	 * skip it in normal eval.
	 */
	if (term->used)
		return 0;

	/*
	 * Hardcoded terms should be already in, so nothing
	 * to be done for them.
	 */
	if (parse_events__is_hardcoded_term(term))
		return 0;

	format = pmu_find_format(formats, term->config);
	if (!format) {
		if (verbose > 0)
			printf("Invalid event/parameter '%s'\n", term->config);
		if (err) {
			char *pmu_term = pmu_formats_string(formats);

			err->idx  = term->err_term;
			err->str  = strdup("unknown term");
			err->help = parse_events_formats_error_string(pmu_term);
			free(pmu_term);
		}
		return -EINVAL;
	}

	switch (format->value) {
	case PERF_PMU_FORMAT_VALUE_CONFIG:
		vp = &attr->config;
		break;
	case PERF_PMU_FORMAT_VALUE_CONFIG1:
		vp = &attr->config1;
		break;
	case PERF_PMU_FORMAT_VALUE_CONFIG2:
		vp = &attr->config2;
		break;
	default:
		return -EINVAL;
	}

	/*
	 * Either directly use a numeric term, or try to translate string terms
	 * using event parameters.
	 */
	if (term->type_val == PARSE_EVENTS__TERM_TYPE_NUM) {
		if (term->no_value &&
		    bitmap_weight(format->bits, PERF_PMU_FORMAT_BITS) > 1) {
			if (err) {
				err->idx = term->err_val;
				err->str = strdup("no value assigned for term");
			}
			return -EINVAL;
		}

		val = term->val.num;
	} else if (term->type_val == PARSE_EVENTS__TERM_TYPE_STR) {
		if (strcmp(term->val.str, "?")) {
			if (verbose > 0) {
				pr_info("Invalid sysfs entry %s=%s\n",
						term->config, term->val.str);
			}
			if (err) {
				err->idx = term->err_val;
				err->str = strdup("expected numeric value");
			}
			return -EINVAL;
		}

		if (pmu_resolve_param_term(term, head_terms, &val))
			return -EINVAL;
	} else
		return -EINVAL;

	max_val = pmu_format_max_value(format->bits);
	if (val > max_val) {
		if (err) {
			err->idx = term->err_val;
			if (asprintf(&err->str,
				     "value too big for format, maximum is %llu",
				     (unsigned long long)max_val) < 0)
				err->str = strdup("value too big for format");
			return -EINVAL;
		}
		/*
		 * Assume we don't care if !err, in which case the value will be
		 * silently truncated.
		 */
	}

	pmu_format_value(format->bits, val, vp, zero);
	return 0;
}

int perf_pmu__config_terms(struct list_head *formats,
			   struct perf_event_attr *attr,
			   struct list_head *head_terms,
			   bool zero, struct parse_events_error *err)
{
	struct parse_events_term *term;

	list_for_each_entry(term, head_terms, list) {
		if (pmu_config_term(formats, attr, term, head_terms,
				    zero, err))
			return -EINVAL;
	}

	return 0;
}

/*
 * Configures event's 'attr' parameter based on the:
 * 1) users input - specified in terms parameter
 * 2) pmu format definitions - specified by pmu parameter
 */
int perf_pmu__config(struct perf_pmu *pmu, struct perf_event_attr *attr,
		     struct list_head *head_terms,
		     struct parse_events_error *err)
{
	bool zero = !!pmu->default_config;

	attr->type = pmu->type;
	return perf_pmu__config_terms(&pmu->format, attr, head_terms,
				      zero, err);
}

static struct perf_pmu_alias *pmu_find_alias(struct perf_pmu *pmu,
					     struct parse_events_term *term)
{
	struct perf_pmu_alias *alias;
	char *name;

	if (parse_events__is_hardcoded_term(term))
		return NULL;

	if (term->type_val == PARSE_EVENTS__TERM_TYPE_NUM) {
		if (term->val.num != 1)
			return NULL;
		if (pmu_find_format(&pmu->format, term->config))
			return NULL;
		name = term->config;
	} else if (term->type_val == PARSE_EVENTS__TERM_TYPE_STR) {
		if (strcasecmp(term->config, "event"))
			return NULL;
		name = term->val.str;
	} else {
		return NULL;
	}

	list_for_each_entry(alias, &pmu->aliases, list) {
		if (!strcasecmp(alias->name, name))
			return alias;
	}
	return NULL;
}


static int check_info_data(struct perf_pmu_alias *alias,
			   struct perf_pmu_info *info)
{
	/*
	 * Only one term in event definition can
	 * define unit, scale and snapshot, fail
	 * if there's more than one.
	 */
	if ((info->unit && alias->unit[0]) ||
	    (info->scale && alias->scale) ||
	    (info->snapshot && alias->snapshot))
		return -EINVAL;

	if (alias->unit[0])
		info->unit = alias->unit;

	if (alias->scale)
		info->scale = alias->scale;

	if (alias->snapshot)
		info->snapshot = alias->snapshot;

	return 0;
}

/*
 * Find alias in the terms list and replace it with the terms
 * defined for the alias
 */
int perf_pmu__check_alias(struct perf_pmu *pmu, struct list_head *head_terms,
			  struct perf_pmu_info *info)
{
	struct parse_events_term *term, *h;
	struct perf_pmu_alias *alias;
	int ret;

	info->per_pkg = false;

	/*
	 * Mark unit and scale as not set
	 * (different from default values, see below)
	 */
	info->unit     = NULL;
	info->scale    = 0.0;
	info->snapshot = false;
	info->metric_expr = NULL;
	info->metric_name = NULL;

	list_for_each_entry_safe(term, h, head_terms, list) {
		alias = pmu_find_alias(pmu, term);
		if (!alias)
			continue;
		ret = pmu_alias_terms(alias, &term->list);
		if (ret)
			return ret;

		ret = check_info_data(alias, info);
		if (ret)
			return ret;

		if (alias->per_pkg)
			info->per_pkg = true;
		info->metric_expr = alias->metric_expr;
		info->metric_name = alias->metric_name;

		list_del(&term->list);
		free(term);
	}

	/*
	 * if no unit or scale foundin aliases, then
	 * set defaults as for evsel
	 * unit cannot left to NULL
	 */
	if (info->unit == NULL)
		info->unit   = "";

	if (info->scale == 0.0)
		info->scale  = 1.0;

	return 0;
}

int perf_pmu__new_format(struct list_head *list, char *name,
			 int config, unsigned long *bits)
{
	struct perf_pmu_format *format;

	format = zalloc(sizeof(*format));
	if (!format)
		return -ENOMEM;

	format->name = strdup(name);
	format->value = config;
	memcpy(format->bits, bits, sizeof(format->bits));

	list_add_tail(&format->list, list);
	return 0;
}

void perf_pmu__set_format(unsigned long *bits, long from, long to)
{
	long b;

	if (!to)
		to = from;

	memset(bits, 0, BITS_TO_BYTES(PERF_PMU_FORMAT_BITS));
	for (b = from; b <= to; b++)
		set_bit(b, bits);
}

static int sub_non_neg(int a, int b)
{
	if (b > a)
		return 0;
	return a - b;
}

static char *format_alias(char *buf, int len, struct perf_pmu *pmu,
			  struct perf_pmu_alias *alias)
{
	struct parse_events_term *term;
	int used = snprintf(buf, len, "%s/%s", pmu->name, alias->name);

	list_for_each_entry(term, &alias->terms, list) {
		if (term->type_val == PARSE_EVENTS__TERM_TYPE_STR)
			used += snprintf(buf + used, sub_non_neg(len, used),
					",%s=%s", term->config,
					term->val.str);
	}

	if (sub_non_neg(len, used) > 0) {
		buf[used] = '/';
		used++;
	}
	if (sub_non_neg(len, used) > 0) {
		buf[used] = '\0';
		used++;
	} else
		buf[len - 1] = '\0';

	return buf;
}

static char *format_alias_or(char *buf, int len, struct perf_pmu *pmu,
			     struct perf_pmu_alias *alias)
{
	snprintf(buf, len, "%s OR %s/%s/", alias->name, pmu->name, alias->name);
	return buf;
}

struct sevent {
	char *name;
	char *desc;
	char *topic;
	char *str;
	char *pmu;
	char *metric_expr;
	char *metric_name;
};

static int cmp_sevent(const void *a, const void *b)
{
	const struct sevent *as = a;
	const struct sevent *bs = b;

	/* Put extra events last */
	if (!!as->desc != !!bs->desc)
		return !!as->desc - !!bs->desc;
	if (as->topic && bs->topic) {
		int n = strcmp(as->topic, bs->topic);

		if (n)
			return n;
	}
	return strcmp(as->name, bs->name);
}

static void wordwrap(char *s, int start, int max, int corr)
{
	int column = start;
	int n;

	while (*s) {
		int wlen = strcspn(s, " \t");

		if (column + wlen >= max && column > start) {
			printf("\n%*s", start, "");
			column = start + corr;
		}
		n = printf("%s%.*s", column > start ? " " : "", wlen, s);
		if (n <= 0)
			break;
		s += wlen;
		column += n;
		s = ltrim(s);
	}
}

void print_pmu_events(const char *event_glob, bool name_only, bool quiet_flag,
			bool long_desc, bool details_flag)
{
	struct perf_pmu *pmu;
	struct perf_pmu_alias *alias;
	char buf[1024];
	int printed = 0;
	int len, j;
	struct sevent *aliases;
	int numdesc = 0;
	int columns = pager_get_columns();
	char *topic = NULL;

	pmu = NULL;
	len = 0;
	while ((pmu = perf_pmu__scan(pmu)) != NULL) {
		list_for_each_entry(alias, &pmu->aliases, list)
			len++;
		if (pmu->selectable)
			len++;
	}
	aliases = zalloc(sizeof(struct sevent) * len);
	if (!aliases)
		goto out_enomem;
	pmu = NULL;
	j = 0;
	while ((pmu = perf_pmu__scan(pmu)) != NULL) {
		list_for_each_entry(alias, &pmu->aliases, list) {
			char *name = alias->desc ? alias->name :
				format_alias(buf, sizeof(buf), pmu, alias);
			bool is_cpu = !strcmp(pmu->name, "cpu");

			if (event_glob != NULL &&
			    !(strglobmatch_nocase(name, event_glob) ||
			      (!is_cpu && strglobmatch_nocase(alias->name,
						       event_glob)) ||
			      (alias->topic &&
			       strglobmatch_nocase(alias->topic, event_glob))))
				continue;

			if (is_cpu && !name_only && !alias->desc)
				name = format_alias_or(buf, sizeof(buf), pmu, alias);

			aliases[j].name = name;
			if (is_cpu && !name_only && !alias->desc)
				aliases[j].name = format_alias_or(buf,
								  sizeof(buf),
								  pmu, alias);
			aliases[j].name = strdup(aliases[j].name);
			if (!aliases[j].name)
				goto out_enomem;

			aliases[j].desc = long_desc ? alias->long_desc :
						alias->desc;
			aliases[j].topic = alias->topic;
			aliases[j].str = alias->str;
			aliases[j].pmu = pmu->name;
			aliases[j].metric_expr = alias->metric_expr;
			aliases[j].metric_name = alias->metric_name;
			j++;
		}
		if (pmu->selectable &&
		    (event_glob == NULL || strglobmatch(pmu->name, event_glob))) {
			char *s;
			if (asprintf(&s, "%s//", pmu->name) < 0)
				goto out_enomem;
			aliases[j].name = s;
			j++;
		}
	}
	len = j;
	qsort(aliases, len, sizeof(struct sevent), cmp_sevent);
	for (j = 0; j < len; j++) {
		/* Skip duplicates */
		if (j > 0 && !strcmp(aliases[j].name, aliases[j - 1].name))
			continue;
		if (name_only) {
			printf("%s ", aliases[j].name);
			continue;
		}
		if (aliases[j].desc && !quiet_flag) {
			if (numdesc++ == 0)
				printf("\n");
			if (aliases[j].topic && (!topic ||
					strcmp(topic, aliases[j].topic))) {
				printf("%s%s:\n", topic ? "\n" : "",
						aliases[j].topic);
				topic = aliases[j].topic;
			}
			printf("  %-50s\n", aliases[j].name);
			printf("%*s", 8, "[");
			wordwrap(aliases[j].desc, 8, columns, 0);
			printf("]\n");
			if (details_flag) {
				printf("%*s%s/%s/ ", 8, "", aliases[j].pmu, aliases[j].str);
				if (aliases[j].metric_name)
					printf(" MetricName: %s", aliases[j].metric_name);
				if (aliases[j].metric_expr)
					printf(" MetricExpr: %s", aliases[j].metric_expr);
				putchar('\n');
			}
		} else
			printf("  %-50s [Kernel PMU event]\n", aliases[j].name);
		printed++;
	}
	if (printed && pager_in_use())
		printf("\n");
out_free:
	for (j = 0; j < len; j++)
		zfree(&aliases[j].name);
	zfree(&aliases);
	return;

out_enomem:
	printf("FATAL: not enough memory to print PMU events\n");
	if (aliases)
		goto out_free;
}

bool pmu_have_event(const char *pname, const char *name)
{
	struct perf_pmu *pmu;
	struct perf_pmu_alias *alias;

	pmu = NULL;
	while ((pmu = perf_pmu__scan(pmu)) != NULL) {
		if (strcmp(pname, pmu->name))
			continue;
		list_for_each_entry(alias, &pmu->aliases, list)
			if (!strcmp(alias->name, name))
				return true;
	}
	return false;
}

static FILE *perf_pmu__open_file(struct perf_pmu *pmu, const char *name)
{
	struct stat st;
	char path[PATH_MAX];
	const char *sysfs;

	sysfs = sysfs__mountpoint();
	if (!sysfs)
		return NULL;

	snprintf(path, PATH_MAX,
		 "%s" EVENT_SOURCE_DEVICE_PATH "%s/%s", sysfs, pmu->name, name);

	if (stat(path, &st) < 0)
		return NULL;

	return fopen(path, "r");
}

int perf_pmu__scan_file(struct perf_pmu *pmu, const char *name, const char *fmt,
			...)
{
	va_list args;
	FILE *file;
	int ret = EOF;

	va_start(args, fmt);
	file = perf_pmu__open_file(pmu, name);
	if (file) {
		ret = vfscanf(file, fmt, args);
		fclose(file);
	}
	va_end(args);
	return ret;
}<|MERGE_RESOLUTION|>--- conflicted
+++ resolved
@@ -576,11 +576,7 @@
 	return NULL;
 }
 
-<<<<<<< HEAD
-static char *perf_pmu__getcpuid(void)
-=======
 static char *perf_pmu__getcpuid(struct perf_pmu *pmu)
->>>>>>> 5fa4ec9c
 {
 	char *cpuid;
 	static bool printed;
@@ -600,16 +596,6 @@
 	return cpuid;
 }
 
-<<<<<<< HEAD
-struct pmu_events_map *perf_pmu__find_map(void)
-{
-	struct pmu_events_map *map;
-	char *cpuid = perf_pmu__getcpuid();
-	int i;
-
-	i = 0;
-	for (;;) {
-=======
 struct pmu_events_map *perf_pmu__find_map(struct perf_pmu *pmu)
 {
 	struct pmu_events_map *map;
@@ -628,7 +614,6 @@
 		regmatch_t pmatch[1];
 		int match;
 
->>>>>>> 5fa4ec9c
 		map = &pmu_events_map[i++];
 		if (!map->table) {
 			map = NULL;
@@ -660,23 +645,14 @@
  * to the current running CPU. Then, add all PMU events from that table
  * as aliases.
  */
-<<<<<<< HEAD
-static void pmu_add_cpu_aliases(struct list_head *head, const char *name)
-=======
 static void pmu_add_cpu_aliases(struct list_head *head, struct perf_pmu *pmu)
->>>>>>> 5fa4ec9c
 {
 	int i;
 	struct pmu_events_map *map;
 	struct pmu_event *pe;
-<<<<<<< HEAD
-
-	map = perf_pmu__find_map();
-=======
 	const char *name = pmu->name;
 
 	map = perf_pmu__find_map(pmu);
->>>>>>> 5fa4ec9c
 	if (!map)
 		return;
 
