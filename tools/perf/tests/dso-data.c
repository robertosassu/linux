// SPDX-License-Identifier: GPL-2.0
#include <dirent.h>
#include <stdlib.h>
#include <linux/kernel.h>
#include <linux/types.h>
#include <sys/stat.h>
#include <fcntl.h>
#include <string.h>
#include <sys/time.h>
#include <sys/resource.h>
#include <api/fs/fs.h>
#include "dso.h"
#include "machine.h"
#include "symbol.h"
#include "tests.h"
#include "debug.h"

static char *test_file(int size)
{
#define TEMPL "/tmp/perf-test-XXXXXX"
	static char buf_templ[sizeof(TEMPL)];
	char *templ = buf_templ;
	int fd, i;
	unsigned char *buf;

	strcpy(buf_templ, TEMPL);
#undef TEMPL

	fd = mkstemp(templ);
	if (fd < 0) {
		perror("mkstemp failed");
		return NULL;
	}

	buf = malloc(size);
	if (!buf) {
		close(fd);
		return NULL;
	}

	for (i = 0; i < size; i++)
		buf[i] = (unsigned char) ((int) i % 10);

	if (size != write(fd, buf, size))
		templ = NULL;

	free(buf);
	close(fd);
	return templ;
}

#define TEST_FILE_SIZE (DSO__DATA_CACHE_SIZE * 20)

struct test_data_offset {
	off_t offset;
	u8 data[10];
	int size;
};

struct test_data_offset offsets[] = {
	/* Fill first cache page. */
	{
		.offset = 10,
		.data   = { 0, 1, 2, 3, 4, 5, 6, 7, 8, 9 },
		.size   = 10,
	},
	/* Read first cache page. */
	{
		.offset = 10,
		.data   = { 0, 1, 2, 3, 4, 5, 6, 7, 8, 9 },
		.size   = 10,
	},
	/* Fill cache boundary pages. */
	{
		.offset = DSO__DATA_CACHE_SIZE - DSO__DATA_CACHE_SIZE % 10,
		.data   = { 0, 1, 2, 3, 4, 5, 6, 7, 8, 9 },
		.size   = 10,
	},
	/* Read cache boundary pages. */
	{
		.offset = DSO__DATA_CACHE_SIZE - DSO__DATA_CACHE_SIZE % 10,
		.data   = { 0, 1, 2, 3, 4, 5, 6, 7, 8, 9 },
		.size   = 10,
	},
	/* Fill final cache page. */
	{
		.offset = TEST_FILE_SIZE - 10,
		.data   = { 0, 1, 2, 3, 4, 5, 6, 7, 8, 9 },
		.size   = 10,
	},
	/* Read final cache page. */
	{
		.offset = TEST_FILE_SIZE - 10,
		.data   = { 0, 1, 2, 3, 4, 5, 6, 7, 8, 9 },
		.size   = 10,
	},
	/* Read final cache page. */
	{
		.offset = TEST_FILE_SIZE - 3,
		.data   = { 7, 8, 9, 0, 0, 0, 0, 0, 0, 0 },
		.size   = 3,
	},
};

/* move it from util/dso.c for compatibility */
static int dso__data_fd(struct dso *dso, struct machine *machine)
{
	int fd = dso__data_get_fd(dso, machine);

	if (fd >= 0)
		dso__data_put_fd(dso);

	return fd;
}

static int test__dso_data(struct test_suite *test __maybe_unused, int subtest __maybe_unused)
{
	struct machine machine;
	struct dso *dso;
	char *file = test_file(TEST_FILE_SIZE);
	size_t i;

	TEST_ASSERT_VAL("No test file", file);

	memset(&machine, 0, sizeof(machine));

	dso = dso__new((const char *)file);

	TEST_ASSERT_VAL("Failed to access to dso",
			dso__data_fd(dso, &machine) >= 0);

	/* Basic 10 bytes tests. */
	for (i = 0; i < ARRAY_SIZE(offsets); i++) {
		struct test_data_offset *data = &offsets[i];
		ssize_t size;
		u8 buf[10];

		memset(buf, 0, 10);
		size = dso__data_read_offset(dso, &machine, data->offset,
				     buf, 10);

		TEST_ASSERT_VAL("Wrong size", size == data->size);
		TEST_ASSERT_VAL("Wrong data", !memcmp(buf, data->data, 10));
	}

	/* Read cross multiple cache pages. */
	{
		ssize_t size;
		int c;
		u8 *buf;

		buf = malloc(TEST_FILE_SIZE);
		TEST_ASSERT_VAL("ENOMEM\n", buf);

		/* First iteration to fill caches, second one to read them. */
		for (c = 0; c < 2; c++) {
			memset(buf, 0, TEST_FILE_SIZE);
			size = dso__data_read_offset(dso, &machine, 10,
						     buf, TEST_FILE_SIZE);

			TEST_ASSERT_VAL("Wrong size",
				size == (TEST_FILE_SIZE - 10));

			for (i = 0; i < (size_t)size; i++)
				TEST_ASSERT_VAL("Wrong data",
					buf[i] == (i % 10));
		}

		free(buf);
	}

	dso__put(dso);
	unlink(file);
	return 0;
}

static long open_files_cnt(void)
{
	char path[PATH_MAX];
	struct dirent *dent;
	DIR *dir;
	long nr = 0;

	scnprintf(path, PATH_MAX, "%s/self/fd", procfs__mountpoint());
	pr_debug("fd path: %s\n", path);

	dir = opendir(path);
	TEST_ASSERT_VAL("failed to open fd directory", dir);

	while ((dent = readdir(dir)) != NULL) {
		if (!strcmp(dent->d_name, ".") ||
		    !strcmp(dent->d_name, ".."))
			continue;

		nr++;
	}

	closedir(dir);
	return nr - 1;
}

static struct dso **dsos;

static int dsos__create(int cnt, int size)
{
	int i;

	dsos = malloc(sizeof(*dsos) * cnt);
	TEST_ASSERT_VAL("failed to alloc dsos array", dsos);

	for (i = 0; i < cnt; i++) {
		char *file;

		file = test_file(size);
		TEST_ASSERT_VAL("failed to get dso file", file);

		dsos[i] = dso__new(file);
		TEST_ASSERT_VAL("failed to get dso", dsos[i]);
	}

	return 0;
}

static void dsos__delete(int cnt)
{
	int i;

	for (i = 0; i < cnt; i++) {
		struct dso *dso = dsos[i];

		unlink(dso->name);
		dso__put(dso);
	}

	free(dsos);
}

static int set_fd_limit(int n)
{
	struct rlimit rlim;

	if (getrlimit(RLIMIT_NOFILE, &rlim))
		return -1;

	pr_debug("file limit %ld, new %d\n", (long) rlim.rlim_cur, n);

	rlim.rlim_cur = n;
	return setrlimit(RLIMIT_NOFILE, &rlim);
}

static int test__dso_data_cache(struct test_suite *test __maybe_unused, int subtest __maybe_unused)
{
	struct machine machine;
	long nr_end, nr = open_files_cnt();
	int dso_cnt, limit, i, fd;

	/* Rest the internal dso open counter limit. */
	reset_fd_limit();

	memset(&machine, 0, sizeof(machine));

	/* set as system limit */
	limit = nr * 4;
	TEST_ASSERT_VAL("failed to set file limit", !set_fd_limit(limit));

	/* and this is now our dso open FDs limit */
	dso_cnt = limit / 2;
	TEST_ASSERT_VAL("failed to create dsos\n",
		!dsos__create(dso_cnt, TEST_FILE_SIZE));

	for (i = 0; i < (dso_cnt - 1); i++) {
		struct dso *dso = dsos[i];

		/*
		 * Open dsos via dso__data_fd(), it opens the data
		 * file and keep it open (unless open file limit).
		 */
		fd = dso__data_fd(dso, &machine);
		TEST_ASSERT_VAL("failed to get fd", fd > 0);

		if (i % 2) {
			#define BUFSIZE 10
			u8 buf[BUFSIZE];
			ssize_t n;

			n = dso__data_read_offset(dso, &machine, 0, buf, BUFSIZE);
			TEST_ASSERT_VAL("failed to read dso", n == BUFSIZE);
		}
	}

	/* verify the first one is already open */
	TEST_ASSERT_VAL("dsos[0] is not open", dsos[0]->data.fd != -1);

	/* open +1 dso to reach the allowed limit */
	fd = dso__data_fd(dsos[i], &machine);
	TEST_ASSERT_VAL("failed to get fd", fd > 0);

	/* should force the first one to be closed */
	TEST_ASSERT_VAL("failed to close dsos[0]", dsos[0]->data.fd == -1);

	/* cleanup everything */
	dsos__delete(dso_cnt);

	/* Make sure we did not leak any file descriptor. */
	nr_end = open_files_cnt();
	pr_debug("nr start %ld, nr stop %ld\n", nr, nr_end);
	TEST_ASSERT_VAL("failed leaking files", nr == nr_end);
	return 0;
}

static long new_limit(int count)
{
	int fd = open("/dev/null", O_RDONLY);
	long ret = fd;
	if (count > 0)
		ret = new_limit(--count);
	close(fd);
	return ret;
}

<<<<<<< HEAD
int test__dso_data_reopen(struct test *test __maybe_unused, int subtest __maybe_unused)
=======
static int test__dso_data_reopen(struct test_suite *test __maybe_unused, int subtest __maybe_unused)
>>>>>>> df0cc57e
{
	struct machine machine;
	long nr_end, nr = open_files_cnt(), lim = new_limit(3);
	int fd, fd_extra;

#define dso_0 (dsos[0])
#define dso_1 (dsos[1])
#define dso_2 (dsos[2])

	/* Rest the internal dso open counter limit. */
	reset_fd_limit();

	memset(&machine, 0, sizeof(machine));

	/*
	 * Test scenario:
	 * - create 3 dso objects
	 * - set process file descriptor limit to current
	 *   files count + 3
	 * - test that the first dso gets closed when we
	 *   reach the files count limit
	 */

	/* Make sure we are able to open 3 fds anyway */
	TEST_ASSERT_VAL("failed to set file limit",
			!set_fd_limit((lim)));

	TEST_ASSERT_VAL("failed to create dsos\n", !dsos__create(3, TEST_FILE_SIZE));

	/* open dso_0 */
	fd = dso__data_fd(dso_0, &machine);
	TEST_ASSERT_VAL("failed to get fd", fd > 0);

	/* open dso_1 */
	fd = dso__data_fd(dso_1, &machine);
	TEST_ASSERT_VAL("failed to get fd", fd > 0);

	/*
	 * open extra file descriptor and we just
	 * reached the files count limit
	 */
	fd_extra = open("/dev/null", O_RDONLY);
	TEST_ASSERT_VAL("failed to open extra fd", fd_extra > 0);

	/* open dso_2 */
	fd = dso__data_fd(dso_2, &machine);
	TEST_ASSERT_VAL("failed to get fd", fd > 0);

	/*
	 * dso_0 should get closed, because we reached
	 * the file descriptor limit
	 */
	TEST_ASSERT_VAL("failed to close dso_0", dso_0->data.fd == -1);

	/* open dso_0 */
	fd = dso__data_fd(dso_0, &machine);
	TEST_ASSERT_VAL("failed to get fd", fd > 0);

	/*
	 * dso_1 should get closed, because we reached
	 * the file descriptor limit
	 */
	TEST_ASSERT_VAL("failed to close dso_1", dso_1->data.fd == -1);

	/* cleanup everything */
	close(fd_extra);
	dsos__delete(3);

	/* Make sure we did not leak any file descriptor. */
	nr_end = open_files_cnt();
	pr_debug("nr start %ld, nr stop %ld\n", nr, nr_end);
	TEST_ASSERT_VAL("failed leaking files", nr == nr_end);
	return 0;
}

DEFINE_SUITE("DSO data read", dso_data);
DEFINE_SUITE("DSO data cache", dso_data_cache);
DEFINE_SUITE("DSO data reopen", dso_data_reopen);<|MERGE_RESOLUTION|>--- conflicted
+++ resolved
@@ -318,11 +318,7 @@
 	return ret;
 }
 
-<<<<<<< HEAD
-int test__dso_data_reopen(struct test *test __maybe_unused, int subtest __maybe_unused)
-=======
 static int test__dso_data_reopen(struct test_suite *test __maybe_unused, int subtest __maybe_unused)
->>>>>>> df0cc57e
 {
 	struct machine machine;
 	long nr_end, nr = open_files_cnt(), lim = new_limit(3);
