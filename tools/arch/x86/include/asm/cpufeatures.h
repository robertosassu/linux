--- conflicted
+++ resolved
@@ -476,19 +476,11 @@
 #define X86_FEATURE_CLEAR_BHB_LOOP	(21*32+ 1) /* Clear branch history at syscall entry using SW loop */
 #define X86_FEATURE_BHI_CTRL		(21*32+ 2) /* BHI_DIS_S HW control available */
 #define X86_FEATURE_CLEAR_BHB_HW	(21*32+ 3) /* BHI_DIS_S HW control enabled */
-<<<<<<< HEAD
 #define X86_FEATURE_CLEAR_BHB_VMEXIT	(21*32+ 4) /* Clear branch history at vmexit using SW loop */
 #define X86_FEATURE_AMD_FAST_CPPC	(21*32+ 5) /* Fast CPPC */
 #define X86_FEATURE_AMD_HTR_CORES	(21*32+ 6) /* Heterogeneous Core Topology */
 #define X86_FEATURE_AMD_WORKLOAD_CLASS	(21*32+ 7) /* Workload Classification */
 #define X86_FEATURE_PREFER_YMM		(21*32+ 8) /* Avoid ZMM registers due to downclocking */
-=======
-#define X86_FEATURE_CLEAR_BHB_LOOP_ON_VMEXIT (21*32+ 4) /* Clear branch history at vmexit using SW loop */
-#define X86_FEATURE_AMD_FAST_CPPC	(21*32 + 5) /* Fast CPPC */
-#define X86_FEATURE_AMD_HETEROGENEOUS_CORES (21*32 + 6) /* Heterogeneous Core Topology */
-#define X86_FEATURE_AMD_WORKLOAD_CLASS	(21*32 + 7) /* Workload Classification */
-#define X86_FEATURE_PREFER_YMM		(21*32 + 8) /* Avoid ZMM registers due to downclocking */
->>>>>>> 92a09c47
 
 /*
  * BUG word(s)
@@ -527,7 +519,7 @@
 #define X86_BUG_ITLB_MULTIHIT		X86_BUG(23) /* "itlb_multihit" CPU may incur MCE during certain page attribute changes */
 #define X86_BUG_SRBDS			X86_BUG(24) /* "srbds" CPU may leak RNG bits if not mitigated */
 #define X86_BUG_MMIO_STALE_DATA		X86_BUG(25) /* "mmio_stale_data" CPU is affected by Processor MMIO Stale Data vulnerabilities */
-/* unused, was #define X86_BUG_MMIO_UNKNOWN		X86_BUG(26) * "mmio_unknown" CPU is too old and its MMIO Stale Data status is unknown */
+/* unused, was #define X86_BUG_MMIO_UNKNOWN		X86_BUG(26) "mmio_unknown" CPU is too old and its MMIO Stale Data status is unknown */
 #define X86_BUG_RETBLEED		X86_BUG(27) /* "retbleed" CPU is affected by RETBleed */
 #define X86_BUG_EIBRS_PBRSB		X86_BUG(28) /* "eibrs_pbrsb" EIBRS is vulnerable to Post Barrier RSB Predictions */
 #define X86_BUG_SMT_RSB			X86_BUG(29) /* "smt_rsb" CPU is vulnerable to Cross-Thread Return Address Predictions */
@@ -535,19 +527,10 @@
 #define X86_BUG_TDX_PW_MCE		X86_BUG(31) /* "tdx_pw_mce" CPU may incur #MC if non-TD software does partial write to TDX private memory */
 
 /* BUG word 2 */
-<<<<<<< HEAD
 #define X86_BUG_SRSO			X86_BUG( 1*32+ 0) /* "srso" AMD SRSO bug */
 #define X86_BUG_DIV0			X86_BUG( 1*32+ 1) /* "div0" AMD DIV0 speculation bug */
 #define X86_BUG_RFDS			X86_BUG( 1*32+ 2) /* "rfds" CPU is vulnerable to Register File Data Sampling */
 #define X86_BUG_BHI			X86_BUG( 1*32+ 3) /* "bhi" CPU is affected by Branch History Injection */
 #define X86_BUG_IBPB_NO_RET		X86_BUG( 1*32+ 4) /* "ibpb_no_ret" IBPB omits return target predictions */
 #define X86_BUG_SPECTRE_V2_USER		X86_BUG( 1*32+ 5) /* "spectre_v2_user" CPU is affected by Spectre variant 2 attack between user processes */
-=======
-#define X86_BUG_SRSO			X86_BUG(1*32 + 0) /* "srso" AMD SRSO bug */
-#define X86_BUG_DIV0			X86_BUG(1*32 + 1) /* "div0" AMD DIV0 speculation bug */
-#define X86_BUG_RFDS			X86_BUG(1*32 + 2) /* "rfds" CPU is vulnerable to Register File Data Sampling */
-#define X86_BUG_BHI			X86_BUG(1*32 + 3) /* "bhi" CPU is affected by Branch History Injection */
-#define X86_BUG_IBPB_NO_RET	   	X86_BUG(1*32 + 4) /* "ibpb_no_ret" IBPB omits return target predictions */
-#define X86_BUG_SPECTRE_V2_USER		X86_BUG(1*32 + 5) /* "spectre_v2_user" CPU is affected by Spectre variant 2 attack between user processes */
->>>>>>> 92a09c47
 #endif /* _ASM_X86_CPUFEATURES_H */