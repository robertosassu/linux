--- conflicted
+++ resolved
@@ -1,22 +1,13 @@
 LIBDIR := ../../../lib
 BPFDIR := $(LIBDIR)/bpf
 
-<<<<<<< HEAD
-CFLAGS += -Wall -O2 -lcap -I../../../include/uapi -I$(LIBDIR) $(BPFOBJ)
-=======
 CFLAGS += -Wall -O2 -I../../../include/uapi -I$(LIBDIR)
 LDLIBS += -lcap
->>>>>>> fe82203b
 
 TEST_GEN_PROGS = test_verifier test_tag test_maps test_lru_map test_lpm_map
 
 TEST_PROGS := test_kmod.sh
 
-<<<<<<< HEAD
-all: $(TEST_GEN_PROGS)
-
-.PHONY: all clean force
-=======
 include ../lib.mk
 
 BPFOBJ := $(OUTPUT)/bpf.o
@@ -24,7 +15,6 @@
 $(TEST_GEN_PROGS): $(BPFOBJ)
 
 .PHONY: force
->>>>>>> fe82203b
 
 # force a rebuild of BPFOBJ when its dependencies are updated
 force:
