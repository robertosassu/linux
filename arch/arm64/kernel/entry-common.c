// SPDX-License-Identifier: GPL-2.0
/*
 * Exception handling code
 *
 * Copyright (C) 2019 ARM Ltd.
 */

#include <linux/context_tracking.h>
#include <linux/kasan.h>
#include <linux/linkage.h>
#include <linux/lockdep.h>
#include <linux/ptrace.h>
#include <linux/resume_user_mode.h>
#include <linux/sched.h>
#include <linux/sched/debug.h>
#include <linux/thread_info.h>

#include <asm/cpufeature.h>
#include <asm/daifflags.h>
#include <asm/esr.h>
#include <asm/exception.h>
#include <asm/irq_regs.h>
#include <asm/kprobes.h>
#include <asm/mmu.h>
#include <asm/processor.h>
#include <asm/sdei.h>
#include <asm/stacktrace.h>
#include <asm/sysreg.h>
#include <asm/system_misc.h>

/*
 * Handle IRQ/context state management when entering from kernel mode.
 * Before this function is called it is not safe to call regular kernel code,
 * instrumentable code, or any code which may trigger an exception.
 *
 * This is intended to match the logic in irqentry_enter(), handling the kernel
 * mode transitions only.
 */
static __always_inline void __enter_from_kernel_mode(struct pt_regs *regs)
{
	regs->exit_rcu = false;

	if (!IS_ENABLED(CONFIG_TINY_RCU) && is_idle_task(current)) {
		lockdep_hardirqs_off(CALLER_ADDR0);
		ct_irq_enter();
		trace_hardirqs_off_finish();

		regs->exit_rcu = true;
		return;
	}

	lockdep_hardirqs_off(CALLER_ADDR0);
	rcu_irq_enter_check_tick();
	trace_hardirqs_off_finish();
}

static void noinstr enter_from_kernel_mode(struct pt_regs *regs)
{
	__enter_from_kernel_mode(regs);
	mte_check_tfsr_entry();
	mte_disable_tco_entry(current);
}

/*
 * Handle IRQ/context state management when exiting to kernel mode.
 * After this function returns it is not safe to call regular kernel code,
 * instrumentable code, or any code which may trigger an exception.
 *
 * This is intended to match the logic in irqentry_exit(), handling the kernel
 * mode transitions only, and with preemption handled elsewhere.
 */
static __always_inline void __exit_to_kernel_mode(struct pt_regs *regs)
{
	lockdep_assert_irqs_disabled();

	if (interrupts_enabled(regs)) {
		if (regs->exit_rcu) {
			trace_hardirqs_on_prepare();
			lockdep_hardirqs_on_prepare();
			ct_irq_exit();
			lockdep_hardirqs_on(CALLER_ADDR0);
			return;
		}

		trace_hardirqs_on();
	} else {
		if (regs->exit_rcu)
			ct_irq_exit();
	}
}

static void noinstr exit_to_kernel_mode(struct pt_regs *regs)
{
	mte_check_tfsr_exit();
	__exit_to_kernel_mode(regs);
}

/*
 * Handle IRQ/context state management when entering from user mode.
 * Before this function is called it is not safe to call regular kernel code,
 * instrumentable code, or any code which may trigger an exception.
 */
static __always_inline void __enter_from_user_mode(void)
{
	lockdep_hardirqs_off(CALLER_ADDR0);
	CT_WARN_ON(ct_state() != CT_STATE_USER);
	user_exit_irqoff();
	trace_hardirqs_off_finish();
	mte_disable_tco_entry(current);
}

static __always_inline void enter_from_user_mode(struct pt_regs *regs)
{
	__enter_from_user_mode();
}

/*
 * Handle IRQ/context state management when exiting to user mode.
 * After this function returns it is not safe to call regular kernel code,
 * instrumentable code, or any code which may trigger an exception.
 */
static __always_inline void __exit_to_user_mode(void)
{
	trace_hardirqs_on_prepare();
	lockdep_hardirqs_on_prepare();
	user_enter_irqoff();
	lockdep_hardirqs_on(CALLER_ADDR0);
}

static void do_notify_resume(struct pt_regs *regs, unsigned long thread_flags)
{
	do {
		local_irq_enable();

		if (thread_flags & _TIF_NEED_RESCHED)
			schedule();

		if (thread_flags & _TIF_UPROBE)
			uprobe_notify_resume(regs);

		if (thread_flags & _TIF_MTE_ASYNC_FAULT) {
			clear_thread_flag(TIF_MTE_ASYNC_FAULT);
			send_sig_fault(SIGSEGV, SEGV_MTEAERR,
				       (void __user *)NULL, current);
		}

		if (thread_flags & (_TIF_SIGPENDING | _TIF_NOTIFY_SIGNAL))
			do_signal(regs);

		if (thread_flags & _TIF_NOTIFY_RESUME)
			resume_user_mode_work(regs);

		if (thread_flags & _TIF_FOREIGN_FPSTATE)
			fpsimd_restore_current_state();

		local_irq_disable();
		thread_flags = read_thread_flags();
	} while (thread_flags & _TIF_WORK_MASK);
}

static __always_inline void exit_to_user_mode_prepare(struct pt_regs *regs)
{
	unsigned long flags;

	local_irq_disable();

	flags = read_thread_flags();
	if (unlikely(flags & _TIF_WORK_MASK))
		do_notify_resume(regs, flags);

	local_daif_mask();

	lockdep_sys_exit();
}

static __always_inline void exit_to_user_mode(struct pt_regs *regs)
{
	exit_to_user_mode_prepare(regs);
	mte_check_tfsr_exit();
	__exit_to_user_mode();
}

asmlinkage void noinstr asm_exit_to_user_mode(struct pt_regs *regs)
{
	exit_to_user_mode(regs);
}

/*
 * Handle IRQ/context state management when entering an NMI from user/kernel
 * mode. Before this function is called it is not safe to call regular kernel
 * code, instrumentable code, or any code which may trigger an exception.
 */
static void noinstr arm64_enter_nmi(struct pt_regs *regs)
{
	regs->lockdep_hardirqs = lockdep_hardirqs_enabled();

	__nmi_enter();
	lockdep_hardirqs_off(CALLER_ADDR0);
	lockdep_hardirq_enter();
	ct_nmi_enter();

	trace_hardirqs_off_finish();
	ftrace_nmi_enter();
}

/*
 * Handle IRQ/context state management when exiting an NMI from user/kernel
 * mode. After this function returns it is not safe to call regular kernel
 * code, instrumentable code, or any code which may trigger an exception.
 */
static void noinstr arm64_exit_nmi(struct pt_regs *regs)
{
	bool restore = regs->lockdep_hardirqs;

	ftrace_nmi_exit();
	if (restore) {
		trace_hardirqs_on_prepare();
		lockdep_hardirqs_on_prepare();
	}

	ct_nmi_exit();
	lockdep_hardirq_exit();
	if (restore)
		lockdep_hardirqs_on(CALLER_ADDR0);
	__nmi_exit();
}

/*
 * Handle IRQ/context state management when entering a debug exception from
 * kernel mode. Before this function is called it is not safe to call regular
 * kernel code, instrumentable code, or any code which may trigger an exception.
 */
static void noinstr arm64_enter_el1_dbg(struct pt_regs *regs)
{
	regs->lockdep_hardirqs = lockdep_hardirqs_enabled();

	lockdep_hardirqs_off(CALLER_ADDR0);
	ct_nmi_enter();

	trace_hardirqs_off_finish();
}

/*
 * Handle IRQ/context state management when exiting a debug exception from
 * kernel mode. After this function returns it is not safe to call regular
 * kernel code, instrumentable code, or any code which may trigger an exception.
 */
static void noinstr arm64_exit_el1_dbg(struct pt_regs *regs)
{
	bool restore = regs->lockdep_hardirqs;

	if (restore) {
		trace_hardirqs_on_prepare();
		lockdep_hardirqs_on_prepare();
	}

	ct_nmi_exit();
	if (restore)
		lockdep_hardirqs_on(CALLER_ADDR0);
}

#ifdef CONFIG_PREEMPT_DYNAMIC
DEFINE_STATIC_KEY_TRUE(sk_dynamic_irqentry_exit_cond_resched);
#define need_irq_preemption() \
	(static_branch_unlikely(&sk_dynamic_irqentry_exit_cond_resched))
#else
#define need_irq_preemption()	(IS_ENABLED(CONFIG_PREEMPTION))
#endif

static void __sched arm64_preempt_schedule_irq(void)
{
	if (!need_irq_preemption())
		return;

	/*
	 * Note: thread_info::preempt_count includes both thread_info::count
	 * and thread_info::need_resched, and is not equivalent to
	 * preempt_count().
	 */
	if (READ_ONCE(current_thread_info()->preempt_count) != 0)
		return;

	/*
	 * DAIF.DA are cleared at the start of IRQ/FIQ handling, and when GIC
	 * priority masking is used the GIC irqchip driver will clear DAIF.IF
	 * using gic_arch_enable_irqs() for normal IRQs. If anything is set in
	 * DAIF we must have handled an NMI, so skip preemption.
	 */
	if (system_uses_irq_prio_masking() && read_sysreg(daif))
		return;

	/*
	 * Preempting a task from an IRQ means we leave copies of PSTATE
	 * on the stack. cpufeature's enable calls may modify PSTATE, but
	 * resuming one of these preempted tasks would undo those changes.
	 *
	 * Only allow a task to be preempted once cpufeatures have been
	 * enabled.
	 */
	if (system_capabilities_finalized())
		preempt_schedule_irq();
}

static void do_interrupt_handler(struct pt_regs *regs,
				 void (*handler)(struct pt_regs *))
{
	struct pt_regs *old_regs = set_irq_regs(regs);

	if (on_thread_stack())
		call_on_irq_stack(regs, handler);
	else
		handler(regs);

	set_irq_regs(old_regs);
}

extern void (*handle_arch_irq)(struct pt_regs *);
extern void (*handle_arch_fiq)(struct pt_regs *);

static void noinstr __panic_unhandled(struct pt_regs *regs, const char *vector,
				      unsigned long esr)
{
	arm64_enter_nmi(regs);

	console_verbose();

	pr_crit("Unhandled %s exception on CPU%d, ESR 0x%016lx -- %s\n",
		vector, smp_processor_id(), esr,
		esr_get_class_string(esr));

	__show_regs(regs);
	panic("Unhandled exception");
}

#define UNHANDLED(el, regsize, vector)							\
asmlinkage void noinstr el##_##regsize##_##vector##_handler(struct pt_regs *regs)	\
{											\
	const char *desc = #regsize "-bit " #el " " #vector;				\
	__panic_unhandled(regs, desc, read_sysreg(esr_el1));				\
}

#ifdef CONFIG_ARM64_ERRATUM_1463225
static DEFINE_PER_CPU(int, __in_cortex_a76_erratum_1463225_wa);

static void cortex_a76_erratum_1463225_svc_handler(void)
{
	u32 reg, val;

	if (!unlikely(test_thread_flag(TIF_SINGLESTEP)))
		return;

	if (!unlikely(this_cpu_has_cap(ARM64_WORKAROUND_1463225)))
		return;

	__this_cpu_write(__in_cortex_a76_erratum_1463225_wa, 1);
	reg = read_sysreg(mdscr_el1);
	val = reg | DBG_MDSCR_SS | DBG_MDSCR_KDE;
	write_sysreg(val, mdscr_el1);
	asm volatile("msr daifclr, #8");
	isb();

	/* We will have taken a single-step exception by this point */

	write_sysreg(reg, mdscr_el1);
	__this_cpu_write(__in_cortex_a76_erratum_1463225_wa, 0);
}

static __always_inline bool
cortex_a76_erratum_1463225_debug_handler(struct pt_regs *regs)
{
	if (!__this_cpu_read(__in_cortex_a76_erratum_1463225_wa))
		return false;

	/*
	 * We've taken a dummy step exception from the kernel to ensure
	 * that interrupts are re-enabled on the syscall path. Return back
	 * to cortex_a76_erratum_1463225_svc_handler() with debug exceptions
	 * masked so that we can safely restore the mdscr and get on with
	 * handling the syscall.
	 */
	regs->pstate |= PSR_D_BIT;
	return true;
}
#else /* CONFIG_ARM64_ERRATUM_1463225 */
static void cortex_a76_erratum_1463225_svc_handler(void) { }
static bool cortex_a76_erratum_1463225_debug_handler(struct pt_regs *regs)
{
	return false;
}
#endif /* CONFIG_ARM64_ERRATUM_1463225 */

/*
 * As per the ABI exit SME streaming mode and clear the SVE state not
 * shared with FPSIMD on syscall entry.
 */
static inline void fp_user_discard(void)
{
	/*
	 * If SME is active then exit streaming mode.  If ZA is active
	 * then flush the SVE registers but leave userspace access to
	 * both SVE and SME enabled, otherwise disable SME for the
	 * task and fall through to disabling SVE too.  This means
	 * that after a syscall we never have any streaming mode
	 * register state to track, if this changes the KVM code will
	 * need updating.
	 */
	if (system_supports_sme())
		sme_smstop_sm();

	if (!system_supports_sve())
		return;

	if (test_thread_flag(TIF_SVE)) {
		unsigned int sve_vq_minus_one;

		sve_vq_minus_one = sve_vq_from_vl(task_get_sve_vl(current)) - 1;
		sve_flush_live(true, sve_vq_minus_one);
	}
}

UNHANDLED(el1t, 64, sync)
UNHANDLED(el1t, 64, irq)
UNHANDLED(el1t, 64, fiq)
UNHANDLED(el1t, 64, error)

static void noinstr el1_abort(struct pt_regs *regs, unsigned long esr)
{
	unsigned long far = read_sysreg(far_el1);

	enter_from_kernel_mode(regs);
	local_daif_inherit(regs);
	do_mem_abort(far, esr, regs);
	local_daif_mask();
	exit_to_kernel_mode(regs);
}

static void noinstr el1_pc(struct pt_regs *regs, unsigned long esr)
{
	unsigned long far = read_sysreg(far_el1);

	enter_from_kernel_mode(regs);
	local_daif_inherit(regs);
	do_sp_pc_abort(far, esr, regs);
	local_daif_mask();
	exit_to_kernel_mode(regs);
}

static void noinstr el1_undef(struct pt_regs *regs, unsigned long esr)
{
	enter_from_kernel_mode(regs);
	local_daif_inherit(regs);
	do_el1_undef(regs, esr);
	local_daif_mask();
	exit_to_kernel_mode(regs);
}

static void noinstr el1_bti(struct pt_regs *regs, unsigned long esr)
{
	enter_from_kernel_mode(regs);
	local_daif_inherit(regs);
	do_el1_bti(regs, esr);
	local_daif_mask();
	exit_to_kernel_mode(regs);
}

<<<<<<< HEAD
static void noinstr el1_gcs(struct pt_regs *regs, unsigned long esr)
{
	enter_from_kernel_mode(regs);
	local_daif_inherit(regs);
	do_el1_gcs(regs, esr);
=======
static void noinstr el1_mops(struct pt_regs *regs, unsigned long esr)
{
	enter_from_kernel_mode(regs);
	local_daif_inherit(regs);
	do_el1_mops(regs, esr);
>>>>>>> 2cfdb799
	local_daif_mask();
	exit_to_kernel_mode(regs);
}

static void noinstr el1_dbg(struct pt_regs *regs, unsigned long esr)
{
	unsigned long far = read_sysreg(far_el1);

	arm64_enter_el1_dbg(regs);
	if (!cortex_a76_erratum_1463225_debug_handler(regs))
		do_debug_exception(far, esr, regs);
	arm64_exit_el1_dbg(regs);
}

static void noinstr el1_fpac(struct pt_regs *regs, unsigned long esr)
{
	enter_from_kernel_mode(regs);
	local_daif_inherit(regs);
	do_el1_fpac(regs, esr);
	local_daif_mask();
	exit_to_kernel_mode(regs);
}

asmlinkage void noinstr el1h_64_sync_handler(struct pt_regs *regs)
{
	unsigned long esr = read_sysreg(esr_el1);

	switch (ESR_ELx_EC(esr)) {
	case ESR_ELx_EC_DABT_CUR:
	case ESR_ELx_EC_IABT_CUR:
		el1_abort(regs, esr);
		break;
	/*
	 * We don't handle ESR_ELx_EC_SP_ALIGN, since we will have hit a
	 * recursive exception when trying to push the initial pt_regs.
	 */
	case ESR_ELx_EC_PC_ALIGN:
		el1_pc(regs, esr);
		break;
	case ESR_ELx_EC_SYS64:
	case ESR_ELx_EC_UNKNOWN:
		el1_undef(regs, esr);
		break;
	case ESR_ELx_EC_BTI:
		el1_bti(regs, esr);
		break;
<<<<<<< HEAD
	case ESR_ELx_EC_GCS:
		el1_gcs(regs, esr);
=======
	case ESR_ELx_EC_MOPS:
		el1_mops(regs, esr);
>>>>>>> 2cfdb799
		break;
	case ESR_ELx_EC_BREAKPT_CUR:
	case ESR_ELx_EC_SOFTSTP_CUR:
	case ESR_ELx_EC_WATCHPT_CUR:
	case ESR_ELx_EC_BRK64:
		el1_dbg(regs, esr);
		break;
	case ESR_ELx_EC_FPAC:
		el1_fpac(regs, esr);
		break;
	default:
		__panic_unhandled(regs, "64-bit el1h sync", esr);
	}
}

static __always_inline void __el1_pnmi(struct pt_regs *regs,
				       void (*handler)(struct pt_regs *))
{
	arm64_enter_nmi(regs);
	do_interrupt_handler(regs, handler);
	arm64_exit_nmi(regs);
}

static __always_inline void __el1_irq(struct pt_regs *regs,
				      void (*handler)(struct pt_regs *))
{
	enter_from_kernel_mode(regs);

	irq_enter_rcu();
	do_interrupt_handler(regs, handler);
	irq_exit_rcu();

	arm64_preempt_schedule_irq();

	exit_to_kernel_mode(regs);
}
static void noinstr el1_interrupt(struct pt_regs *regs,
				  void (*handler)(struct pt_regs *))
{
	write_sysreg(DAIF_PROCCTX_NOIRQ, daif);

	if (IS_ENABLED(CONFIG_ARM64_PSEUDO_NMI) && !interrupts_enabled(regs))
		__el1_pnmi(regs, handler);
	else
		__el1_irq(regs, handler);
}

asmlinkage void noinstr el1h_64_irq_handler(struct pt_regs *regs)
{
	el1_interrupt(regs, handle_arch_irq);
}

asmlinkage void noinstr el1h_64_fiq_handler(struct pt_regs *regs)
{
	el1_interrupt(regs, handle_arch_fiq);
}

asmlinkage void noinstr el1h_64_error_handler(struct pt_regs *regs)
{
	unsigned long esr = read_sysreg(esr_el1);

	local_daif_restore(DAIF_ERRCTX);
	arm64_enter_nmi(regs);
	do_serror(regs, esr);
	arm64_exit_nmi(regs);
}

static void noinstr el0_da(struct pt_regs *regs, unsigned long esr)
{
	unsigned long far = read_sysreg(far_el1);

	enter_from_user_mode(regs);
	local_daif_restore(DAIF_PROCCTX);
	do_mem_abort(far, esr, regs);
	exit_to_user_mode(regs);
}

static void noinstr el0_ia(struct pt_regs *regs, unsigned long esr)
{
	unsigned long far = read_sysreg(far_el1);

	/*
	 * We've taken an instruction abort from userspace and not yet
	 * re-enabled IRQs. If the address is a kernel address, apply
	 * BP hardening prior to enabling IRQs and pre-emption.
	 */
	if (!is_ttbr0_addr(far))
		arm64_apply_bp_hardening();

	enter_from_user_mode(regs);
	local_daif_restore(DAIF_PROCCTX);
	do_mem_abort(far, esr, regs);
	exit_to_user_mode(regs);
}

static void noinstr el0_fpsimd_acc(struct pt_regs *regs, unsigned long esr)
{
	enter_from_user_mode(regs);
	local_daif_restore(DAIF_PROCCTX);
	do_fpsimd_acc(esr, regs);
	exit_to_user_mode(regs);
}

static void noinstr el0_sve_acc(struct pt_regs *regs, unsigned long esr)
{
	enter_from_user_mode(regs);
	local_daif_restore(DAIF_PROCCTX);
	do_sve_acc(esr, regs);
	exit_to_user_mode(regs);
}

static void noinstr el0_sme_acc(struct pt_regs *regs, unsigned long esr)
{
	enter_from_user_mode(regs);
	local_daif_restore(DAIF_PROCCTX);
	do_sme_acc(esr, regs);
	exit_to_user_mode(regs);
}

static void noinstr el0_fpsimd_exc(struct pt_regs *regs, unsigned long esr)
{
	enter_from_user_mode(regs);
	local_daif_restore(DAIF_PROCCTX);
	do_fpsimd_exc(esr, regs);
	exit_to_user_mode(regs);
}

static void noinstr el0_sys(struct pt_regs *regs, unsigned long esr)
{
	enter_from_user_mode(regs);
	local_daif_restore(DAIF_PROCCTX);
	do_el0_sys(esr, regs);
	exit_to_user_mode(regs);
}

static void noinstr el0_pc(struct pt_regs *regs, unsigned long esr)
{
	unsigned long far = read_sysreg(far_el1);

	if (!is_ttbr0_addr(instruction_pointer(regs)))
		arm64_apply_bp_hardening();

	enter_from_user_mode(regs);
	local_daif_restore(DAIF_PROCCTX);
	do_sp_pc_abort(far, esr, regs);
	exit_to_user_mode(regs);
}

static void noinstr el0_sp(struct pt_regs *regs, unsigned long esr)
{
	enter_from_user_mode(regs);
	local_daif_restore(DAIF_PROCCTX);
	do_sp_pc_abort(regs->sp, esr, regs);
	exit_to_user_mode(regs);
}

static void noinstr el0_undef(struct pt_regs *regs, unsigned long esr)
{
	enter_from_user_mode(regs);
	local_daif_restore(DAIF_PROCCTX);
	do_el0_undef(regs, esr);
	exit_to_user_mode(regs);
}

static void noinstr el0_bti(struct pt_regs *regs)
{
	enter_from_user_mode(regs);
	local_daif_restore(DAIF_PROCCTX);
	do_el0_bti(regs);
	exit_to_user_mode(regs);
}

static void noinstr el0_mops(struct pt_regs *regs, unsigned long esr)
{
	enter_from_user_mode(regs);
	local_daif_restore(DAIF_PROCCTX);
	do_el0_mops(regs, esr);
	exit_to_user_mode(regs);
}

static void noinstr el0_gcs(struct pt_regs *regs, unsigned long esr)
{
	enter_from_user_mode(regs);
	local_daif_restore(DAIF_PROCCTX);
	do_el0_gcs(regs, esr);
	exit_to_user_mode(regs);
}

static void noinstr el0_inv(struct pt_regs *regs, unsigned long esr)
{
	enter_from_user_mode(regs);
	local_daif_restore(DAIF_PROCCTX);
	bad_el0_sync(regs, 0, esr);
	exit_to_user_mode(regs);
}

static void noinstr el0_dbg(struct pt_regs *regs, unsigned long esr)
{
	/* Only watchpoints write FAR_EL1, otherwise its UNKNOWN */
	unsigned long far = read_sysreg(far_el1);

	enter_from_user_mode(regs);
	do_debug_exception(far, esr, regs);
	local_daif_restore(DAIF_PROCCTX);
	exit_to_user_mode(regs);
}

static void noinstr el0_svc(struct pt_regs *regs)
{
	enter_from_user_mode(regs);
	cortex_a76_erratum_1463225_svc_handler();
	fp_user_discard();
	local_daif_restore(DAIF_PROCCTX);
	do_el0_svc(regs);
	exit_to_user_mode(regs);
}

static void noinstr el0_fpac(struct pt_regs *regs, unsigned long esr)
{
	enter_from_user_mode(regs);
	local_daif_restore(DAIF_PROCCTX);
	do_el0_fpac(regs, esr);
	exit_to_user_mode(regs);
}

asmlinkage void noinstr el0t_64_sync_handler(struct pt_regs *regs)
{
	unsigned long esr = read_sysreg(esr_el1);

	switch (ESR_ELx_EC(esr)) {
	case ESR_ELx_EC_SVC64:
		el0_svc(regs);
		break;
	case ESR_ELx_EC_DABT_LOW:
		el0_da(regs, esr);
		break;
	case ESR_ELx_EC_IABT_LOW:
		el0_ia(regs, esr);
		break;
	case ESR_ELx_EC_FP_ASIMD:
		el0_fpsimd_acc(regs, esr);
		break;
	case ESR_ELx_EC_SVE:
		el0_sve_acc(regs, esr);
		break;
	case ESR_ELx_EC_SME:
		el0_sme_acc(regs, esr);
		break;
	case ESR_ELx_EC_FP_EXC64:
		el0_fpsimd_exc(regs, esr);
		break;
	case ESR_ELx_EC_SYS64:
	case ESR_ELx_EC_WFx:
		el0_sys(regs, esr);
		break;
	case ESR_ELx_EC_SP_ALIGN:
		el0_sp(regs, esr);
		break;
	case ESR_ELx_EC_PC_ALIGN:
		el0_pc(regs, esr);
		break;
	case ESR_ELx_EC_UNKNOWN:
		el0_undef(regs, esr);
		break;
	case ESR_ELx_EC_BTI:
		el0_bti(regs);
		break;
	case ESR_ELx_EC_MOPS:
		el0_mops(regs, esr);
		break;
	case ESR_ELx_EC_GCS:
		el0_gcs(regs, esr);
		break;
	case ESR_ELx_EC_BREAKPT_LOW:
	case ESR_ELx_EC_SOFTSTP_LOW:
	case ESR_ELx_EC_WATCHPT_LOW:
	case ESR_ELx_EC_BRK64:
		el0_dbg(regs, esr);
		break;
	case ESR_ELx_EC_FPAC:
		el0_fpac(regs, esr);
		break;
	default:
		el0_inv(regs, esr);
	}
}

static void noinstr el0_interrupt(struct pt_regs *regs,
				  void (*handler)(struct pt_regs *))
{
	enter_from_user_mode(regs);

	write_sysreg(DAIF_PROCCTX_NOIRQ, daif);

	if (regs->pc & BIT(55))
		arm64_apply_bp_hardening();

	irq_enter_rcu();
	do_interrupt_handler(regs, handler);
	irq_exit_rcu();

	exit_to_user_mode(regs);
}

static void noinstr __el0_irq_handler_common(struct pt_regs *regs)
{
	el0_interrupt(regs, handle_arch_irq);
}

asmlinkage void noinstr el0t_64_irq_handler(struct pt_regs *regs)
{
	__el0_irq_handler_common(regs);
}

static void noinstr __el0_fiq_handler_common(struct pt_regs *regs)
{
	el0_interrupt(regs, handle_arch_fiq);
}

asmlinkage void noinstr el0t_64_fiq_handler(struct pt_regs *regs)
{
	__el0_fiq_handler_common(regs);
}

static void noinstr __el0_error_handler_common(struct pt_regs *regs)
{
	unsigned long esr = read_sysreg(esr_el1);

	enter_from_user_mode(regs);
	local_daif_restore(DAIF_ERRCTX);
	arm64_enter_nmi(regs);
	do_serror(regs, esr);
	arm64_exit_nmi(regs);
	local_daif_restore(DAIF_PROCCTX);
	exit_to_user_mode(regs);
}

asmlinkage void noinstr el0t_64_error_handler(struct pt_regs *regs)
{
	__el0_error_handler_common(regs);
}

#ifdef CONFIG_COMPAT
static void noinstr el0_cp15(struct pt_regs *regs, unsigned long esr)
{
	enter_from_user_mode(regs);
	local_daif_restore(DAIF_PROCCTX);
	do_el0_cp15(esr, regs);
	exit_to_user_mode(regs);
}

static void noinstr el0_svc_compat(struct pt_regs *regs)
{
	enter_from_user_mode(regs);
	cortex_a76_erratum_1463225_svc_handler();
	local_daif_restore(DAIF_PROCCTX);
	do_el0_svc_compat(regs);
	exit_to_user_mode(regs);
}

asmlinkage void noinstr el0t_32_sync_handler(struct pt_regs *regs)
{
	unsigned long esr = read_sysreg(esr_el1);

	switch (ESR_ELx_EC(esr)) {
	case ESR_ELx_EC_SVC32:
		el0_svc_compat(regs);
		break;
	case ESR_ELx_EC_DABT_LOW:
		el0_da(regs, esr);
		break;
	case ESR_ELx_EC_IABT_LOW:
		el0_ia(regs, esr);
		break;
	case ESR_ELx_EC_FP_ASIMD:
		el0_fpsimd_acc(regs, esr);
		break;
	case ESR_ELx_EC_FP_EXC32:
		el0_fpsimd_exc(regs, esr);
		break;
	case ESR_ELx_EC_PC_ALIGN:
		el0_pc(regs, esr);
		break;
	case ESR_ELx_EC_UNKNOWN:
	case ESR_ELx_EC_CP14_MR:
	case ESR_ELx_EC_CP14_LS:
	case ESR_ELx_EC_CP14_64:
		el0_undef(regs, esr);
		break;
	case ESR_ELx_EC_CP15_32:
	case ESR_ELx_EC_CP15_64:
		el0_cp15(regs, esr);
		break;
	case ESR_ELx_EC_BREAKPT_LOW:
	case ESR_ELx_EC_SOFTSTP_LOW:
	case ESR_ELx_EC_WATCHPT_LOW:
	case ESR_ELx_EC_BKPT32:
		el0_dbg(regs, esr);
		break;
	default:
		el0_inv(regs, esr);
	}
}

asmlinkage void noinstr el0t_32_irq_handler(struct pt_regs *regs)
{
	__el0_irq_handler_common(regs);
}

asmlinkage void noinstr el0t_32_fiq_handler(struct pt_regs *regs)
{
	__el0_fiq_handler_common(regs);
}

asmlinkage void noinstr el0t_32_error_handler(struct pt_regs *regs)
{
	__el0_error_handler_common(regs);
}
#else /* CONFIG_COMPAT */
UNHANDLED(el0t, 32, sync)
UNHANDLED(el0t, 32, irq)
UNHANDLED(el0t, 32, fiq)
UNHANDLED(el0t, 32, error)
#endif /* CONFIG_COMPAT */

#ifdef CONFIG_VMAP_STACK
asmlinkage void noinstr __noreturn handle_bad_stack(struct pt_regs *regs)
{
	unsigned long esr = read_sysreg(esr_el1);
	unsigned long far = read_sysreg(far_el1);

	arm64_enter_nmi(regs);
	panic_bad_stack(regs, esr, far);
}
#endif /* CONFIG_VMAP_STACK */

#ifdef CONFIG_ARM_SDE_INTERFACE
asmlinkage noinstr unsigned long
__sdei_handler(struct pt_regs *regs, struct sdei_registered_event *arg)
{
	unsigned long ret;

	/*
	 * We didn't take an exception to get here, so the HW hasn't
	 * set/cleared bits in PSTATE that we may rely on.
	 *
	 * The original SDEI spec (ARM DEN 0054A) can be read ambiguously as to
	 * whether PSTATE bits are inherited unchanged or generated from
	 * scratch, and the TF-A implementation always clears PAN and always
	 * clears UAO. There are no other known implementations.
	 *
	 * Subsequent revisions (ARM DEN 0054B) follow the usual rules for how
	 * PSTATE is modified upon architectural exceptions, and so PAN is
	 * either inherited or set per SCTLR_ELx.SPAN, and UAO is always
	 * cleared.
	 *
	 * We must explicitly reset PAN to the expected state, including
	 * clearing it when the host isn't using it, in case a VM had it set.
	 */
	if (system_uses_hw_pan())
		set_pstate_pan(1);
	else if (cpu_has_pan())
		set_pstate_pan(0);

	arm64_enter_nmi(regs);
	ret = do_sdei_event(regs, arg);
	arm64_exit_nmi(regs);

	return ret;
}
#endif /* CONFIG_ARM_SDE_INTERFACE */<|MERGE_RESOLUTION|>--- conflicted
+++ resolved
@@ -463,19 +463,20 @@
 	exit_to_kernel_mode(regs);
 }
 
-<<<<<<< HEAD
 static void noinstr el1_gcs(struct pt_regs *regs, unsigned long esr)
 {
 	enter_from_kernel_mode(regs);
 	local_daif_inherit(regs);
 	do_el1_gcs(regs, esr);
-=======
+	local_daif_mask();
+	exit_to_kernel_mode(regs);
+}
+
 static void noinstr el1_mops(struct pt_regs *regs, unsigned long esr)
 {
 	enter_from_kernel_mode(regs);
 	local_daif_inherit(regs);
 	do_el1_mops(regs, esr);
->>>>>>> 2cfdb799
 	local_daif_mask();
 	exit_to_kernel_mode(regs);
 }
@@ -522,13 +523,11 @@
 	case ESR_ELx_EC_BTI:
 		el1_bti(regs, esr);
 		break;
-<<<<<<< HEAD
 	case ESR_ELx_EC_GCS:
 		el1_gcs(regs, esr);
-=======
+		break;
 	case ESR_ELx_EC_MOPS:
 		el1_mops(regs, esr);
->>>>>>> 2cfdb799
 		break;
 	case ESR_ELx_EC_BREAKPT_CUR:
 	case ESR_ELx_EC_SOFTSTP_CUR:
