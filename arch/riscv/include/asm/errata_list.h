/* SPDX-License-Identifier: GPL-2.0-only */
/*
 * Copyright (C) 2021 Sifive.
 */
#ifndef ASM_ERRATA_LIST_H
#define ASM_ERRATA_LIST_H

#include <asm/alternative.h>
#include <asm/csr.h>
#include <asm/vendorid_list.h>

#ifdef CONFIG_ERRATA_SIFIVE
#define	ERRATA_SIFIVE_CIP_453 0
#define	ERRATA_SIFIVE_CIP_1200 1
#define	ERRATA_SIFIVE_NUMBER 2
#endif

#ifdef CONFIG_ERRATA_THEAD
#define	ERRATA_THEAD_PBMT 0
#define	ERRATA_THEAD_CMO 1
<<<<<<< HEAD
#define	ERRATA_THEAD_NUMBER 2
=======
#define	ERRATA_THEAD_PMU 2
#define	ERRATA_THEAD_NUMBER 3
>>>>>>> 6e66e96e
#endif

#define	CPUFEATURE_SVPBMT 0
#define	CPUFEATURE_ZICBOM 1
#define	CPUFEATURE_NUMBER 2

#ifdef __ASSEMBLY__

#define ALT_INSN_FAULT(x)						\
ALTERNATIVE(__stringify(RISCV_PTR do_trap_insn_fault),			\
	    __stringify(RISCV_PTR sifive_cip_453_insn_fault_trp),	\
	    SIFIVE_VENDOR_ID, ERRATA_SIFIVE_CIP_453,			\
	    CONFIG_ERRATA_SIFIVE_CIP_453)

#define ALT_PAGE_FAULT(x)						\
ALTERNATIVE(__stringify(RISCV_PTR do_page_fault),			\
	    __stringify(RISCV_PTR sifive_cip_453_page_fault_trp),	\
	    SIFIVE_VENDOR_ID, ERRATA_SIFIVE_CIP_453,			\
	    CONFIG_ERRATA_SIFIVE_CIP_453)
#else /* !__ASSEMBLY__ */

#define ALT_FLUSH_TLB_PAGE(x)						\
asm(ALTERNATIVE("sfence.vma %0", "sfence.vma", SIFIVE_VENDOR_ID,	\
		ERRATA_SIFIVE_CIP_1200, CONFIG_ERRATA_SIFIVE_CIP_1200)	\
		: : "r" (addr) : "memory")

/*
 * _val is marked as "will be overwritten", so need to set it to 0
 * in the default case.
 */
#define ALT_SVPBMT_SHIFT 61
#define ALT_THEAD_PBMT_SHIFT 59
#define ALT_SVPBMT(_val, prot)						\
asm(ALTERNATIVE_2("li %0, 0\t\nnop",					\
		  "li %0, %1\t\nslli %0,%0,%3", 0,			\
			CPUFEATURE_SVPBMT, CONFIG_RISCV_ISA_SVPBMT,	\
		  "li %0, %2\t\nslli %0,%0,%4", THEAD_VENDOR_ID,	\
			ERRATA_THEAD_PBMT, CONFIG_ERRATA_THEAD_PBMT)	\
		: "=r"(_val)						\
		: "I"(prot##_SVPBMT >> ALT_SVPBMT_SHIFT),		\
		  "I"(prot##_THEAD >> ALT_THEAD_PBMT_SHIFT),		\
		  "I"(ALT_SVPBMT_SHIFT),				\
		  "I"(ALT_THEAD_PBMT_SHIFT))

#ifdef CONFIG_ERRATA_THEAD_PBMT
/*
 * IO/NOCACHE memory types are handled together with svpbmt,
 * so on T-Head chips, check if no other memory type is set,
 * and set the non-0 PMA type if applicable.
 */
#define ALT_THEAD_PMA(_val)						\
asm volatile(ALTERNATIVE(						\
	__nops(7),							\
	"li      t3, %1\n\t"						\
	"slli    t3, t3, %3\n\t"					\
	"and     t3, %0, t3\n\t"					\
	"bne     t3, zero, 2f\n\t"					\
	"li      t3, %2\n\t"						\
	"slli    t3, t3, %3\n\t"					\
	"or      %0, %0, t3\n\t"					\
	"2:",  THEAD_VENDOR_ID,						\
		ERRATA_THEAD_PBMT, CONFIG_ERRATA_THEAD_PBMT)		\
	: "+r"(_val)							\
	: "I"(_PAGE_MTMASK_THEAD >> ALT_THEAD_PBMT_SHIFT),		\
	  "I"(_PAGE_PMA_THEAD >> ALT_THEAD_PBMT_SHIFT),			\
	  "I"(ALT_THEAD_PBMT_SHIFT)					\
	: "t3")
#else
#define ALT_THEAD_PMA(_val)
#endif

/*
 * dcache.ipa rs1 (invalidate, physical address)
 * | 31 - 25 | 24 - 20 | 19 - 15 | 14 - 12 | 11 - 7 | 6 - 0 |
 *   0000001    01010      rs1       000      00000  0001011
 * dache.iva rs1 (invalida, virtual address)
 *   0000001    00110      rs1       000      00000  0001011
 *
 * dcache.cpa rs1 (clean, physical address)
 * | 31 - 25 | 24 - 20 | 19 - 15 | 14 - 12 | 11 - 7 | 6 - 0 |
 *   0000001    01001      rs1       000      00000  0001011
 * dcache.cva rs1 (clean, virtual address)
 *   0000001    00100      rs1       000      00000  0001011
 *
 * dcache.cipa rs1 (clean then invalidate, physical address)
 * | 31 - 25 | 24 - 20 | 19 - 15 | 14 - 12 | 11 - 7 | 6 - 0 |
 *   0000001    01011      rs1       000      00000  0001011
 * dcache.civa rs1 (... virtual address)
 *   0000001    00111      rs1       000      00000  0001011
 *
 * sync.s (make sure all cache operations finished)
 * | 31 - 25 | 24 - 20 | 19 - 15 | 14 - 12 | 11 - 7 | 6 - 0 |
 *   0000000    11001     00000      000      00000  0001011
 */
#define THEAD_inval_A0	".long 0x0265000b"
#define THEAD_clean_A0	".long 0x0245000b"
#define THEAD_flush_A0	".long 0x0275000b"
#define THEAD_SYNC_S	".long 0x0190000b"

#define ALT_CMO_OP(_op, _start, _size, _cachesize)			\
asm volatile(ALTERNATIVE_2(						\
	__nops(6),							\
	"mv a0, %1\n\t"							\
	"j 2f\n\t"							\
	"3:\n\t"							\
	"cbo." __stringify(_op) " (a0)\n\t"				\
	"add a0, a0, %0\n\t"						\
	"2:\n\t"							\
	"bltu a0, %2, 3b\n\t"						\
	"nop", 0, CPUFEATURE_ZICBOM, CONFIG_RISCV_ISA_ZICBOM,		\
	"mv a0, %1\n\t"							\
	"j 2f\n\t"							\
	"3:\n\t"							\
	THEAD_##_op##_A0 "\n\t"						\
	"add a0, a0, %0\n\t"						\
	"2:\n\t"							\
	"bltu a0, %2, 3b\n\t"						\
	THEAD_SYNC_S, THEAD_VENDOR_ID,					\
			ERRATA_THEAD_CMO, CONFIG_ERRATA_THEAD_CMO)	\
	: : "r"(_cachesize),						\
	    "r"((unsigned long)(_start) & ~((_cachesize) - 1UL)),	\
	    "r"((unsigned long)(_start) + (_size))			\
	: "a0")

<<<<<<< HEAD
=======
#define THEAD_C9XX_RV_IRQ_PMU			17
#define THEAD_C9XX_CSR_SCOUNTEROF		0x5c5

#define ALT_SBI_PMU_OVERFLOW(__ovl)					\
asm volatile(ALTERNATIVE(						\
	"csrr %0, " __stringify(CSR_SSCOUNTOVF),			\
	"csrr %0, " __stringify(THEAD_C9XX_CSR_SCOUNTEROF),		\
		THEAD_VENDOR_ID, ERRATA_THEAD_PMU,			\
		CONFIG_ERRATA_THEAD_PMU)				\
	: "=r" (__ovl) :						\
	: "memory")

>>>>>>> 6e66e96e
#endif /* __ASSEMBLY__ */

#endif<|MERGE_RESOLUTION|>--- conflicted
+++ resolved
@@ -18,12 +18,8 @@
 #ifdef CONFIG_ERRATA_THEAD
 #define	ERRATA_THEAD_PBMT 0
 #define	ERRATA_THEAD_CMO 1
-<<<<<<< HEAD
-#define	ERRATA_THEAD_NUMBER 2
-=======
 #define	ERRATA_THEAD_PMU 2
 #define	ERRATA_THEAD_NUMBER 3
->>>>>>> 6e66e96e
 #endif
 
 #define	CPUFEATURE_SVPBMT 0
@@ -148,8 +144,6 @@
 	    "r"((unsigned long)(_start) + (_size))			\
 	: "a0")
 
-<<<<<<< HEAD
-=======
 #define THEAD_C9XX_RV_IRQ_PMU			17
 #define THEAD_C9XX_CSR_SCOUNTEROF		0x5c5
 
@@ -162,7 +156,6 @@
 	: "=r" (__ovl) :						\
 	: "memory")
 
->>>>>>> 6e66e96e
 #endif /* __ASSEMBLY__ */
 
 #endif