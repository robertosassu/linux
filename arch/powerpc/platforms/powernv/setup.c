/*
 * PowerNV setup code.
 *
 * Copyright 2011 IBM Corp.
 *
 * This program is free software; you can redistribute it and/or
 * modify it under the terms of the GNU General Public License
 * as published by the Free Software Foundation; either version
 * 2 of the License, or (at your option) any later version.
 */

#undef DEBUG

#include <linux/cpu.h>
#include <linux/errno.h>
#include <linux/sched.h>
#include <linux/kernel.h>
#include <linux/tty.h>
#include <linux/reboot.h>
#include <linux/init.h>
#include <linux/console.h>
#include <linux/delay.h>
#include <linux/irq.h>
#include <linux/seq_file.h>
#include <linux/of.h>
#include <linux/of_fdt.h>
#include <linux/interrupt.h>
#include <linux/bug.h>
#include <linux/pci.h>
#include <linux/cpufreq.h>

#include <asm/machdep.h>
#include <asm/firmware.h>
#include <asm/xics.h>
#include <asm/xive.h>
#include <asm/opal.h>
#include <asm/kexec.h>
#include <asm/smp.h>
#include <asm/tm.h>
<<<<<<< HEAD
=======
#include <asm/setup.h>
>>>>>>> 8f05b9c6

#include "powernv.h"

static void pnv_setup_rfi_flush(void)
{
	struct device_node *np, *fw_features;
	enum l1d_flush_type type;
	int enable;

	/* Default to fallback in case fw-features are not available */
	type = L1D_FLUSH_FALLBACK;
	enable = 1;

	np = of_find_node_by_name(NULL, "ibm,opal");
	fw_features = of_get_child_by_name(np, "fw-features");
	of_node_put(np);

	if (fw_features) {
		np = of_get_child_by_name(fw_features, "inst-l1d-flush-trig2");
		if (np && of_property_read_bool(np, "enabled"))
			type = L1D_FLUSH_MTTRIG;

		of_node_put(np);

		np = of_get_child_by_name(fw_features, "inst-l1d-flush-ori30,30,0");
		if (np && of_property_read_bool(np, "enabled"))
			type = L1D_FLUSH_ORI;

		of_node_put(np);

		/* Enable unless firmware says NOT to */
		enable = 2;
		np = of_get_child_by_name(fw_features, "needs-l1d-flush-msr-hv-1-to-0");
		if (np && of_property_read_bool(np, "disabled"))
			enable--;

		of_node_put(np);

		np = of_get_child_by_name(fw_features, "needs-l1d-flush-msr-pr-0-to-1");
		if (np && of_property_read_bool(np, "disabled"))
			enable--;

		of_node_put(np);
		of_node_put(fw_features);
	}

	setup_rfi_flush(type, enable > 0);
}

static void __init pnv_setup_arch(void)
{
	set_arch_panic_timeout(10, ARCH_PANIC_TIMEOUT);

	pnv_setup_rfi_flush();

	/* Initialize SMP */
	pnv_smp_init();

	/* Setup PCI */
	pnv_pci_init();

	/* Setup RTC and NVRAM callbacks */
	if (firmware_has_feature(FW_FEATURE_OPAL))
		opal_nvram_init();

	/* Enable NAP mode */
	powersave_nap = 1;

	/* XXX PMCS */
}

static void __init pnv_init(void)
{
	/*
	 * Initialize the LPC bus now so that legacy serial
	 * ports can be found on it
	 */
	opal_lpc_init();

#ifdef CONFIG_HVC_OPAL
	if (firmware_has_feature(FW_FEATURE_OPAL))
		hvc_opal_init_early();
	else
#endif
		add_preferred_console("hvc", 0, NULL);
}

static void __init pnv_init_IRQ(void)
{
	/* Try using a XIVE if available, otherwise use a XICS */
	if (!xive_native_init())
		xics_init();

	WARN_ON(!ppc_md.get_irq);
}

static void pnv_show_cpuinfo(struct seq_file *m)
{
	struct device_node *root;
	const char *model = "";

	root = of_find_node_by_path("/");
	if (root)
		model = of_get_property(root, "model", NULL);
	seq_printf(m, "machine\t\t: PowerNV %s\n", model);
	if (firmware_has_feature(FW_FEATURE_OPAL))
		seq_printf(m, "firmware\t: OPAL\n");
	else
		seq_printf(m, "firmware\t: BML\n");
	of_node_put(root);
	if (radix_enabled())
		seq_printf(m, "MMU\t\t: Radix\n");
	else
		seq_printf(m, "MMU\t\t: Hash\n");
}

static void pnv_prepare_going_down(void)
{
	/*
	 * Disable all notifiers from OPAL, we can't
	 * service interrupts anymore anyway
	 */
	opal_event_shutdown();

	/* Soft disable interrupts */
	local_irq_disable();

	/*
	 * Return secondary CPUs to firwmare if a flash update
	 * is pending otherwise we will get all sort of error
	 * messages about CPU being stuck etc.. This will also
	 * have the side effect of hard disabling interrupts so
	 * past this point, the kernel is effectively dead.
	 */
	opal_flash_term_callback();
}

static void  __noreturn pnv_restart(char *cmd)
{
	long rc = OPAL_BUSY;

	pnv_prepare_going_down();

	while (rc == OPAL_BUSY || rc == OPAL_BUSY_EVENT) {
		rc = opal_cec_reboot();
		if (rc == OPAL_BUSY_EVENT)
			opal_poll_events(NULL);
		else
			mdelay(10);
	}
	for (;;)
		opal_poll_events(NULL);
}

static void __noreturn pnv_power_off(void)
{
	long rc = OPAL_BUSY;

	pnv_prepare_going_down();

	while (rc == OPAL_BUSY || rc == OPAL_BUSY_EVENT) {
		rc = opal_cec_power_down(0);
		if (rc == OPAL_BUSY_EVENT)
			opal_poll_events(NULL);
		else
			mdelay(10);
	}
	for (;;)
		opal_poll_events(NULL);
}

static void __noreturn pnv_halt(void)
{
	pnv_power_off();
}

static void pnv_progress(char *s, unsigned short hex)
{
}

static void pnv_shutdown(void)
{
	/* Let the PCI code clear up IODA tables */
	pnv_pci_shutdown();

	/*
	 * Stop OPAL activity: Unregister all OPAL interrupts so they
	 * don't fire up while we kexec and make sure all potentially
	 * DMA'ing ops are complete (such as dump retrieval).
	 */
	opal_shutdown();
}

#ifdef CONFIG_KEXEC_CORE
static void pnv_kexec_wait_secondaries_down(void)
{
	int my_cpu, i, notified = -1;

	my_cpu = get_cpu();

	for_each_online_cpu(i) {
		uint8_t status;
		int64_t rc, timeout = 1000;

		if (i == my_cpu)
			continue;

		for (;;) {
			rc = opal_query_cpu_status(get_hard_smp_processor_id(i),
						   &status);
			if (rc != OPAL_SUCCESS || status != OPAL_THREAD_STARTED)
				break;
			barrier();
			if (i != notified) {
				printk(KERN_INFO "kexec: waiting for cpu %d "
				       "(physical %d) to enter OPAL\n",
				       i, paca[i].hw_cpu_id);
				notified = i;
			}

			/*
			 * On crash secondaries might be unreachable or hung,
			 * so timeout if we've waited too long
			 * */
			mdelay(1);
			if (timeout-- == 0) {
				printk(KERN_ERR "kexec: timed out waiting for "
				       "cpu %d (physical %d) to enter OPAL\n",
				       i, paca[i].hw_cpu_id);
				break;
			}
		}
	}
}

static void pnv_kexec_cpu_down(int crash_shutdown, int secondary)
{
	u64 reinit_flags;

	if (xive_enabled())
		xive_kexec_teardown_cpu(secondary);
	else
		xics_kexec_teardown_cpu(secondary);

	/* On OPAL, we return all CPUs to firmware */
	if (!firmware_has_feature(FW_FEATURE_OPAL))
		return;

	if (secondary) {
		/* Return secondary CPUs to firmware on OPAL v3 */
		mb();
		get_paca()->kexec_state = KEXEC_STATE_REAL_MODE;
		mb();

		/* Return the CPU to OPAL */
		opal_return_cpu();
	} else {
		/* Primary waits for the secondaries to have reached OPAL */
		pnv_kexec_wait_secondaries_down();

		/* Switch XIVE back to emulation mode */
		if (xive_enabled())
			xive_shutdown();

		/*
		 * We might be running as little-endian - now that interrupts
		 * are disabled, reset the HILE bit to big-endian so we don't
		 * take interrupts in the wrong endian later
		 *
		 * We reinit to enable both radix and hash on P9 to ensure
		 * the mode used by the next kernel is always supported.
		 */
		reinit_flags = OPAL_REINIT_CPUS_HILE_BE;
		if (cpu_has_feature(CPU_FTR_ARCH_300))
			reinit_flags |= OPAL_REINIT_CPUS_MMU_RADIX |
				OPAL_REINIT_CPUS_MMU_HASH;
		opal_reinit_cpus(reinit_flags);
	}
}
#endif /* CONFIG_KEXEC_CORE */

#ifdef CONFIG_MEMORY_HOTPLUG_SPARSE
static unsigned long pnv_memory_block_size(void)
{
	/*
	 * We map the kernel linear region with 1GB large pages on radix. For
	 * memory hot unplug to work our memory block size must be at least
	 * this size.
	 */
	if (radix_enabled())
		return 1UL * 1024 * 1024 * 1024;
	else
		return 256UL * 1024 * 1024;
}
#endif

static void __init pnv_setup_machdep_opal(void)
{
	ppc_md.get_boot_time = opal_get_boot_time;
	ppc_md.restart = pnv_restart;
	pm_power_off = pnv_power_off;
	ppc_md.halt = pnv_halt;
	/* ppc_md.system_reset_exception gets filled in by pnv_smp_init() */
	ppc_md.machine_check_exception = opal_machine_check;
	ppc_md.mce_check_early_recovery = opal_mce_check_early_recovery;
	ppc_md.hmi_exception_early = opal_hmi_exception_early;
	ppc_md.handle_hmi_exception = opal_handle_hmi_exception;
}

static int __init pnv_probe(void)
{
	if (!of_machine_is_compatible("ibm,powernv"))
		return 0;

	if (firmware_has_feature(FW_FEATURE_OPAL))
		pnv_setup_machdep_opal();

	pr_debug("PowerNV detected !\n");

	pnv_init();

	return 1;
}

#ifdef CONFIG_PPC_TRANSACTIONAL_MEM
void __init pnv_tm_init(void)
{
	if (!firmware_has_feature(FW_FEATURE_OPAL) ||
	    !pvr_version_is(PVR_POWER9) ||
	    early_cpu_has_feature(CPU_FTR_TM))
		return;

	if (opal_reinit_cpus(OPAL_REINIT_CPUS_TM_SUSPEND_DISABLED) != OPAL_SUCCESS)
		return;

	pr_info("Enabling TM (Transactional Memory) with Suspend Disabled\n");
	cur_cpu_spec->cpu_features |= CPU_FTR_TM;
	/* Make sure "normal" HTM is off (it should be) */
	cur_cpu_spec->cpu_user_features2 &= ~PPC_FEATURE2_HTM;
	/* Turn on no suspend mode, and HTM no SC */
	cur_cpu_spec->cpu_user_features2 |= PPC_FEATURE2_HTM_NO_SUSPEND | \
					    PPC_FEATURE2_HTM_NOSC;
	tm_suspend_disabled = true;
}
#endif /* CONFIG_PPC_TRANSACTIONAL_MEM */

/*
 * Returns the cpu frequency for 'cpu' in Hz. This is used by
 * /proc/cpuinfo
 */
static unsigned long pnv_get_proc_freq(unsigned int cpu)
{
	unsigned long ret_freq;

	ret_freq = cpufreq_get(cpu) * 1000ul;

	/*
	 * If the backend cpufreq driver does not exist,
         * then fallback to old way of reporting the clockrate.
	 */
	if (!ret_freq)
		ret_freq = ppc_proc_freq;
	return ret_freq;
}

define_machine(powernv) {
	.name			= "PowerNV",
	.probe			= pnv_probe,
	.setup_arch		= pnv_setup_arch,
	.init_IRQ		= pnv_init_IRQ,
	.show_cpuinfo		= pnv_show_cpuinfo,
	.get_proc_freq          = pnv_get_proc_freq,
	.progress		= pnv_progress,
	.machine_shutdown	= pnv_shutdown,
	.power_save             = NULL,
	.calibrate_decr		= generic_calibrate_decr,
#ifdef CONFIG_KEXEC_CORE
	.kexec_cpu_down		= pnv_kexec_cpu_down,
#endif
#ifdef CONFIG_MEMORY_HOTPLUG_SPARSE
	.memory_block_size	= pnv_memory_block_size,
#endif
};<|MERGE_RESOLUTION|>--- conflicted
+++ resolved
@@ -37,10 +37,7 @@
 #include <asm/kexec.h>
 #include <asm/smp.h>
 #include <asm/tm.h>
-<<<<<<< HEAD
-=======
 #include <asm/setup.h>
->>>>>>> 8f05b9c6
 
 #include "powernv.h"
 
