/*
 *  linux/kernel/time/tick-sched.c
 *
 *  Copyright(C) 2005-2006, Thomas Gleixner <tglx@linutronix.de>
 *  Copyright(C) 2005-2007, Red Hat, Inc., Ingo Molnar
 *  Copyright(C) 2006-2007  Timesys Corp., Thomas Gleixner
 *
 *  No idle tick implementation for low and high resolution timers
 *
 *  Started by: Thomas Gleixner and Ingo Molnar
 *
 *  Distribute under GPLv2.
 */
#include <linux/cpu.h>
#include <linux/err.h>
#include <linux/hrtimer.h>
#include <linux/interrupt.h>
#include <linux/kernel_stat.h>
#include <linux/percpu.h>
#include <linux/profile.h>
#include <linux/sched.h>
#include <linux/tick.h>
#include <linux/module.h>

#include <asm/irq_regs.h>

#include "tick-internal.h"

/*
 * Per cpu nohz control structure
 */
static DEFINE_PER_CPU(struct tick_sched, tick_cpu_sched);

/*
 * The time, when the last jiffy update happened. Protected by xtime_lock.
 */
static ktime_t last_jiffies_update;

struct tick_sched *tick_get_tick_sched(int cpu)
{
	return &per_cpu(tick_cpu_sched, cpu);
}

/*
 * Must be called with interrupts disabled !
 */
static void tick_do_update_jiffies64(ktime_t now)
{
	unsigned long ticks = 0;
	ktime_t delta;

	/*
	 * Do a quick check without holding xtime_lock:
	 */
	delta = ktime_sub(now, last_jiffies_update);
	if (delta.tv64 < tick_period.tv64)
		return;

	/* Reevalute with xtime_lock held */
	write_seqlock(&xtime_lock);

	delta = ktime_sub(now, last_jiffies_update);
	if (delta.tv64 >= tick_period.tv64) {

		delta = ktime_sub(delta, tick_period);
		last_jiffies_update = ktime_add(last_jiffies_update,
						tick_period);

		/* Slow path for long timeouts */
		if (unlikely(delta.tv64 >= tick_period.tv64)) {
			s64 incr = ktime_to_ns(tick_period);

			ticks = ktime_divns(delta, incr);

			last_jiffies_update = ktime_add_ns(last_jiffies_update,
							   incr * ticks);
		}
		do_timer(++ticks);

		/* Keep the tick_next_period variable up to date */
		tick_next_period = ktime_add(last_jiffies_update, tick_period);
	}
	write_sequnlock(&xtime_lock);
}

/*
 * Initialize and return retrieve the jiffies update.
 */
static ktime_t tick_init_jiffy_update(void)
{
	ktime_t period;

	write_seqlock(&xtime_lock);
	/* Did we start the jiffies update yet ? */
	if (last_jiffies_update.tv64 == 0)
		last_jiffies_update = tick_next_period;
	period = last_jiffies_update;
	write_sequnlock(&xtime_lock);
	return period;
}

/*
 * NOHZ - aka dynamic tick functionality
 */
#ifdef CONFIG_NO_HZ
/*
 * NO HZ enabled ?
 */
static int tick_nohz_enabled __read_mostly  = 1;

/*
 * Enable / Disable tickless mode
 */
static int __init setup_tick_nohz(char *str)
{
	if (!strcmp(str, "off"))
		tick_nohz_enabled = 0;
	else if (!strcmp(str, "on"))
		tick_nohz_enabled = 1;
	else
		return 0;
	return 1;
}

__setup("nohz=", setup_tick_nohz);

/**
 * tick_nohz_update_jiffies - update jiffies when idle was interrupted
 *
 * Called from interrupt entry when the CPU was idle
 *
 * In case the sched_tick was stopped on this CPU, we have to check if jiffies
 * must be updated. Otherwise an interrupt handler could use a stale jiffy
 * value. We do this unconditionally on any cpu, as we don't know whether the
 * cpu, which has the update task assigned is in a long sleep.
 */
void tick_nohz_update_jiffies(void)
{
	int cpu = smp_processor_id();
	struct tick_sched *ts = &per_cpu(tick_cpu_sched, cpu);
	unsigned long flags;
	ktime_t now;

	if (!ts->tick_stopped)
		return;

	cpumask_clear_cpu(cpu, nohz_cpu_mask);
	now = ktime_get();
	ts->idle_waketime = now;

	local_irq_save(flags);
	tick_do_update_jiffies64(now);
	local_irq_restore(flags);

	touch_softlockup_watchdog();
}

static void tick_nohz_stop_idle(int cpu)
{
	struct tick_sched *ts = &per_cpu(tick_cpu_sched, cpu);

	if (ts->idle_active) {
		ktime_t now, delta;
		now = ktime_get();
		delta = ktime_sub(now, ts->idle_entrytime);
		ts->idle_lastupdate = now;
		ts->idle_sleeptime = ktime_add(ts->idle_sleeptime, delta);
		ts->idle_active = 0;

		sched_clock_idle_wakeup_event(0);
	}
}

static ktime_t tick_nohz_start_idle(struct tick_sched *ts)
{
	ktime_t now, delta;

	now = ktime_get();
	if (ts->idle_active) {
		delta = ktime_sub(now, ts->idle_entrytime);
		ts->idle_lastupdate = now;
		ts->idle_sleeptime = ktime_add(ts->idle_sleeptime, delta);
	}
	ts->idle_entrytime = now;
	ts->idle_active = 1;
	sched_clock_idle_sleep_event();
	return now;
}

u64 get_cpu_idle_time_us(int cpu, u64 *last_update_time)
{
	struct tick_sched *ts = &per_cpu(tick_cpu_sched, cpu);

	if (!tick_nohz_enabled)
		return -1;

	if (ts->idle_active)
		*last_update_time = ktime_to_us(ts->idle_lastupdate);
	else
		*last_update_time = ktime_to_us(ktime_get());

	return ktime_to_us(ts->idle_sleeptime);
}
EXPORT_SYMBOL_GPL(get_cpu_idle_time_us);

/**
 * tick_nohz_stop_sched_tick - stop the idle tick from the idle task
 *
 * When the next event is more than a tick into the future, stop the idle tick
 * Called either from the idle loop or from irq_exit() when an idle period was
 * just interrupted by an interrupt which did not cause a reschedule.
 */
void tick_nohz_stop_sched_tick(int inidle)
{
	unsigned long seq, last_jiffies, next_jiffies, delta_jiffies, flags;
	struct tick_sched *ts;
	ktime_t last_update, expires, now;
	struct clock_event_device *dev = __get_cpu_var(tick_cpu_device).evtdev;
	int cpu;

	local_irq_save(flags);

	cpu = smp_processor_id();
	ts = &per_cpu(tick_cpu_sched, cpu);
	now = tick_nohz_start_idle(ts);

	/*
	 * If this cpu is offline and it is the one which updates
	 * jiffies, then give up the assignment and let it be taken by
	 * the cpu which runs the tick timer next. If we don't drop
	 * this here the jiffies might be stale and do_timer() never
	 * invoked.
	 */
	if (unlikely(!cpu_online(cpu))) {
		if (cpu == tick_do_timer_cpu)
			tick_do_timer_cpu = TICK_DO_TIMER_NONE;
	}

	if (unlikely(ts->nohz_mode == NOHZ_MODE_INACTIVE))
		goto end;

	if (!inidle && !ts->inidle)
		goto end;

	ts->inidle = 1;

	if (need_resched())
		goto end;

	if (unlikely(local_softirq_pending() && cpu_online(cpu))) {
		static int ratelimit;

		if (ratelimit < 10) {
			printk(KERN_ERR "NOHZ: local_softirq_pending %02x\n",
			       local_softirq_pending());
			ratelimit++;
		}
		goto end;
	}

	ts->idle_calls++;
	/* Read jiffies and the time when jiffies were updated last */
	do {
		seq = read_seqbegin(&xtime_lock);
		last_update = last_jiffies_update;
		last_jiffies = jiffies;
	} while (read_seqretry(&xtime_lock, seq));

	/* Get the next timer wheel timer */
	next_jiffies = get_next_timer_interrupt(last_jiffies);
	delta_jiffies = next_jiffies - last_jiffies;

	if (rcu_needs_cpu(cpu) || printk_needs_cpu(cpu))
		delta_jiffies = 1;
	/*
	 * Do not stop the tick, if we are only one off
	 * or if the cpu is required for rcu
	 */
	if (!ts->tick_stopped && delta_jiffies == 1)
		goto out;

	/* Schedule the tick, if we are at least one jiffie off */
	if ((long)delta_jiffies >= 1) {

		/*
		* calculate the expiry time for the next timer wheel
		* timer
		*/
		expires = ktime_add_ns(last_update, tick_period.tv64 *
				   delta_jiffies);

		/*
		 * If this cpu is the one which updates jiffies, then
		 * give up the assignment and let it be taken by the
		 * cpu which runs the tick timer next, which might be
		 * this cpu as well. If we don't drop this here the
		 * jiffies might be stale and do_timer() never
		 * invoked.
		 */
		if (cpu == tick_do_timer_cpu)
			tick_do_timer_cpu = TICK_DO_TIMER_NONE;

		if (delta_jiffies > 1)
<<<<<<< HEAD
			cpu_set(cpu, nohz_cpu_mask);

		/* Skip reprogram of event if its not changed */
		if (ts->tick_stopped && ktime_equal(expires, dev->next_event))
			goto out;

=======
			cpumask_set_cpu(cpu, nohz_cpu_mask);
>>>>>>> c3d80000
		/*
		 * nohz_stop_sched_tick can be called several times before
		 * the nohz_restart_sched_tick is called. This happens when
		 * interrupts arrive which do not cause a reschedule. In the
		 * first call we save the current tick time, so we can restart
		 * the scheduler tick in nohz_restart_sched_tick.
		 */
		if (!ts->tick_stopped) {
			if (select_nohz_load_balancer(1)) {
				/*
				 * sched tick not stopped!
				 */
				cpumask_clear_cpu(cpu, nohz_cpu_mask);
				goto out;
			}

			ts->idle_tick = hrtimer_get_expires(&ts->sched_timer);
			ts->tick_stopped = 1;
			ts->idle_jiffies = last_jiffies;
			rcu_enter_nohz();
		}

		ts->idle_sleeps++;

		/*
		 * delta_jiffies >= NEXT_TIMER_MAX_DELTA signals that
		 * there is no timer pending or at least extremly far
		 * into the future (12 days for HZ=1000). In this case
		 * we simply stop the tick timer:
		 */
		if (unlikely(delta_jiffies >= NEXT_TIMER_MAX_DELTA)) {
			ts->idle_expires.tv64 = KTIME_MAX;
			if (ts->nohz_mode == NOHZ_MODE_HIGHRES)
				hrtimer_cancel(&ts->sched_timer);
			goto out;
		}

		/* Mark expiries */
		ts->idle_expires = expires;

		if (ts->nohz_mode == NOHZ_MODE_HIGHRES) {
			hrtimer_start(&ts->sched_timer, expires,
				      HRTIMER_MODE_ABS);
			/* Check, if the timer was already in the past */
			if (hrtimer_active(&ts->sched_timer))
				goto out;
		} else if (!tick_program_event(expires, 0))
				goto out;
		/*
		 * We are past the event already. So we crossed a
		 * jiffie boundary. Update jiffies and raise the
		 * softirq.
		 */
		tick_do_update_jiffies64(ktime_get());
		cpumask_clear_cpu(cpu, nohz_cpu_mask);
	}
	raise_softirq_irqoff(TIMER_SOFTIRQ);
out:
	ts->next_jiffies = next_jiffies;
	ts->last_jiffies = last_jiffies;
	ts->sleep_length = ktime_sub(dev->next_event, now);
end:
	local_irq_restore(flags);
}

/**
 * tick_nohz_get_sleep_length - return the length of the current sleep
 *
 * Called from power state control code with interrupts disabled
 */
ktime_t tick_nohz_get_sleep_length(void)
{
	struct tick_sched *ts = &__get_cpu_var(tick_cpu_sched);

	return ts->sleep_length;
}

static void tick_nohz_restart(struct tick_sched *ts, ktime_t now)
{
	hrtimer_cancel(&ts->sched_timer);
	hrtimer_set_expires(&ts->sched_timer, ts->idle_tick);

	while (1) {
		/* Forward the time to expire in the future */
		hrtimer_forward(&ts->sched_timer, now, tick_period);

		if (ts->nohz_mode == NOHZ_MODE_HIGHRES) {
			hrtimer_start_expires(&ts->sched_timer,
				      HRTIMER_MODE_ABS);
			/* Check, if the timer was already in the past */
			if (hrtimer_active(&ts->sched_timer))
				break;
		} else {
			if (!tick_program_event(
				hrtimer_get_expires(&ts->sched_timer), 0))
				break;
		}
		/* Update jiffies and reread time */
		tick_do_update_jiffies64(now);
		now = ktime_get();
	}
}

/**
 * tick_nohz_restart_sched_tick - restart the idle tick from the idle task
 *
 * Restart the idle tick when the CPU is woken up from idle
 */
void tick_nohz_restart_sched_tick(void)
{
	int cpu = smp_processor_id();
	struct tick_sched *ts = &per_cpu(tick_cpu_sched, cpu);
	unsigned long ticks;
	ktime_t now;

	local_irq_disable();
	tick_nohz_stop_idle(cpu);

	if (!ts->inidle || !ts->tick_stopped) {
		ts->inidle = 0;
		local_irq_enable();
		return;
	}

	ts->inidle = 0;

	rcu_exit_nohz();

	/* Update jiffies first */
	select_nohz_load_balancer(0);
	now = ktime_get();
	tick_do_update_jiffies64(now);
	cpumask_clear_cpu(cpu, nohz_cpu_mask);

	/*
	 * We stopped the tick in idle. Update process times would miss the
	 * time we slept as update_process_times does only a 1 tick
	 * accounting. Enforce that this is accounted to idle !
	 */
	ticks = jiffies - ts->idle_jiffies;
	/*
	 * We might be one off. Do not randomly account a huge number of ticks!
	 */
	if (ticks && ticks < LONG_MAX) {
		add_preempt_count(HARDIRQ_OFFSET);
		account_system_time(current, HARDIRQ_OFFSET,
				    jiffies_to_cputime(ticks));
		sub_preempt_count(HARDIRQ_OFFSET);
	}

	touch_softlockup_watchdog();
	/*
	 * Cancel the scheduled timer and restore the tick
	 */
	ts->tick_stopped  = 0;
	ts->idle_exittime = now;

	tick_nohz_restart(ts, now);

	local_irq_enable();
}

static int tick_nohz_reprogram(struct tick_sched *ts, ktime_t now)
{
	hrtimer_forward(&ts->sched_timer, now, tick_period);
	return tick_program_event(hrtimer_get_expires(&ts->sched_timer), 0);
}

/*
 * The nohz low res interrupt handler
 */
static void tick_nohz_handler(struct clock_event_device *dev)
{
	struct tick_sched *ts = &__get_cpu_var(tick_cpu_sched);
	struct pt_regs *regs = get_irq_regs();
	int cpu = smp_processor_id();
	ktime_t now = ktime_get();

	dev->next_event.tv64 = KTIME_MAX;

	/*
	 * Check if the do_timer duty was dropped. We don't care about
	 * concurrency: This happens only when the cpu in charge went
	 * into a long sleep. If two cpus happen to assign themself to
	 * this duty, then the jiffies update is still serialized by
	 * xtime_lock.
	 */
	if (unlikely(tick_do_timer_cpu == TICK_DO_TIMER_NONE))
		tick_do_timer_cpu = cpu;

	/* Check, if the jiffies need an update */
	if (tick_do_timer_cpu == cpu)
		tick_do_update_jiffies64(now);

	/*
	 * When we are idle and the tick is stopped, we have to touch
	 * the watchdog as we might not schedule for a really long
	 * time. This happens on complete idle SMP systems while
	 * waiting on the login prompt. We also increment the "start
	 * of idle" jiffy stamp so the idle accounting adjustment we
	 * do when we go busy again does not account too much ticks.
	 */
	if (ts->tick_stopped) {
		touch_softlockup_watchdog();
		ts->idle_jiffies++;
	}

	update_process_times(user_mode(regs));
	profile_tick(CPU_PROFILING);

	while (tick_nohz_reprogram(ts, now)) {
		now = ktime_get();
		tick_do_update_jiffies64(now);
	}
}

/**
 * tick_nohz_switch_to_nohz - switch to nohz mode
 */
static void tick_nohz_switch_to_nohz(void)
{
	struct tick_sched *ts = &__get_cpu_var(tick_cpu_sched);
	ktime_t next;

	if (!tick_nohz_enabled)
		return;

	local_irq_disable();
	if (tick_switch_to_oneshot(tick_nohz_handler)) {
		local_irq_enable();
		return;
	}

	ts->nohz_mode = NOHZ_MODE_LOWRES;

	/*
	 * Recycle the hrtimer in ts, so we can share the
	 * hrtimer_forward with the highres code.
	 */
	hrtimer_init(&ts->sched_timer, CLOCK_MONOTONIC, HRTIMER_MODE_ABS);
	/* Get the next period */
	next = tick_init_jiffy_update();

	for (;;) {
		hrtimer_set_expires(&ts->sched_timer, next);
		if (!tick_program_event(next, 0))
			break;
		next = ktime_add(next, tick_period);
	}
	local_irq_enable();

	printk(KERN_INFO "Switched to NOHz mode on CPU #%d\n",
	       smp_processor_id());
}

/*
 * When NOHZ is enabled and the tick is stopped, we need to kick the
 * tick timer from irq_enter() so that the jiffies update is kept
 * alive during long running softirqs. That's ugly as hell, but
 * correctness is key even if we need to fix the offending softirq in
 * the first place.
 *
 * Note, this is different to tick_nohz_restart. We just kick the
 * timer and do not touch the other magic bits which need to be done
 * when idle is left.
 */
static void tick_nohz_kick_tick(int cpu)
{
#if 0
	/* Switch back to 2.6.27 behaviour */

	struct tick_sched *ts = &per_cpu(tick_cpu_sched, cpu);
	ktime_t delta, now;

	if (!ts->tick_stopped)
		return;

	/*
	 * Do not touch the tick device, when the next expiry is either
	 * already reached or less/equal than the tick period.
	 */
	now = ktime_get();
	delta =	ktime_sub(hrtimer_get_expires(&ts->sched_timer), now);
	if (delta.tv64 <= tick_period.tv64)
		return;

	tick_nohz_restart(ts, now);
#endif
}

#else

static inline void tick_nohz_switch_to_nohz(void) { }

#endif /* NO_HZ */

/*
 * Called from irq_enter to notify about the possible interruption of idle()
 */
void tick_check_idle(int cpu)
{
	tick_check_oneshot_broadcast(cpu);
#ifdef CONFIG_NO_HZ
	tick_nohz_stop_idle(cpu);
	tick_nohz_update_jiffies();
	tick_nohz_kick_tick(cpu);
#endif
}

/*
 * High resolution timer specific code
 */
#ifdef CONFIG_HIGH_RES_TIMERS
/*
 * We rearm the timer until we get disabled by the idle code.
 * Called with interrupts disabled and timer->base->cpu_base->lock held.
 */
static enum hrtimer_restart tick_sched_timer(struct hrtimer *timer)
{
	struct tick_sched *ts =
		container_of(timer, struct tick_sched, sched_timer);
	struct pt_regs *regs = get_irq_regs();
	ktime_t now = ktime_get();
	int cpu = smp_processor_id();

#ifdef CONFIG_NO_HZ
	/*
	 * Check if the do_timer duty was dropped. We don't care about
	 * concurrency: This happens only when the cpu in charge went
	 * into a long sleep. If two cpus happen to assign themself to
	 * this duty, then the jiffies update is still serialized by
	 * xtime_lock.
	 */
	if (unlikely(tick_do_timer_cpu == TICK_DO_TIMER_NONE))
		tick_do_timer_cpu = cpu;
#endif

	/* Check, if the jiffies need an update */
	if (tick_do_timer_cpu == cpu)
		tick_do_update_jiffies64(now);

	/*
	 * Do not call, when we are not in irq context and have
	 * no valid regs pointer
	 */
	if (regs) {
		/*
		 * When we are idle and the tick is stopped, we have to touch
		 * the watchdog as we might not schedule for a really long
		 * time. This happens on complete idle SMP systems while
		 * waiting on the login prompt. We also increment the "start of
		 * idle" jiffy stamp so the idle accounting adjustment we do
		 * when we go busy again does not account too much ticks.
		 */
		if (ts->tick_stopped) {
			touch_softlockup_watchdog();
			ts->idle_jiffies++;
		}
		update_process_times(user_mode(regs));
		profile_tick(CPU_PROFILING);
	}

	hrtimer_forward(timer, now, tick_period);

	return HRTIMER_RESTART;
}

/**
 * tick_setup_sched_timer - setup the tick emulation timer
 */
void tick_setup_sched_timer(void)
{
	struct tick_sched *ts = &__get_cpu_var(tick_cpu_sched);
	ktime_t now = ktime_get();
	u64 offset;

	/*
	 * Emulate tick processing via per-CPU hrtimers:
	 */
	hrtimer_init(&ts->sched_timer, CLOCK_MONOTONIC, HRTIMER_MODE_ABS);
	ts->sched_timer.function = tick_sched_timer;

	/* Get the next period (per cpu) */
	hrtimer_set_expires(&ts->sched_timer, tick_init_jiffy_update());
	offset = ktime_to_ns(tick_period) >> 1;
	do_div(offset, num_possible_cpus());
	offset *= smp_processor_id();
	hrtimer_add_expires_ns(&ts->sched_timer, offset);

	for (;;) {
		hrtimer_forward(&ts->sched_timer, now, tick_period);
		hrtimer_start_expires(&ts->sched_timer, HRTIMER_MODE_ABS);
		/* Check, if the timer was already in the past */
		if (hrtimer_active(&ts->sched_timer))
			break;
		now = ktime_get();
	}

#ifdef CONFIG_NO_HZ
	if (tick_nohz_enabled)
		ts->nohz_mode = NOHZ_MODE_HIGHRES;
#endif
}
#endif /* HIGH_RES_TIMERS */

#if defined CONFIG_NO_HZ || defined CONFIG_HIGH_RES_TIMERS
void tick_cancel_sched_timer(int cpu)
{
	struct tick_sched *ts = &per_cpu(tick_cpu_sched, cpu);

# ifdef CONFIG_HIGH_RES_TIMERS
	if (ts->sched_timer.base)
		hrtimer_cancel(&ts->sched_timer);
# endif

	ts->nohz_mode = NOHZ_MODE_INACTIVE;
}
#endif

/**
 * Async notification about clocksource changes
 */
void tick_clock_notify(void)
{
	int cpu;

	for_each_possible_cpu(cpu)
		set_bit(0, &per_cpu(tick_cpu_sched, cpu).check_clocks);
}

/*
 * Async notification about clock event changes
 */
void tick_oneshot_notify(void)
{
	struct tick_sched *ts = &__get_cpu_var(tick_cpu_sched);

	set_bit(0, &ts->check_clocks);
}

/**
 * Check, if a change happened, which makes oneshot possible.
 *
 * Called cyclic from the hrtimer softirq (driven by the timer
 * softirq) allow_nohz signals, that we can switch into low-res nohz
 * mode, because high resolution timers are disabled (either compile
 * or runtime).
 */
int tick_check_oneshot_change(int allow_nohz)
{
	struct tick_sched *ts = &__get_cpu_var(tick_cpu_sched);

	if (!test_and_clear_bit(0, &ts->check_clocks))
		return 0;

	if (ts->nohz_mode != NOHZ_MODE_INACTIVE)
		return 0;

	if (!timekeeping_valid_for_hres() || !tick_is_oneshot_available())
		return 0;

	if (!allow_nohz)
		return 1;

	tick_nohz_switch_to_nohz();
	return 0;
}<|MERGE_RESOLUTION|>--- conflicted
+++ resolved
@@ -301,16 +301,12 @@
 			tick_do_timer_cpu = TICK_DO_TIMER_NONE;
 
 		if (delta_jiffies > 1)
-<<<<<<< HEAD
-			cpu_set(cpu, nohz_cpu_mask);
+			cpumask_set_cpu(cpu, nohz_cpu_mask);
 
 		/* Skip reprogram of event if its not changed */
 		if (ts->tick_stopped && ktime_equal(expires, dev->next_event))
 			goto out;
 
-=======
-			cpumask_set_cpu(cpu, nohz_cpu_mask);
->>>>>>> c3d80000
 		/*
 		 * nohz_stop_sched_tick can be called several times before
 		 * the nohz_restart_sched_tick is called. This happens when
