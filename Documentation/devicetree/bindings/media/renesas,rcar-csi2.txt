Renesas R-Car MIPI CSI-2
------------------------

The R-Car CSI-2 receiver device provides MIPI CSI-2 capabilities for the
Renesas R-Car and RZ/G2 family of devices. It is used in conjunction with the
R-Car VIN module, which provides the video capture capabilities.

Mandatory properties
--------------------
 - compatible: Must be one or more of the following
<<<<<<< HEAD
=======
   - "renesas,r8a774a1-csi2" for the R8A774A1 device.
>>>>>>> 0ecfebd2
   - "renesas,r8a774c0-csi2" for the R8A774C0 device.
   - "renesas,r8a7795-csi2" for the R8A7795 device.
   - "renesas,r8a7796-csi2" for the R8A7796 device.
   - "renesas,r8a77965-csi2" for the R8A77965 device.
   - "renesas,r8a77970-csi2" for the R8A77970 device.
   - "renesas,r8a77980-csi2" for the R8A77980 device.
   - "renesas,r8a77990-csi2" for the R8A77990 device.

 - reg: the register base and size for the device registers
 - interrupts: the interrupt for the device
 - clocks: A phandle + clock specifier for the module clock
 - resets: A phandle + reset specifier for the module reset

The device node shall contain two 'port' child nodes according to the
bindings defined in Documentation/devicetree/bindings/media/
video-interfaces.txt. port@0 shall connect to the CSI-2 source. port@1
shall connect to all the R-Car VIN modules that have a hardware
connection to the CSI-2 receiver.

- port@0- Video source (mandatory)
	- endpoint@0 - sub-node describing the endpoint that is the video source

- port@1 - VIN instances (optional)
	- One endpoint sub-node for every R-Car VIN instance which is connected
	  to the R-Car CSI-2 receiver.

Example:

	csi20: csi2@fea80000 {
		compatible = "renesas,r8a7796-csi2";
		reg = <0 0xfea80000 0 0x10000>;
		interrupts = <0 184 IRQ_TYPE_LEVEL_HIGH>;
		clocks = <&cpg CPG_MOD 714>;
		power-domains = <&sysc R8A7796_PD_ALWAYS_ON>;
		resets = <&cpg 714>;

		ports {
			#address-cells = <1>;
			#size-cells = <0>;

			port@0 {
				#address-cells = <1>;
				#size-cells = <0>;

				reg = <0>;

				csi20_in: endpoint@0 {
					reg = <0>;
					clock-lanes = <0>;
					data-lanes = <1>;
					remote-endpoint = <&adv7482_txb>;
				};
			};

			port@1 {
				#address-cells = <1>;
				#size-cells = <0>;

				reg = <1>;

				csi20vin0: endpoint@0 {
					reg = <0>;
					remote-endpoint = <&vin0csi20>;
				};
				csi20vin1: endpoint@1 {
					reg = <1>;
					remote-endpoint = <&vin1csi20>;
				};
				csi20vin2: endpoint@2 {
					reg = <2>;
					remote-endpoint = <&vin2csi20>;
				};
				csi20vin3: endpoint@3 {
					reg = <3>;
					remote-endpoint = <&vin3csi20>;
				};
				csi20vin4: endpoint@4 {
					reg = <4>;
					remote-endpoint = <&vin4csi20>;
				};
				csi20vin5: endpoint@5 {
					reg = <5>;
					remote-endpoint = <&vin5csi20>;
				};
				csi20vin6: endpoint@6 {
					reg = <6>;
					remote-endpoint = <&vin6csi20>;
				};
				csi20vin7: endpoint@7 {
					reg = <7>;
					remote-endpoint = <&vin7csi20>;
				};
			};
		};
	};<|MERGE_RESOLUTION|>--- conflicted
+++ resolved
@@ -8,10 +8,7 @@
 Mandatory properties
 --------------------
  - compatible: Must be one or more of the following
-<<<<<<< HEAD
-=======
    - "renesas,r8a774a1-csi2" for the R8A774A1 device.
->>>>>>> 0ecfebd2
    - "renesas,r8a774c0-csi2" for the R8A774C0 device.
    - "renesas,r8a7795-csi2" for the R8A7795 device.
    - "renesas,r8a7796-csi2" for the R8A7796 device.
